--- conflicted
+++ resolved
@@ -18,8 +18,8 @@
             lines[i] = lines[i].substr(4);
         }
 
-        // Remove "use strict", which is in FF, not Chrome
-        var formattedCode = lines.join('\n').replace(/"use strict";\n\s*/, '');
+        // Remove 'use strict', which is in FF, not Chrome
+        var formattedCode = lines.join('\n').replace(/'use strict';\n\s*/, '');
 
         // Firefox workaround: Function.toString strips empty parenthesis from default constructors.
         // Add the removed parentheses to the first instance, assuming a semicolon follows.
@@ -58,131 +58,6 @@
     treeContainer.appendChild(treeDiv);
     var tree = new Sandbox.Tree(treeDiv.id);
 
-<<<<<<< HEAD
-    var pl = tree.addNode("Polyline", "", null, "Polyline");
-    tree.addNode("Draw a line between two points", [new Sandbox.PolylineTwoPoints(scene, ellipsoid, primitives)], pl, "Polyline");
-    tree.addNode("Draw a line between several points", [new Sandbox.PolylineSeveralPoints(scene, ellipsoid, primitives)], pl, "Polyline");
-    tree.addNode("Set the interior and outline color", [new Sandbox.PolylineColor(scene, ellipsoid, primitives)], pl, "Polyline");
-    tree.addNode("Set the interior and outline translucency", [new Sandbox.PolylineTranslucency(scene, ellipsoid, primitives)], pl, "Polyline");
-    tree.addNode("Set the interior and outline width", [new Sandbox.PolylineWidth(scene, ellipsoid, primitives)], pl, "Polyline");
-    tree.addNode("Draw a line in a local reference frame", [new Sandbox.PolylineReferenceFrame(scene, ellipsoid, primitives)], pl, "Polyline");
-
-    var pg = tree.addNode("Polygon", "", null, "Polygon");
-    tree.addNode("Draw a polygon", [new Sandbox.Polygon(scene, ellipsoid, primitives)], pg, "Polygon");
-    tree.addNode("Draw a polygon using an extent", [new Sandbox.PolygonWithExtent(scene, ellipsoid, primitives)], pg, "Polygon");
-    var mat = tree.addNode("Materials", "", pg, "Material");
-    tree.addNode("Modify the default material", [new Sandbox.PolygonColor(scene, ellipsoid, primitives)], mat, "Material");
-    tree.addNode("Apply a diffuse map material", [new Sandbox.DiffuseMapPolygonMaterial(scene, ellipsoid, primitives)], mat, "Material");
-    tree.addNode("Apply an alpha map material", [new Sandbox.AlphaMapPolygonMaterial(scene, ellipsoid, primitives)], mat, "Material");
-    tree.addNode("Apply a specular map material", [new Sandbox.SpecularMapPolygonMaterial(scene, ellipsoid, primitives)], mat, "Material");
-    tree.addNode("Apply a bump map material", [new Sandbox.BumpMapPolygonMaterial(scene, ellipsoid, primitives)], mat, "Material");
-    tree.addNode("Apply a normal map material", [new Sandbox.NormalMapPolygonMaterial(scene, ellipsoid, primitives)], mat, "Material");
-    tree.addNode("Apply a reflection material", [new Sandbox.ReflectionPolygonMaterial(scene, ellipsoid, primitives)], mat, "Material");
-    tree.addNode("Apply a refraction material", [new Sandbox.RefractionPolygonMaterial(scene, ellipsoid, primitives)], mat, "Material");
-    tree.addNode("Apply a fresnel material", [new Sandbox.FresnelPolygonMaterial(scene, ellipsoid, primitives)], mat, "Material");
-    tree.addNode("Apply a brick material", [new Sandbox.BrickPolygonMaterial(scene, ellipsoid, primitives)], mat, "Material");
-    tree.addNode("Apply a wood material", [new Sandbox.WoodPolygonMaterial(scene, ellipsoid, primitives)], mat, "Material");
-    tree.addNode("Apply an asphalt material", [new Sandbox.AsphaltPolygonMaterial(scene, ellipsoid, primitives)], mat, "Material");
-    tree.addNode("Apply a cement material", [new Sandbox.CementPolygonMaterial(scene, ellipsoid, primitives)], mat, "Material");
-    tree.addNode("Apply a grass material", [new Sandbox.GrassPolygonMaterial(scene, ellipsoid, primitives)], mat, "Material");
-    tree.addNode("Apply a stripe material", [new Sandbox.StripePolygonMaterial(scene, ellipsoid, primitives)], mat, "Material");
-    tree.addNode("Apply a checkerboard material", [new Sandbox.CheckerboardPolygonMaterial(scene, ellipsoid, primitives)], mat, "Material");
-    tree.addNode("Apply a dot material", [new Sandbox.DotPolygonMaterial(scene, ellipsoid, primitives)], mat, "Material");
-    tree.addNode("Apply a tie-dye material", [new Sandbox.TieDyePolygonMaterial(scene, ellipsoid, primitives)], mat, "Material");
-    tree.addNode("Apply a facet material", [new Sandbox.FacetPolygonMaterial(scene, ellipsoid, primitives)], mat, "Material");
-    tree.addNode("Apply a blob material", [new Sandbox.BlobPolygonMaterial(scene, ellipsoid, primitives)], mat, "Material");
-    var animate = tree.addNode("Animations", "", pg, "Animation");
-    tree.addNode("Use an erosion animation", [new Sandbox.ErosionPolygonAnimation(scene, ellipsoid, primitives)], animate, "Animation");
-    tree.addNode("Use an alpha animation", [new Sandbox.AlphaPolygonAnimation(scene, ellipsoid, primitives)], animate, "Animation");
-    tree.addNode("Use a height animation", [new Sandbox.HeightPolygonAnimation(scene, ellipsoid, primitives)], animate, "Animation");
-
-    var cir = tree.addNode("Circle", "", null, "Circle");
-    tree.addNode("Outline a circle", [new Sandbox.OutlineCircle(scene, ellipsoid, primitives)], cir, "Circle");
-    tree.addNode("Fill a circle", [new Sandbox.FilledCircle(scene, ellipsoid, primitives)], cir, "Circle");
-    tree.addNode("Fill an ellipse", [new Sandbox.FilledEllipse(scene, ellipsoid, primitives)], cir, "Circle");
-    tree.addNode("Apply a material to a filled circle", [new Sandbox.FilledCircleMaterial(scene, ellipsoid, primitives)], cir, "Circle");
-
-    var bb = tree.addNode("Billboard", "", null, "Billboard");
-    tree.addNode("Draw a billboard", [new Sandbox.Billboard(scene, ellipsoid, primitives)], bb, "Billboard");
-    tree.addNode("Draw several billboards", [new Sandbox.SeveralBillboards(scene, ellipsoid, primitives)], bb, "Billboard");
-    tree.addNode("Draw points using billboards", [new Sandbox.PointBillboards(scene, ellipsoid, primitives)], bb, "Billboard");
-    tree.addNode("Draw markers using billboards", [new Sandbox.MarkerBillboards(scene, ellipsoid, primitives)], bb, "Billboard");
-    tree.addNode("Set billboard properties at creation", [new Sandbox.BillboardPropertiesCreation(scene, ellipsoid, primitives)], bb, "Billboard");
-    tree.addNode("Set billboard properties after creation", [new Sandbox.BillboardProperties(scene, ellipsoid, primitives)], bb, "Billboard");
-    tree.addNode("Draw billboards in a local reference frame", [new Sandbox.BillboardReferenceFrame(scene, ellipsoid, primitives)], bb, "Billboard");
-
-    var lbl = tree.addNode("Label", "", null, "Label");
-    tree.addNode("Draw a label", [new Sandbox.Label(scene, ellipsoid, primitives)], lbl, "Label");
-    tree.addNode("Draw several labels", [new Sandbox.Labels(scene, ellipsoid, primitives)], lbl, "Label");
-    tree.addNode("Set label font and style at creation", [new Sandbox.LabelFont(scene, ellipsoid, primitives)], lbl, "Label");
-    tree.addNode("Set label properties after creation", [new Sandbox.LabelProperties(scene, ellipsoid, primitives)], lbl, "Label");
-    tree.addNode("Draw labels in a local reference frame", [new Sandbox.LabelReferenceFrame(scene, ellipsoid, primitives)], lbl, "Label");
-
-    var sens = tree.addNode("Sensor", "", null, "Sensor");
-
-    var rs = tree.addNode("Rectangular Sensors", "", sens, "Sensor");
-    tree.addNode("Draw a rectangular sensor", [new Sandbox.RectangularPyramidSensorVolume(scene, ellipsoid, primitives)], rs, "Sensor");
-
-    var customSensors = tree.addNode("Custom Sensors", "", sens, "Sensor");
-    tree.addNode("Draw a custom sensor", [new Sandbox.CustomSensorVolume(scene, ellipsoid, primitives)], customSensors, "Sensor");
-
-    var cs = tree.addNode("Conic Sensors", "", sens, "Sensor");
-    tree.addNode("Draw a conic sensor", [new Sandbox.ConicSensorVolume(scene, ellipsoid, primitives)], cs, "Sensor");
-    tree.addNode("Draw a conic sensor with clock angles", [new Sandbox.ConicSensorVolumeClockAngles(scene, ellipsoid, primitives)], cs, "Sensor");
-    var mt = tree.addNode("Materials", "", sens, "Material");
-    tree.addNode("Modify the default material", [new Sandbox.SensorMaterial(scene, ellipsoid, primitives)], mt, "Material");
-    tree.addNode("Apply a reflection material", [new Sandbox.ReflectionSensorMaterial(scene, ellipsoid, primitives)], mt, "Material");
-    tree.addNode("Apply a stripe material", [new Sandbox.StripeSensorMaterial(scene, ellipsoid, primitives)], mt, "Material");
-    tree.addNode("Apply a distance interval material", [new Sandbox.DistanceIntervalSensorMaterial(scene, ellipsoid, primitives)], mt, "Material");
-    tree.addNode("Apply a checkerboard material", [new Sandbox.CheckerboardSensorMaterial(scene, ellipsoid, primitives)], mt, "Material");
-    tree.addNode("Apply a dot material", [new Sandbox.DotSensorMaterial(scene, ellipsoid, primitives)], mt, "Material");
-    tree.addNode("Apply a tie-dye material", [new Sandbox.TieDyeSensorMaterial(scene, ellipsoid, primitives)], mt, "Material");
-    tree.addNode("Apply a facet material", [new Sandbox.FacetSensorMaterial(scene, ellipsoid, primitives)], mt, "Material");
-    tree.addNode("Apply a blob material", [new Sandbox.BlobSensorMaterial(scene, ellipsoid, primitives)], mt, "Material");
-    tree.addNode("Apply multiple materials to a conic sensor", [new Sandbox.SensorMaterialPerSurface(scene, ellipsoid, primitives)], mt, "Material");
-    var anim = tree.addNode("Animation", "", sens, "Animation");
-    tree.addNode("Use an erosion animation", [new Sandbox.ErosionSensorAnimation(scene, ellipsoid, primitives)], anim, "Animation");
-    tree.addNode("Use an alpha animation", [new Sandbox.AlphaSensorAnimation(scene, ellipsoid, primitives)], anim, "Animation");
-    tree.addNode("Animate stripes", [new Sandbox.AnimateSensorStripes(scene, ellipsoid, primitives)], anim, "Animation");
-
-    var comp = tree.addNode("Composite", "", null, "Composite");
-    tree.addNode("Layer primitives on top of each other", [new Sandbox.CompositeLayering(scene, ellipsoid, primitives)], comp, "Composite");
-
-    var cam = tree.addNode("Camera", "", null, "Camera");
-    tree.addNode("Fly to Los Angeles", [new Sandbox.CameraFlyToLosAngeles(scene, ellipsoid, primitives)], cam, "Camera");
-    tree.addNode("Set camera's reference frame", [new Sandbox.CameraReferenceFrame(scene, ellipsoid, primitives)], cam, "Camera");
-    tree.addNode("View an extent", [new Sandbox.ViewExtent(scene, ellipsoid, primitives)], cam, "Camera");
-
-    var pick = tree.addNode("Picking", "", null, "Picking");
-    tree.addNode("Show cartographic position on mouse-over", [new Sandbox.PickingCartographicMouseOver(scene, ellipsoid, primitives)], pick, "Picking");
-    tree.addNode("Highlight a billboard on mouse-over", [new Sandbox.PickingBillboardMouseOver(scene, ellipsoid, primitives)], pick, "Picking");
-    var ani = tree.addNode("Animations", "", pick, "Animation");
-    tree.addNode("Animate highlighting a billboard on mouse-over", [new Sandbox.PickingBillboardAnimationMouseOver(scene, ellipsoid, primitives)], ani, "Animation");
-    tree.addNode("Animate highlighting a polygon on mouse-over", [new Sandbox.PickingPolygonAnimationMouseOver(scene, ellipsoid, primitives)], ani, "Animation");
-    tree.addNode("Erode a sensor on double-click", [new Sandbox.PickingErodeSensorDoubleClick(scene, ellipsoid, primitives)], ani, "Animation");
-
-    var cenbod = tree.addNode("Central Body", "", null, "Central Body");
-    tree.addNode("Toggle clouds", [new Sandbox.CentralBodyShowClouds(cb), new Sandbox.CentralBodyHideClouds(cb)], cenbod, "CentralBody");
-    tree.addNode("Toggle cloud shadows", [new Sandbox.CentralBodyShowCloudShadows(cb), new Sandbox.CentralBodyHideCloudShadows(cb)], cenbod, "CentralBody");
-    tree.addNode("Toggle bumps", [new Sandbox.CentralBodyShowBumps(cb), new Sandbox.CentralBodyHideBumps(cb)], cenbod, "CentralBody");
-    tree.addNode("Toggle specular", [new Sandbox.CentralBodyShowSpecular(cb), new Sandbox.CentralBodyHideSpecular(cb)], cenbod, "CentralBody");
-    tree.addNode("Toggle sky atmosphere", [new Sandbox.CentralBodyShowSkyAtmosphere(cb), new Sandbox.CentralBodyHideSkyAtmosphere(cb)], cenbod, "CentralBody");
-    tree.addNode("Toggle ground atmosphere", [new Sandbox.CentralBodyShowGroundAtmosphere(cb), new Sandbox.CentralBodyHideGroundAtmosphere(cb)], cenbod, "CentralBody");
-
-    var imagery = tree.addNode("Imagery", "", null, "Imagery");
-    tree.addNode("Use Bing Maps imagery", [new Sandbox.BingMaps(scene, ellipsoid, primitives)], imagery, "Imagery");
-    tree.addNode("Use ArcGIS World Street Maps imagery", [new Sandbox.ArcGIS(scene, ellipsoid, primitives)], imagery, "Imagery");
-    tree.addNode("Use OpenStreetMaps imagery", [new Sandbox.OSM(scene, ellipsoid, primitives)], imagery, "Imagery");
-    tree.addNode("Use MapQuest OpenStreetMaps imagery", [new Sandbox.MQOSM(scene, ellipsoid, primitives)], imagery, "Imagery");
-    tree.addNode("Use MapQuest Aerial OpenStreetMaps imagery", [new Sandbox.MQAerialOSM(scene, ellipsoid, primitives)], imagery, "Imagery");
-    tree.addNode("Use Stamen maps", [new Sandbox.Stamen(scene, ellipsoid, primitives)], imagery, "Imagery");
-
-    tree.addNode("Use a single texture", [new Sandbox.Single(scene, ellipsoid, primitives)], imagery, "Imagery");
-    tree.addNode("Use a composite imagery", [new Sandbox.CompositeTiler(scene, ellipsoid, primitives)], imagery, "Imagery");
-
-    var adv = tree.addNode("Advanced", "", null, "Advanced");
-    tree.addNode("Draw a box using custom rendering", [new Sandbox.CustomRendering(scene, ellipsoid, primitives)], adv, "Advanced");
-=======
     var pl = tree.addNode('Polyline', '', null, 'Polyline');
     tree.addNode('Draw a line between two points', [new Sandbox.PolylineTwoPoints(scene, ellipsoid, primitives)], pl, 'Polyline');
     tree.addNode('Draw a line between several points', [new Sandbox.PolylineSeveralPoints(scene, ellipsoid, primitives)], pl, 'Polyline');
@@ -196,10 +71,22 @@
     tree.addNode('Draw a polygon using an extent', [new Sandbox.PolygonWithExtent(scene, ellipsoid, primitives)], pg, 'Polygon');
     var mat = tree.addNode('Materials', '', pg, 'Material');
     tree.addNode('Modify the default material', [new Sandbox.PolygonColor(scene, ellipsoid, primitives)], mat, 'Material');
+    tree.addNode('Apply a diffuse map material', [new Sandbox.DiffuseMapPolygonMaterial(scene, ellipsoid, primitives)], mat, 'Material');
+    tree.addNode('Apply an alpha map material', [new Sandbox.AlphaMapPolygonMaterial(scene, ellipsoid, primitives)], mat, 'Material');
+    tree.addNode('Apply a specular map material', [new Sandbox.SpecularMapPolygonMaterial(scene, ellipsoid, primitives)], mat, 'Material');
+    tree.addNode('Apply a bump map material', [new Sandbox.BumpMapPolygonMaterial(scene, ellipsoid, primitives)], mat, 'Material');
+    tree.addNode('Apply a normal map material', [new Sandbox.NormalMapPolygonMaterial(scene, ellipsoid, primitives)], mat, 'Material');
+    tree.addNode('Apply a reflection material', [new Sandbox.ReflectionPolygonMaterial(scene, ellipsoid, primitives)], mat, 'Material');
+    tree.addNode('Apply a refraction material', [new Sandbox.RefractionPolygonMaterial(scene, ellipsoid, primitives)], mat, 'Material');
+    tree.addNode('Apply a fresnel material', [new Sandbox.FresnelPolygonMaterial(scene, ellipsoid, primitives)], mat, 'Material');
+    tree.addNode('Apply a brick material', [new Sandbox.BrickPolygonMaterial(scene, ellipsoid, primitives)], mat, 'Material');
+    tree.addNode('Apply a wood material', [new Sandbox.WoodPolygonMaterial(scene, ellipsoid, primitives)], mat, 'Material');
+    tree.addNode('Apply an asphalt material', [new Sandbox.AsphaltPolygonMaterial(scene, ellipsoid, primitives)], mat, 'Material');
+    tree.addNode('Apply a cement material', [new Sandbox.CementPolygonMaterial(scene, ellipsoid, primitives)], mat, 'Material');
+    tree.addNode('Apply a grass material', [new Sandbox.GrassPolygonMaterial(scene, ellipsoid, primitives)], mat, 'Material');
     tree.addNode('Apply a stripe material', [new Sandbox.StripePolygonMaterial(scene, ellipsoid, primitives)], mat, 'Material');
     tree.addNode('Apply a checkerboard material', [new Sandbox.CheckerboardPolygonMaterial(scene, ellipsoid, primitives)], mat, 'Material');
     tree.addNode('Apply a dot material', [new Sandbox.DotPolygonMaterial(scene, ellipsoid, primitives)], mat, 'Material');
-    tree.addNode('Apply a diffuse map material', [new Sandbox.DiffuseMapPolygonMaterial(scene, ellipsoid, primitives)], mat, 'Material');
     tree.addNode('Apply a tie-dye material', [new Sandbox.TieDyePolygonMaterial(scene, ellipsoid, primitives)], mat, 'Material');
     tree.addNode('Apply a facet material', [new Sandbox.FacetPolygonMaterial(scene, ellipsoid, primitives)], mat, 'Material');
     tree.addNode('Apply a blob material', [new Sandbox.BlobPolygonMaterial(scene, ellipsoid, primitives)], mat, 'Material');
@@ -243,6 +130,7 @@
     tree.addNode('Draw a conic sensor with clock angles', [new Sandbox.ConicSensorVolumeClockAngles(scene, ellipsoid, primitives)], cs, 'Sensor');
     var mt = tree.addNode('Materials', '', sens, 'Material');
     tree.addNode('Modify the default material', [new Sandbox.SensorMaterial(scene, ellipsoid, primitives)], mt, 'Material');
+    tree.addNode('Apply a reflection material', [new Sandbox.ReflectionSensorMaterial(scene, ellipsoid, primitives)], mt, 'Material');
     tree.addNode('Apply a stripe material', [new Sandbox.StripeSensorMaterial(scene, ellipsoid, primitives)], mt, 'Material');
     tree.addNode('Apply a distance interval material', [new Sandbox.DistanceIntervalSensorMaterial(scene, ellipsoid, primitives)], mt, 'Material');
     tree.addNode('Apply a checkerboard material', [new Sandbox.CheckerboardSensorMaterial(scene, ellipsoid, primitives)], mt, 'Material');
@@ -261,7 +149,7 @@
 
     var cam = tree.addNode('Camera', '', null, 'Camera');
     tree.addNode('Fly to Los Angeles', [new Sandbox.CameraFlyToLosAngeles(scene, ellipsoid, primitives)], cam, 'Camera');
-    tree.addNode('Set the camera reference frame', [new Sandbox.CameraReferenceFrame(scene, ellipsoid, primitives)], cam, 'Camera');
+    tree.addNode('Set camera reference frame', [new Sandbox.CameraReferenceFrame(scene, ellipsoid, primitives)], cam, 'Camera');
     tree.addNode('View an extent', [new Sandbox.ViewExtent(scene, ellipsoid, primitives)], cam, 'Camera');
 
     var pick = tree.addNode('Picking', '', null, 'Picking');
@@ -293,7 +181,6 @@
 
     var adv = tree.addNode('Advanced', '', null, 'Advanced');
     tree.addNode('Draw a box using custom rendering', [new Sandbox.CustomRendering(scene, ellipsoid, primitives)], adv, 'Advanced');
->>>>>>> a56d3f15
 
     tree.publish();
 
