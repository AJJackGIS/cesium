--- conflicted
+++ resolved
@@ -27,12 +27,7 @@
 function startup(Cesium) {
     "use strict";
 //Sandcastle_Begin
-<<<<<<< HEAD
-var usStates = '../../SampleData/ne_10m_us_states.geojson';
-
-=======
 //Create the viewer
->>>>>>> d8267912
 var viewer = new Cesium.Viewer('cesiumContainer');
 Cesium.viewerEntityMixin(viewer);
 
@@ -40,7 +35,7 @@
 Sandcastle.addDefaultToolbarButton('Basic loading', function() {
     var dataSource = new Cesium.GeoJsonDataSource();
     viewer.dataSources.add(dataSource);
-    dataSource.loadUrl('../../SampleData/ne_10m_us_states.json');
+    dataSource.loadUrl('../../SampleData/ne_10m_us_states.geojson');
 });
 
 //Example 2: Apply custom graphics to a GeoJSON or TopoJSON file 
@@ -54,7 +49,7 @@
     viewer.dataSources.add(dataSource);
     
     //Load the document into the data source and then set custom graphics
-    dataSource.loadUrl('../../SampleData/ne_10m_us_states.json').then(function() {
+    dataSource.loadUrl('../../SampleData/ne_10m_us_states.geojson').then(function() {
         //Get the array of entities
         var entities = dataSource.entities.entities;
         
