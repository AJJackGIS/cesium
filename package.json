--- conflicted
+++ resolved
@@ -51,14 +51,9 @@
     "./Specs/**/*"
   ],
   "dependencies": {
-<<<<<<< HEAD
-    "@cesium/engine": "^17.0.0",
-    "@cesium/widgets": "^12.0.0",
+    "@cesium/engine": "^18.0.0",
+    "@cesium/widgets": "^12.1.0",
     "@mars3d/heatmap.js": "^2.0.7"
-=======
-    "@cesium/engine": "^18.0.0",
-    "@cesium/widgets": "^12.1.0"
->>>>>>> 9e93c9b6
   },
   "devDependencies": {
     "@cesium/eslint-config": "^12.0.0",
