{
  "name": "cesium",
  "version": "1.129.0",
  "description": "CesiumJS is a JavaScript library for creating 3D globes and 2D maps in a web browser without a plugin.",
  "homepage": "http://cesium.com/cesiumjs/",
  "license": "Apache-2.0",
  "author": {
    "name": "Cesium GS, Inc.",
    "url": "https://cesium.com"
  },
  "contributors": [
    {
      "name": "CesiumJS community",
      "url": "https://github.com/CesiumGS/cesium/blob/main/CONTRIBUTORS.md"
    }
  ],
  "keywords": [
    "3D",
    "webgl",
    "geospatial",
    "map",
    "globe"
  ],
  "repository": {
    "type": "git",
    "url": "https://github.com/CesiumGS/cesium.git"
  },
  "bugs": {
    "url": "https://github.com/CesiumGS/cesium/issues"
  },
  "main": "index.cjs",
  "module": "./Source/Cesium.js",
  "types": "./Source/Cesium.d.ts",
  "exports": {
    "./package.json": "./package.json",
    "./Source/*": "./Source/*",
    "./Source/*.js": null,
    "./Build/*": "./Build/*",
    "./Build/*.js": null,
    ".": {
      "types": "./Source/Cesium.d.ts",
      "require": "./index.cjs",
      "import": "./Source/Cesium.js"
    }
  },
  "type": "module",
  "sideEffects": [
    "./Source/ThirdParty/**/*",
    "./Source/Widgets/**/*.css",
    "./Source/Workers/*",
    "./Specs/**/*"
  ],
  "dependencies": {
    "@cesium/engine": "^17.0.0",
    "@cesium/widgets": "^12.0.0"
  },
  "devDependencies": {
    "@cesium/eslint-config": "^12.0.0",
    "@playwright/test": "^1.41.1",
    "chokidar": "^4.0.1",
    "cloc": "^2.4.0-cloc",
    "compression": "^1.7.4",
    "esbuild": "^0.25.0",
    "eslint": "^9.1.1",
    "eslint-plugin-html": "^8.1.1",
<<<<<<< HEAD
    "eslint-plugin-react-hooks": "^5.2.0",
    "eslint-plugin-react-refresh": "^0.4.19",
    "express": "^4.17.1",
=======
    "express": "^5.1.0",
>>>>>>> a1da48ac
    "globals": "^16.0.0",
    "globby": "^14.0.0",
    "glsl-strip-comments": "^1.0.0",
    "gulp": "^5.0.0",
    "gulp-clean-css": "^4.3.0",
    "gulp-insert": "^0.5.0",
    "gulp-rename": "^2.0.0",
    "gulp-replace": "^1.1.3",
    "gulp-tap": "^2.0.0",
    "gulp-zip": "^6.0.0",
    "husky": "^9.0.7",
    "istanbul-lib-instrument": "^6.0.0",
    "jasmine-core": "^5.0.1",
    "jsdoc": "^3.6.7",
    "karma": "^6.3.20",
    "karma-chrome-launcher": "^3.1.0",
    "karma-coverage": "^2.0.3",
    "karma-detect-browsers": "^2.3.3",
    "karma-edge-launcher": "^0.4.2",
    "karma-firefox-launcher": "^2.1.1",
    "karma-ie-launcher": "^1.0.0",
    "karma-jasmine": "^5.1.0",
    "karma-longest-reporter": "^1.1.0",
    "karma-safari-launcher": "^1.0.0",
    "karma-sourcemap-loader": "^0.4.0",
    "karma-spec-reporter": "^0.0.36",
    "markdownlint-cli": "^0.44.0",
    "merge-stream": "^2.0.0",
    "mkdirp": "^3.0.1",
    "node-fetch": "^3.2.10",
    "open": "^10.0.2",
    "prettier": "3.5.3",
    "prismjs": "^1.28.0",
    "request": "^2.79.0",
    "rimraf": "^5.0.0",
    "tsd-jsdoc": "^2.5.0",
    "typescript": "^5.3.2",
    "typescript-eslint": "^8.30.1",
    "yargs": "^17.0.1"
  },
  "scripts": {
    "prepare": "gulp prepare && husky && playwright install --with-deps",
    "start": "node server.js",
    "start-public": "node server.js --public",
    "build": "gulp build",
    "build-release": "gulp buildRelease",
    "build-watch": "gulp buildWatch",
    "build-ts": "gulp buildTs",
    "build-third-party": "gulp buildThirdParty",
    "build-apps": "gulp buildApps",
    "build-sandcastle": "npm run build-app --workspace packages/sandcastle",
    "clean": "gulp clean",
    "cloc": "gulp cloc",
    "coverage": "gulp coverage",
    "build-docs": "gulp buildDocs",
    "build-docs-watch": "gulp buildDocsWatch",
    "eslint": "eslint \"./**/*.*js\" \"./**/*.*ts*\" \"./**/*.html\" --cache --quiet",
    "make-zip": "gulp makeZip",
    "markdownlint": "markdownlint \"**/*.md\"",
    "release": "gulp release",
    "website-release": "gulp websiteRelease",
    "test": "gulp test",
    "test-all": "gulp test --all",
    "test-webgl": "gulp test --include WebGL",
    "test-non-webgl": "gulp test --exclude WebGL",
    "test-webgl-validation": "gulp test --webglValidation",
    "test-webgl-stub": "gulp test --webglStub",
    "test-release": "gulp test --release",
    "test-e2e": "playwright test -c Specs/e2e/playwright.config.js --project=chromium",
    "test-e2e-all": "playwright test -c Specs/e2e/playwright.config.js",
    "test-e2e-release": "release=true playwright test -c Specs/e2e/playwright.config.js --project=chromium",
    "test-e2e-release-all": "release=true playwright test -c Specs/e2e/playwright.config.js",
    "test-e2e-report": "playwright show-report Build/Specs/e2e/report",
    "test-e2e-update": "playwright test -c Specs/e2e/playwright.config.js --project=chromium -u",
    "deploy-status": "gulp deployStatus",
    "deploy-set-version": "gulp deploySetVersion",
    "prettier": "prettier --write \"**/*\"",
    "prettier-check": "prettier --check \"**/*\"",
    "cspell": "npx cspell lint -c .vscode/cspell.json --unique --no-progress"
  },
  "engines": {
    "node": ">=18.18.0"
  },
  "lint-staged": {
    "*.{js,cjs,mjs,ts,tsx,css,html}": [
      "eslint --cache --quiet",
      "prettier --write"
    ],
    "*.md": [
      "markdownlint",
      "prettier --write"
    ]
  },
  "workspaces": [
    "packages/engine",
    "packages/widgets",
    "packages/sandcastle"
  ]
}<|MERGE_RESOLUTION|>--- conflicted
+++ resolved
@@ -63,13 +63,9 @@
     "esbuild": "^0.25.0",
     "eslint": "^9.1.1",
     "eslint-plugin-html": "^8.1.1",
-<<<<<<< HEAD
     "eslint-plugin-react-hooks": "^5.2.0",
     "eslint-plugin-react-refresh": "^0.4.19",
-    "express": "^4.17.1",
-=======
     "express": "^5.1.0",
->>>>>>> a1da48ac
     "globals": "^16.0.0",
     "globby": "^14.0.0",
     "glsl-strip-comments": "^1.0.0",
