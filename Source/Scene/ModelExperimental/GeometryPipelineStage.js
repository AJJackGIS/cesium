import defined from "../../Core/defined.js";
import PrimitiveType from "../../Core/PrimitiveType.js";
import AttributeType from "../AttributeType.js";
import VertexAttributeSemantic from "../VertexAttributeSemantic.js";
import GeometryStageFS from "../../Shaders/ModelExperimental/GeometryStageFS.js";
import GeometryStageVS from "../../Shaders/ModelExperimental/GeometryStageVS.js";
import ShaderDestination from "../../Renderer/ShaderDestination.js";
import ModelExperimentalUtility from "./ModelExperimentalUtility.js";

/**
 * The geometry pipeline stage processes the vertex attributes of a primitive.
 *
 * @namespace GeometryPipelineStage
 *
 * @private
 */
var GeometryPipelineStage = {};
GeometryPipelineStage.name = "GeometryPipelineStage"; // Helps with debugging

GeometryPipelineStage.STRUCT_ID_PROCESSED_ATTRIBUTES_VS =
  "ProcessedAttributesVS";
GeometryPipelineStage.STRUCT_ID_PROCESSED_ATTRIBUTES_FS =
  "ProcessedAttributesFS";
GeometryPipelineStage.STRUCT_NAME_PROCESSED_ATTRIBUTES = "ProcessedAttributes";
GeometryPipelineStage.FUNCTION_ID_INITIALIZE_ATTRIBUTES =
  "initializeAttributes";
GeometryPipelineStage.FUNCTION_SIGNATURE_INITIALIZE_ATTRIBUTES =
  "void initializeAttributes(out ProcessedAttributes attributes)";
GeometryPipelineStage.FUNCTION_ID_SET_DYNAMIC_VARYINGS_VS =
  "setDynamicVaryingsVS";
GeometryPipelineStage.FUNCTION_ID_SET_DYNAMIC_VARYINGS_FS =
  "setDynamicVaryingsFS";
GeometryPipelineStage.FUNCTION_SIGNATURE_SET_DYNAMIC_VARYINGS =
  "void setDynamicVaryings(inout ProcessedAttributes attributes)";

/**
 * This pipeline stage processes the vertex attributes of a primitive, adding the attribute declarations to the shaders,
 * the attribute objects to the render resources and setting the flags as needed.
 *
 * Processes a primitive. This stage modifies the following parts of the render resources:
 * <ul>
 *  <li> adds attribute and varying declarations for the vertex attributes in the vertex and fragment shaders
 *  <li> creates the objects required to create VertexArrays
 *  <li> sets the flag for point primitive types
 * </ul>
 *
 * @param {PrimitiveRenderResources} renderResources The render resources for this primitive.
 * @param {ModelComponents.Primitive} primitive The primitive.
 *
 * @private
 */
GeometryPipelineStage.process = function (renderResources, primitive) {
  var shaderBuilder = renderResources.shaderBuilder;
  // These structs are similar, though the fragment shader version has a couple
  // additional fields.
  shaderBuilder.addStruct(
    GeometryPipelineStage.STRUCT_ID_PROCESSED_ATTRIBUTES_VS,
    "ProcessedAttributes",
    ShaderDestination.VERTEX
  );
  shaderBuilder.addStruct(
    GeometryPipelineStage.STRUCT_ID_PROCESSED_ATTRIBUTES_FS,
    "ProcessedAttributes",
    ShaderDestination.FRAGMENT
  );

  // This initialization function is only needed in the vertex shader,
  // it assigns the non-quantized attribute struct fields from the
  // physical attributes
  shaderBuilder.addFunction(
    GeometryPipelineStage.FUNCTION_ID_INITIALIZE_ATTRIBUTES,
    GeometryPipelineStage.FUNCTION_SIGNATURE_INITIALIZE_ATTRIBUTES,
    ShaderDestination.VERTEX
  );

  // Positions in other coordinate systems need more variables
  shaderBuilder.addVarying("vec3", "v_positionWC");
  shaderBuilder.addVarying("vec3", "v_positionEC");
  shaderBuilder.addStructField(
    GeometryPipelineStage.STRUCT_ID_PROCESSED_ATTRIBUTES_FS,
    "vec3",
    "positionWC"
  );
  shaderBuilder.addStructField(
    GeometryPipelineStage.STRUCT_ID_PROCESSED_ATTRIBUTES_FS,
    "vec3",
    "positionEC"
  );

  // Though they have identical signatures, the implementation is different
  // between vertex and fragment shaders. The VS stores attributes in
  // varyings, while the FS unpacks the varyings for use by other stages.
  shaderBuilder.addFunction(
    GeometryPipelineStage.FUNCTION_ID_SET_DYNAMIC_VARYINGS_VS,
    GeometryPipelineStage.FUNCTION_SIGNATURE_SET_DYNAMIC_VARYINGS,
    ShaderDestination.VERTEX
  );
  shaderBuilder.addFunction(
    GeometryPipelineStage.FUNCTION_ID_SET_DYNAMIC_VARYINGS_FS,
    GeometryPipelineStage.FUNCTION_SIGNATURE_SET_DYNAMIC_VARYINGS,
    ShaderDestination.FRAGMENT
  );

  var index;
  for (var i = 0; i < primitive.attributes.length; i++) {
    var attribute = primitive.attributes[i];
    if (attribute.semantic === VertexAttributeSemantic.POSITION) {
      index = 0;
    } else {
      // The attribute index is taken from the node render resources, which may have added some attributes of its own.
      index = renderResources.attributeIndex++;
    }
    processAttribute(renderResources, attribute, index);
  }

  handleBitangents(shaderBuilder, primitive.attributes);

  if (primitive.primitiveType === PrimitiveType.POINTS) {
    shaderBuilder.addDefine("PRIMITIVE_TYPE_POINTS");
  }

  shaderBuilder.addVertexLines([GeometryStageVS]);
  shaderBuilder.addFragmentLines([GeometryStageFS]);
};

function processAttribute(renderResources, attribute, attributeIndex) {
  var shaderBuilder = renderResources.shaderBuilder;
  var attributeInfo = ModelExperimentalUtility.getAttributeInfo(attribute);

  addAttributeToRenderResources(renderResources, attribute, attributeIndex);
  addAttributeDeclaration(shaderBuilder, attributeInfo);
  addVaryingDeclaration(shaderBuilder, attributeInfo);

  // For common attributes like positions, normals and tangents, the code is
  // already in GeometryStageVS, we just need to enable it
  if (defined(attribute.semantic)) {
    addSemanticDefine(shaderBuilder, attribute);
  }

  // Some GLSL code must be dynamically generated
  updateAttributesStruct(shaderBuilder, attributeInfo);
  updateInitialzeAttributesFunction(shaderBuilder, attributeInfo);
  updateSetDynamicVaryingsFunction(shaderBuilder, attributeInfo);
}

function addSemanticDefine(shaderBuilder, attribute) {
  var semantic = attribute.semantic;
  var setIndex = attribute.setIndex;
  switch (semantic) {
    case VertexAttributeSemantic.NORMAL:
      shaderBuilder.addDefine("HAS_NORMALS");
      break;
    case VertexAttributeSemantic.TANGENT:
      shaderBuilder.addDefine("HAS_TANGENTS");
      break;
    case VertexAttributeSemantic.FEATURE_ID:
    case VertexAttributeSemantic.TEXCOORD:
    case VertexAttributeSemantic.COLOR:
      shaderBuilder.addDefine("HAS_" + semantic + "_" + setIndex);
  }
}

<<<<<<< HEAD
  var variableName;
  var varyingName;
  var glslType = AttributeType.getGlslType(attributeType);

  if (defined(semantic)) {
    variableName = VertexAttributeSemantic.getVariableName(semantic, setIndex);
    varyingName = "v_" + variableName;

    if (
      semantic === VertexAttributeSemantic.FEATURE_ID &&
      setIndex >= renderResources.featureIdVertexAttributeSetIndex
    ) {
      renderResources.featureIdVertexAttributeSetIndex = attribute.setIndex + 1;
    }

    switch (semantic) {
      case VertexAttributeSemantic.NORMAL:
        shaderBuilder.addDefine("HAS_NORMALS");
        break;
      case VertexAttributeSemantic.TANGENT:
        shaderBuilder.addDefine("HAS_TANGENTS");
        break;
      case VertexAttributeSemantic.FEATURE_ID:
      case VertexAttributeSemantic.TEXCOORD:
      case VertexAttributeSemantic.COLOR:
        shaderBuilder.addDefine("HAS_" + semantic + "_" + setIndex);
        setIndexedAttributeInitializationLines.push(
          "    #ifdef HAS_" + semantic + "_" + setIndex
        );
        setIndexedAttributeInitializationLines.push(
          "    " + varyingName + " = a_" + variableName + ";"
        );
        setIndexedAttributeInitializationLines.push("    #endif");
    }
=======
function addAttributeToRenderResources(
  renderResources,
  attribute,
  attributeIndex
) {
  var quantization = attribute.quantization;
  var type;
  var componentDatatype;
  if (defined(quantization)) {
    type = quantization.type;
    componentDatatype = quantization.componentDatatype;
  } else {
    type = attribute.type;
    componentDatatype = attribute.componentDatatype;
>>>>>>> 1dfe2bd3
  }

  var vertexAttribute = {
    index: attributeIndex,
    value: defined(attribute.buffer) ? undefined : attribute.constant,
    vertexBuffer: attribute.buffer,
    componentsPerAttribute: AttributeType.getNumberOfComponents(type),
    componentDatatype: componentDatatype,
    offsetInBytes: attribute.byteOffset,
    strideInBytes: attribute.byteStride,
    normalize: attribute.normalized,
  };

  renderResources.attributes.push(vertexAttribute);
}

function addVaryingDeclaration(shaderBuilder, attributeInfo) {
  var variableName = attributeInfo.variableName;
  var varyingName = "v_" + variableName;

  var glslType;
  if (variableName === "tangent") {
    // Tangent's glslType is vec4, but in the shader it is split into
    // vec3 tangent and vec3 bitangent
    glslType = "vec3";
  } else {
    glslType = attributeInfo.glslType;
  }

  shaderBuilder.addVarying(glslType, varyingName);
}

function addAttributeDeclaration(shaderBuilder, attributeInfo) {
  var semantic = attributeInfo.attribute.semantic;
  var variableName = attributeInfo.variableName;

  var attributeName;
  var glslType;
  if (attributeInfo.isQuantized) {
    attributeName = "a_quantized_" + variableName;
    glslType = attributeInfo.quantizedGlslType;
  } else {
    attributeName = "a_" + variableName;
    glslType = attributeInfo.glslType;
  }

  if (semantic === VertexAttributeSemantic.POSITION) {
    shaderBuilder.setPositionAttribute(glslType, attributeName);
  } else {
    shaderBuilder.addAttribute(glslType, attributeName);
  }
}

function updateAttributesStruct(shaderBuilder, attributeInfo) {
  var vsStructId = GeometryPipelineStage.STRUCT_ID_PROCESSED_ATTRIBUTES_VS;
  var fsStructId = GeometryPipelineStage.STRUCT_ID_PROCESSED_ATTRIBUTES_FS;
  var variableName = attributeInfo.variableName;
  if (variableName === "color") {
    // Always declare color as a vec4, even if it was a vec3
    shaderBuilder.addStructField(vsStructId, "vec4", "color");
    shaderBuilder.addStructField(fsStructId, "vec4", "color");
  } else if (variableName === "tangent") {
    // declare tangent as vec3, the w component is only used for computing
    // the bitangent
    shaderBuilder.addStructField(vsStructId, "vec3", "tangent");
    shaderBuilder.addStructField(fsStructId, "vec3", "tangent");
  } else {
    shaderBuilder.addStructField(
      vsStructId,
      attributeInfo.glslType,
      variableName
    );
    shaderBuilder.addStructField(
      fsStructId,
      attributeInfo.glslType,
      variableName
    );
  }
}

function updateInitialzeAttributesFunction(shaderBuilder, attributeInfo) {
  if (attributeInfo.isQuantized) {
    // Skip initialization, it will be handled in the dequantization stage.
    return;
  }

  var functionId = GeometryPipelineStage.FUNCTION_ID_INITIALIZE_ATTRIBUTES;
  var variableName = attributeInfo.variableName;
  var line;
  if (variableName === "tangent") {
    line = "attributes.tangent = a_tangent.xyz;";
  } else {
    line = "attributes." + variableName + " = a_" + variableName + ";";
  }
  shaderBuilder.addFunctionLines(functionId, [line]);
}

function updateSetDynamicVaryingsFunction(shaderBuilder, attributeInfo) {
  var semantic = attributeInfo.attribute.semantic;
  var setIndex = attributeInfo.attribute.setIndex;
  if (defined(semantic) && !defined(setIndex)) {
    // positions, normals, and tangents are handled statically in
    // GeometryStageVS
    return;
  }

  // In the vertex shader, we want things like
  // v_texCoord_1 = attributes.texCoord_1;
  var functionId = GeometryPipelineStage.FUNCTION_ID_SET_DYNAMIC_VARYINGS_VS;
  var variableName = attributeInfo.variableName;
  var line = "v_" + variableName + " = attributes." + variableName + ";";
  shaderBuilder.addFunctionLines(functionId, [line]);

  // In the fragment shader, we do the opposite:
  // attributes.texCoord_1 = v_texCoord_1;
  functionId = GeometryPipelineStage.FUNCTION_ID_SET_DYNAMIC_VARYINGS_FS;
  line = "attributes." + variableName + " = v_" + variableName + ";";
  shaderBuilder.addFunctionLines(functionId, [line]);
}

function handleBitangents(shaderBuilder, attributes) {
  var hasNormals = false;
  var hasTangents = false;
  for (var i = 0; i < attributes.length; i++) {
    var attribute = attributes[i];
    if (attribute.semantic === VertexAttributeSemantic.NORMAL) {
      hasNormals = true;
    } else if (attribute.semantic === VertexAttributeSemantic.TANGENT) {
      hasTangents = true;
    }
  }

  // Bitangents are only defined if we have normals and tangents
  if (!hasNormals || !hasTangents) {
    return;
  }

  shaderBuilder.addDefine("HAS_BITANGENTS");

  // compute the bitangent according to the formula in the glTF spec
  shaderBuilder.addFunctionLines(
    GeometryPipelineStage.FUNCTION_ID_INITIALIZE_ATTRIBUTES,
    [
      "attributes.bitangent = normalize(cross(a_normal, a_tangent.xyz) * a_tangent.w);",
    ]
  );

  shaderBuilder.addVarying("vec3", "v_bitangent");
  shaderBuilder.addStructField(
    GeometryPipelineStage.STRUCT_ID_PROCESSED_ATTRIBUTES_VS,
    "vec3",
    "bitangent"
  );
  shaderBuilder.addStructField(
    GeometryPipelineStage.STRUCT_ID_PROCESSED_ATTRIBUTES_FS,
    "vec3",
    "bitangent"
  );
}

export default GeometryPipelineStage;<|MERGE_RESOLUTION|>--- conflicted
+++ resolved
@@ -160,42 +160,6 @@
   }
 }
 
-<<<<<<< HEAD
-  var variableName;
-  var varyingName;
-  var glslType = AttributeType.getGlslType(attributeType);
-
-  if (defined(semantic)) {
-    variableName = VertexAttributeSemantic.getVariableName(semantic, setIndex);
-    varyingName = "v_" + variableName;
-
-    if (
-      semantic === VertexAttributeSemantic.FEATURE_ID &&
-      setIndex >= renderResources.featureIdVertexAttributeSetIndex
-    ) {
-      renderResources.featureIdVertexAttributeSetIndex = attribute.setIndex + 1;
-    }
-
-    switch (semantic) {
-      case VertexAttributeSemantic.NORMAL:
-        shaderBuilder.addDefine("HAS_NORMALS");
-        break;
-      case VertexAttributeSemantic.TANGENT:
-        shaderBuilder.addDefine("HAS_TANGENTS");
-        break;
-      case VertexAttributeSemantic.FEATURE_ID:
-      case VertexAttributeSemantic.TEXCOORD:
-      case VertexAttributeSemantic.COLOR:
-        shaderBuilder.addDefine("HAS_" + semantic + "_" + setIndex);
-        setIndexedAttributeInitializationLines.push(
-          "    #ifdef HAS_" + semantic + "_" + setIndex
-        );
-        setIndexedAttributeInitializationLines.push(
-          "    " + varyingName + " = a_" + variableName + ";"
-        );
-        setIndexedAttributeInitializationLines.push("    #endif");
-    }
-=======
 function addAttributeToRenderResources(
   renderResources,
   attribute,
@@ -210,7 +174,15 @@
   } else {
     type = attribute.type;
     componentDatatype = attribute.componentDatatype;
->>>>>>> 1dfe2bd3
+  }
+
+  var semantic = attribute.semantic;
+  var setIndex = attribute.setIndex;
+  if (
+    semantic === VertexAttributeSemantic.FEATURE_ID &&
+    setIndex >= renderResources.featureIdVertexAttributeSetIndex
+  ) {
+    renderResources.featureIdVertexAttributeSetIndex = setIndex + 1;
   }
 
   var vertexAttribute = {
