--- conflicted
+++ resolved
@@ -1259,13 +1259,9 @@
             resource.setQueryParameters(versionQuery);
         }
 
-<<<<<<< HEAD
-        var rootTile = new Cesium3DTile(this, tilesetResource, tilesetJson.root, parentTile);
-=======
         // A tileset JSON file referenced from a tile may exist in a different directory than the root tileset.
         // Get the basePath relative to the external tileset.
         var rootTile = new Cesium3DTile(this, resource, tilesetJson.root, parentTile);
->>>>>>> d321899a
 
         // If there is a parentTile, add the root of the currently loading tileset
         // to parentTile's children, and update its _depth.
@@ -1286,21 +1282,10 @@
                 var length = children.length;
                 for (var i = 0; i < length; ++i) {
                     var childHeader = children[i];
-<<<<<<< HEAD
-                    var childTile = new Cesium3DTile(this, tilesetResource, childHeader, tile);
+                    var childTile = new Cesium3DTile(this, resource, childHeader, tile);
                     tile.children.push(childTile);
                     childTile._depth = tile._depth + 1;
                     stack.push(childTile);
-=======
-                    var childTile = new Cesium3DTile(this, resource, childHeader, tile3D);
-                    tile3D.children.push(childTile);
-                    childTile._depth = tile3D._depth + 1;
-                    ++statistics.numberOfTilesTotal;
-                    stack.push({
-                        header : childHeader,
-                        tile3D : childTile
-                    });
->>>>>>> d321899a
                 }
             }
 
@@ -1446,13 +1431,6 @@
         };
     }
 
-<<<<<<< HEAD
-    function removeFromProcessingQueue(tileset, tile) {
-        return function() {
-            if (tile._contentState === Cesium3DTileContentState.FAILED) {
-                // Not in processing queue
-                // For example, when a url request fails and the ready promise is rejected
-=======
     function handleTileFailure(tileset, tile) {
         return function(error) {
             if (tileset._processingQueue.indexOf(tile) >= 0) {
@@ -1460,12 +1438,9 @@
                 --tileset._statistics.numberOfTilesProcessing;
             } else {
                 // Failed when making request
->>>>>>> d321899a
                 --tileset._statistics.numberOfPendingRequests;
             }
 
-<<<<<<< HEAD
-=======
             var url = tile._contentResource.url;
             var message = defined(error.message) ? error.message : error.toString();
             if (tileset.tileFailed.numberOfListeners > 0) {
@@ -1482,7 +1457,6 @@
 
     function handleTileSuccess(tileset, tile) {
         return function() {
->>>>>>> d321899a
             --tileset._statistics.numberOfTilesProcessing;
 
             if (tile.hasRenderableContent) {
