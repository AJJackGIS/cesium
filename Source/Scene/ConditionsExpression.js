--- conflicted
+++ resolved
@@ -31,13 +31,8 @@
      * @example
      * var expression = new Cesium.ConditionsExpression({
      *     conditions : [
-<<<<<<< HEAD
-     *         ['${Height} < 100', 'color("#FF0000")'],
-     *         ['${Height} < 200', 'color("#00FF00")'],
-=======
      *         ['${Area} > 10, 'color("#FF0000")'],
      *         ['${id} !== "1"', 'color("#00FF00")'],
->>>>>>> dc11b5bf
      *         ['true', 'color("#FFFFFF")']
      *     ]
      * });
