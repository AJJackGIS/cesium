/*global define*/
define([
        '../Core/BoundingSphere',
        '../Core/Cartesian2',
        '../Core/Cartesian3',
        '../Core/Cartesian4',
        '../Core/clone',
        '../Core/combine',
        '../Core/defaultValue',
        '../Core/defined',
        '../Core/defineProperties',
        '../Core/destroyObject',
        '../Core/DeveloperError',
        '../Core/FeatureDetection',
        '../Core/getBasePath',
        '../Core/getStringFromTypedArray',
        '../Core/IndexDatatype',
        '../Core/loadArrayBuffer',
        '../Core/loadImage',
        '../Core/loadImageFromTypedArray',
        '../Core/loadText',
        '../Core/Math',
        '../Core/Matrix2',
        '../Core/Matrix3',
        '../Core/Matrix4',
        '../Core/PrimitiveType',
        '../Core/Quaternion',
        '../Core/Queue',
        '../Core/RuntimeError',
        '../Core/TaskProcessor',
        '../Renderer/BufferUsage',
        '../Renderer/DrawCommand',
        '../Renderer/ShaderSource',
        '../Renderer/TextureMinificationFilter',
        '../Renderer/TextureWrap',
        '../ThirdParty/gltfDefaults',
        '../ThirdParty/Uri',
        '../ThirdParty/when',
        './decompressOpen3DGC',
        './getModelAccessor',
        './JobType',
        './ModelAnimationCache',
        './ModelAnimationCollection',
        './ModelMaterial',
        './ModelMesh',
        './ModelNode',
        './Pass',
        './SceneMode'
    ], function(
        BoundingSphere,
        Cartesian2,
        Cartesian3,
        Cartesian4,
        clone,
        combine,
        defaultValue,
        defined,
        defineProperties,
        destroyObject,
        DeveloperError,
        FeatureDetection,
        getBasePath,
        getStringFromTypedArray,
        IndexDatatype,
        loadArrayBuffer,
        loadImage,
        loadImageFromTypedArray,
        loadText,
        CesiumMath,
        Matrix2,
        Matrix3,
        Matrix4,
        PrimitiveType,
        Quaternion,
        Queue,
        RuntimeError,
        TaskProcessor,
        BufferUsage,
        DrawCommand,
        ShaderSource,
        TextureMinificationFilter,
        TextureWrap,
        gltfDefaults,
        Uri,
        when,
        decompressOpen3DGC,
        getModelAccessor,
        JobType,
        ModelAnimationCache,
        ModelAnimationCollection,
        ModelMaterial,
        ModelMesh,
        ModelNode,
        Pass,
        SceneMode) {
    "use strict";
    /*global WebGLRenderingContext*/

    // Bail out if the browser doesn't support typed arrays, to prevent the setup function
    // from failing, since we won't be able to create a WebGL context anyway.
    if (!FeatureDetection.supportsTypedArrays()) {
        return {};
    }

    var yUpToZUp = Matrix4.fromRotationTranslation(Matrix3.fromRotationX(CesiumMath.PI_OVER_TWO));
    var boundingSphereCartesian3Scratch = new Cartesian3();

    var ModelState = {
        NEEDS_LOAD : 0,
        LOADING : 1,
        LOADED : 2,  // Renderable, but textures can still be pending when incrementallyLoadTextures is true.
        FAILED : 3
    };

    var defaultModelAccept = 'model/vnd.gltf.binary,model/vnd.gltf+json;q=0.8,application/json;q=0.2,*/*;q=0.01';

    function LoadResources() {
        this.vertexBuffersToCreate = new Queue();
        this.indexBuffersToCreate = new Queue();
        this.buffers = {};
        this.pendingBufferLoads = 0;

        this.decompressedViewsToCreate = new Queue();
        this.decompressedViews = {};
        this.decompressionInFlight = false;

        this.programsToCreate = new Queue();
        this.shaders = {};
        this.pendingShaderLoads = 0;

        this.texturesToCreate = new Queue();
        this.pendingTextureLoads = 0;

        this.texturesToCreateFromBufferView = new Queue();
        this.pendingBufferViewToImage = 0;

        this.createSamplers = true;
        this.createSkins = true;
        this.createRuntimeAnimations = true;
        this.createVertexArrays = true;
        this.createRenderStates = true;
        this.createUniformMaps = true;
        this.createRuntimeNodes = true;

        this.skinnedNodesIds = [];
    }

    LoadResources.prototype.getBuffer = function(bufferView) {
        if (defined(bufferView.extensions) && defined(bufferView.extensions.mesh_compression_open3dgc)) {
            var decompBuffer = bufferView.extensions.mesh_compression_open3dgc.decompressedView;
            return getSubarray(this.decompressedViews[decompBuffer], bufferView.byteOffset, bufferView.byteLength);
        } else {
            return getSubarray(this.buffers[bufferView.buffer], bufferView.byteOffset, bufferView.byteLength);
        }
    };

    LoadResources.prototype.finishedPendingBufferLoads = function() {
        return (this.pendingBufferLoads === 0);
    };

    LoadResources.prototype.finishedBuffersCreation = function() {
        return ((this.pendingBufferLoads === 0) &&
                (this.decompressedViewsToCreate.length === 0) &&
                (!this.decompressionInFlight) &&
                (this.vertexBuffersToCreate.length === 0) &&
                (this.indexBuffersToCreate.length === 0));
    };

    LoadResources.prototype.finishedProgramCreation = function() {
        return ((this.pendingShaderLoads === 0) && (this.programsToCreate.length === 0));
    };

    LoadResources.prototype.finishedTextureCreation = function() {
        var finishedPendingLoads = (this.pendingTextureLoads === 0);
        var finishedResourceCreation =
            (this.texturesToCreate.length === 0) &&
            (this.texturesToCreateFromBufferView.length === 0);

        return finishedPendingLoads && finishedResourceCreation;
    };

    LoadResources.prototype.finishedEverythingButTextureCreation = function() {
        var finishedPendingLoads =
            (this.pendingBufferLoads === 0) &&
            (this.pendingShaderLoads === 0);
        var finishedResourceCreation =
            (this.vertexBuffersToCreate.length === 0) &&
            (this.indexBuffersToCreate.length === 0) &&
            (this.programsToCreate.length === 0) &&
            (this.pendingBufferViewToImage === 0);

        return finishedPendingLoads && finishedResourceCreation;
    };

    LoadResources.prototype.finished = function() {
        return this.finishedTextureCreation() && this.finishedEverythingButTextureCreation();
    };

    ///////////////////////////////////////////////////////////////////////////

    function setCachedGltf(model, cachedGltf) {
        model._cachedGltf = cachedGltf;
        model._animationIds = getAnimationIds(cachedGltf);
    }

    // glTF JSON can be big given embedded geometry, textures, and animations, so we
    // cache it across all models using the same url/cache-key.  This also reduces the
    // slight overhead in assigning defaults to missing values.
    //
    // Note that this is a global cache, compared to renderer resources, which
    // are cached per context.
    var CachedGltf = function(options) {
        this._gltf = gltfDefaults(options.gltf);
        this._bgltf = options.bgltf;
        this.ready = options.ready;
        this.modelsToLoad = [];
        this.count = 0;
    };

    defineProperties(CachedGltf.prototype, {
        gltf : {
            set : function(value) {
                this._gltf = gltfDefaults(value);
            },

            get : function() {
                return this._gltf;
            }
        },

        bgltf : {
            get : function() {
                return this._bgltf;
            }
        }
    });

    CachedGltf.prototype.makeReady = function(gltfJson, bgltf) {
        this.gltf = gltfJson;
        this._bgltf = bgltf;

        var models = this.modelsToLoad;
        var length = models.length;
        for (var i = 0; i < length; ++i) {
            var m = models[i];
            if (!m.isDestroyed()) {
                setCachedGltf(m, this);
            }
        }
        this.modelsToLoad = undefined;
        this.ready = true;
    };

    function getAnimationIds(cachedGltf) {
        var animationIds = [];
        if (defined(cachedGltf) && defined(cachedGltf.gltf)) {
            var animations = cachedGltf.gltf.animations;
            for (var id in animations) {
                if (animations.hasOwnProperty(id)) {
                    animationIds.push(id);
                }
            }
        }

        return animationIds;
    }

    var gltfCache = {};

    ///////////////////////////////////////////////////////////////////////////

    /**
     * A 3D model based on glTF, the runtime asset format for WebGL, OpenGL ES, and OpenGL.
     * <p>
     * Cesium includes support for geometry and materials, glTF animations, and glTF skinning.
     * In addition, individual glTF nodes are pickable with {@link Scene#pick} and animatable
     * with {@link Model#getNode}.  glTF cameras and lights are not currently supported.
     * </p>
     * <p>
     * An external glTF asset is created with {@link Model.fromGltf}.  glTF JSON can also be
     * created at runtime and passed to this constructor function.  In either case, the
     * {@link Model#readyPromise} is resolved when the model is ready to render, i.e.,
     * when the external binary, image, and shader files are downloaded and the WebGL
     * resources are created.
     * </p>
     * <p>
     * For high-precision rendering, Cesium supports the CESIUM_RTC extension, which introduces the
     * CESIUM_RTC_MODELVIEW parameter semantic that says the node is in WGS84 coordinates translated
     * relative to a local origin.
     * </p>
     *
     * @alias Model
     * @constructor
     *
     * @param {Object} [options] Object with the following properties:
     * @param {Object|ArrayBuffer|Uint8Array} [options.gltf] The object for the glTF JSON or an arraybuffer of Binary glTF defined by the CESIUM_binary_glTF extension.
     * @param {String} [options.basePath=''] The base path that paths in the glTF JSON are relative to.
     * @param {Boolean} [options.show=true] Determines if the model primitive will be shown.
     * @param {DisplayCondition} [options.displayCondition] DOC_TBA
     * @param {Boolean} [options.loadOnlyIfDisplayCondition] DOC_TBA
     * @param {Matrix4} [options.modelMatrix=Matrix4.IDENTITY] The 4x4 transformation matrix that transforms the model from model to world coordinates.
     * @param {Number} [options.scale=1.0] A uniform scale applied to this model.
     * @param {Number} [options.minimumPixelSize=0.0] The approximate minimum pixel size of the model regardless of zoom.
     * @param {Object} [options.id] A user-defined object to return when the model is picked with {@link Scene#pick}.
     * @param {DOC_TBA} [options.vertexShaderLoaded] DOC_TBA.
     * @param {DOC_TBA} [options.fragmentShaderLoaded] DOC_TBA.
     * @param {DOC_TBA} [options.uniformMapLoaded] DOC_TBA.
     * @param {DOC_TBA} [options.pickVertexShaderLoaded] DOC_TBA.
     * @param {DOC_TBA} [options.pickFragmentShaderLoaded] DOC_TBA.
     * @param {DOC_TBA} [options.pickUniformMapLoaded] DOC_TBA.
     * @param {Boolean} [options.allowPicking=true] When <code>true</code>, each glTF mesh and primitive is pickable with {@link Scene#pick}.
     * @param {DOC_TBA} [options.incrementallyLoadTextures=true] DOC_TBA.
     * @param {Boolean} [options.asynchronous=true] Determines if model WebGL resource creation will be spread out over several frames or block until completion once all glTF files are loaded.
     * @param {Boolean} [options.debugShowBoundingVolume=false] For debugging only. Draws the bounding sphere for each draw command in the model.
     * @param {Boolean} [options.debugWireframe=false] For debugging only. Draws the model in wireframe.
     *
     * @exception {DeveloperError} bgltf is not a valid Binary glTF file.
     * @exception {DeveloperError} Only glTF Binary version 1 is supported.
     *
     * @see Model.fromGltf
     *
     * @demo {@link http://cesiumjs.org/Cesium/Apps/Sandcastle/index.html?src=3D%20Models.html|Cesium Sandcastle Models Demo}
     */
    var Model = function(options) {
        options = defaultValue(options, defaultValue.EMPTY_OBJECT);

        var cacheKey = options.cacheKey;
        this._cacheKey = cacheKey;
        this._cachedGltf = undefined;
        this._releaseGltfJson = defaultValue(options.releaseGltfJson, false);
        this._animationIds = undefined;

        var cachedGltf;
        if (defined(cacheKey) && defined(gltfCache[cacheKey]) && gltfCache[cacheKey].ready) {
            // glTF JSON is in cache and ready
            cachedGltf = gltfCache[cacheKey];
            ++cachedGltf.count;
        } else {
            // glTF was explicitly provided, e.g., when a user uses the Model constructor directly
            var gltf = options.gltf;

            if (defined(gltf)) {
                if (gltf instanceof ArrayBuffer) {
                    gltf = new Uint8Array(gltf);
                }

                if (gltf instanceof Uint8Array) {
                    // Binary glTF
                    cachedGltf = new CachedGltf({
                        gltf : parseBinaryGltfHeader(gltf),
                        bgltf : gltf,
                        ready : true
                    });
                } else {
                    // Normal glTF (JSON)
                    cachedGltf = new CachedGltf({
                        gltf : options.gltf,
                        ready : true
                    });
                }

                cachedGltf.count = 1;

                if (defined(cacheKey)) {
                    gltfCache[cacheKey] = cachedGltf;
                }
            }
        }
        setCachedGltf(this, cachedGltf);

        this._basePath = defaultValue(options.basePath, '');

        var docUri = new Uri(document.location.href);
        var modelUri = new Uri(this._basePath);
        this._baseUri = modelUri.resolve(docUri);

        /**
         * Determines if the model primitive will be shown.
         *
         * @type {Boolean}
         *
         * @default true
         */
        this.show = defaultValue(options.show, true);

        /**
         * DOC_TBA
         */
        this.displayCondition = options.displayCondition;

        /**
         * DOC_TBA
         */
        this.loadOnlyIfDisplayCondition = defaultValue(options.loadOnlyIfDisplayCondition, false);

        /**
         * The 4x4 transformation matrix that transforms the model from model to world coordinates.
         * When this is the identity matrix, the model is drawn in world coordinates, i.e., Earth's WGS84 coordinates.
         * Local reference frames can be used by providing a different transformation matrix, like that returned
         * by {@link Transforms.eastNorthUpToFixedFrame}.
         *
         * @type {Matrix4}
         *
         * @default {@link Matrix4.IDENTITY}
         *
         * @example
         * var origin = Cesium.Cartesian3.fromDegrees(-95.0, 40.0, 200000.0);
         * m.modelMatrix = Cesium.Transforms.eastNorthUpToFixedFrame(origin);
         */
        this.modelMatrix = Matrix4.clone(defaultValue(options.modelMatrix, Matrix4.IDENTITY));
        this._modelMatrix = Matrix4.clone(this.modelMatrix);

        /**
         * A uniform scale applied to this model before the {@link Model#modelMatrix}.
         * Values greater than <code>1.0</code> increase the size of the model; values
         * less than <code>1.0</code> decrease.
         *
         * @type {Number}
         *
         * @default 1.0
         */
        this.scale = defaultValue(options.scale, 1.0);
        this._scale = this.scale;

        /**
         * The approximate minimum pixel size of the model regardless of zoom.
         * This can be used to ensure that a model is visible even when the viewer
         * zooms out.  When <code>0.0</code>, no minimum size is enforced.
         *
         * @type {Number}
         *
         * @default 0.0
         */
        this.minimumPixelSize = defaultValue(options.minimumPixelSize, 0.0);
        this._minimumPixelSize = this.minimumPixelSize;

        /**
         * User-defined object returned when the model is picked.
         *
         * @type Object
         *
         * @default undefined
         *
         * @see Scene#pick
         */
        this.id = options.id;
        this._id = options.id;

        /**
         * DOC_TBA
         */
        this.vertexShaderLoaded = options.vertexShaderLoaded;

        /**
         * DOC_TBA
         */
        this.fragmentShaderLoaded = options.fragmentShaderLoaded;

        /**
         * DOC_TBA
         */
// TODO: what all do we pass to this?
        this.uniformMapLoaded = options.uniformMapLoaded;

        /**
         * DOC_TBA
         */
        this.pickVertexShaderLoaded = options.pickVertexShaderLoaded;

        /**
         * DOC_TBA
         */
        this.pickFragmentShaderLoaded = options.pickFragmentShaderLoaded;

        /**
         * DOC_TBA
         */
// TODO: what all do we pass to this?
        this.pickUniformMapLoaded = options.pickUniformMapLoaded;

        /**
         * Used for picking primitives that wrap a model.
         *
         * @private
         */
        this.pickPrimitive = options.pickPrimitive;

        this._allowPicking = defaultValue(options.allowPicking, true);

        this._ready = false;
        this._readyPromise = when.defer();

        /**
         * The currently playing glTF animations.
         *
         * @type {ModelAnimationCollection}
         */
        this.activeAnimations = new ModelAnimationCollection(this);

        this._defaultTexture = undefined;
        this._incrementallyLoadTextures = defaultValue(options.incrementallyLoadTextures, true);
        this._asynchronous = true;//defaultValue(options.asynchronous, true); // TODO

        /**
         * This property is for debugging only; it is not for production use nor is it optimized.
         * <p>
         * Draws the bounding sphere for each draw command in the model.  A glTF primitive corresponds
         * to one draw command.  A glTF mesh has an array of primitives, often of length one.
         * </p>
         *
         * @type {Boolean}
         *
         * @default false
         */
        this.debugShowBoundingVolume = defaultValue(options.debugShowBoundingVolume, false);
        this._debugShowBoundingVolume = false;

        /**
         * This property is for debugging only; it is not for production use nor is it optimized.
         * <p>
         * Draws the model in wireframe.
         * </p>
         *
         * @type {Boolean}
         *
         * @default false
         */
        this.debugWireframe = defaultValue(options.debugWireframe, false);
        this._debugWireframe = false;

        /**
         * @private
         * @readonly
         */
        this.cull = defaultValue(options.cull, true);

        this._computedModelMatrix = new Matrix4(); // Derived from modelMatrix and scale
        this._initialRadius = undefined;           // Radius without model's scale property, model-matrix scale, animations, or skins
        this._boundingSphere = undefined;
        this._scaledBoundingSphere = new BoundingSphere();
        this._state = ModelState.NEEDS_LOAD;
        this._loadError = undefined;
        this._loadResources = undefined;

        this._perNodeShowDirty = false;             // true when the Cesium API was used to change a node's show property
        this._cesiumAnimationsDirty = false;       // true when the Cesium API, not a glTF animation, changed a node transform
        this._maxDirtyNumber = 0;                  // Used in place of a dirty boolean flag to avoid an extra graph traversal

        this._runtime = {
            animations : undefined,
            rootNodes : undefined,
            nodes : undefined,            // Indexed with the node property's name, i.e., glTF id
            nodesByName : undefined,      // Indexed with name property in the node
            skinnedNodes : undefined,
            meshesByName : undefined,     // Indexed with the name property in the mesh
            materialsByName : undefined,  // Indexed with the name property in the material
            materialsById : undefined     // Indexed with the material's property name
        };

        this._uniformMaps = {};       // Not cached since it can be targeted by glTF animation
        this._rendererResources = {   // Cached between models with the same url/cache-key
            buffers : {},
            vertexArrays : {},
            programs : {},
            pickPrograms : {},
            textures : {},

            samplers : {},
            renderStates : {}
        };
        this._cachedRendererResources = undefined;
        this._loadRendererResourcesFromCache = false;

        this._nodeCommands = [];
        this._pickIds = [];

        // CESIUM_RTC extension
        this._rtcCenter = undefined;    // in world coordinates
    };

    defineProperties(Model.prototype, {
        /**
         * The object for the glTF JSON, including properties with default values omitted
         * from the JSON provided to this model.
         *
         * @memberof Model.prototype
         *
         * @type {Object}
         * @readonly
         *
         * @default undefined
         */
        gltf : {
            get : function() {
                return defined(this._cachedGltf) ? this._cachedGltf.gltf : undefined;
            }
        },

        /**
         * When <code>true</code>, the glTF JSON is not stored with the model once the model is
         * loaded (when {@link Model#ready} is <code>true</code>).  This saves memory when
         * geometry, textures, and animations are embedded in the .gltf file, which is the
         * default for the {@link http://cesiumjs.org/convertmodel.html|Cesium model converter}.
         * This is especially useful for cases like 3D buildings, where each .gltf model is unique
         * and caching the glTF JSON is not effective.
         *
         * @memberof Model.prototype
         *
         * @type {Boolean}
         * @readonly
         *
         * @default false
         *
         * @private
         */
        releaseGltfJson : {
            get : function() {
                return this._releaseGltfJson;
            }
        },

        /**
         * The key identifying this model in the model cache for glTF JSON, renderer resources, and animations.
         * Caching saves memory and improves loading speed when several models with the same url are created.
         * <p>
         * This key is automatically generated when the model is created with {@link Model.fromGltf}.  If the model
         * is created directly from glTF JSON using the {@link Model} constructor, this key can be manually
         * provided; otherwise, the model will not be changed.
         * </p>
         *
         * @memberof Model.prototype
         *
         * @type {String}
         * @readonly
         *
         * @private
         */
        cacheKey : {
            get : function() {
                return this._cacheKey;
            }
        },

        /**
         * The base path that paths in the glTF JSON are relative to.  The base
         * path is the same path as the path containing the .gltf file
         * minus the .gltf file, when binary, image, and shader files are
         * in the same directory as the .gltf.  When this is <code>''</code>,
         * the app's base path is used.
         *
         * @memberof Model.prototype
         *
         * @type {String}
         * @readonly
         *
         * @default ''
         */
        basePath : {
            get : function() {
                return this._basePath;
            }
        },

        /**
         * The model's bounding sphere in its local coordinate system.  This does not take into
         * account glTF animations and skins.
         *
         * @memberof Model.prototype
         *
         * @type {BoundingSphere}
         * @readonly
         *
         * @default undefined
         *
         * @exception {DeveloperError} The model is not loaded.  Use Model.readyPromise or wait for Model.ready to be true.
         *
         * @example
         * // Center in WGS84 coordinates
         * var center = Cesium.Matrix4.multiplyByPoint(model.modelMatrix, model.boundingSphere.center, new Cesium.Cartesian3());
         */
        boundingSphere : {
            get : function() {
                //>>includeStart('debug', pragmas.debug);
                if (this._state !== ModelState.LOADED) {
                    throw new DeveloperError('The model is not loaded.  Use Model.readyPromise or wait for Model.ready to be true.');
                }
                //>>includeEnd('debug');

                var nonUniformScale = Matrix4.getScale(this.modelMatrix, boundingSphereCartesian3Scratch);
                Cartesian3.multiplyByScalar(nonUniformScale, this.scale, nonUniformScale);

                var scaledBoundingSphere = this._scaledBoundingSphere;
                scaledBoundingSphere.center = Cartesian3.multiplyComponents(this._boundingSphere.center, nonUniformScale, scaledBoundingSphere.center);
                scaledBoundingSphere.radius = Cartesian3.maximumComponent(nonUniformScale) * this._initialRadius;

                if (defined(this._rtcCenter)) {
                    Cartesian3.add(this._rtcCenter, scaledBoundingSphere.center, scaledBoundingSphere.center);
                }

                return scaledBoundingSphere;
            }
        },

        /**
         * When <code>true</code>, this model is ready to render, i.e., the external binary, image,
         * and shader files were downloaded and the WebGL resources were created.  This is set to
         * <code>true</code> right before {@link Model#readyPromise} is resolved.
         *
         * @memberof Model.prototype
         *
         * @type {Boolean}
         * @readonly
         *
         * @default false
         */
        ready : {
            get : function() {
                return this._ready;
            }
        },

        /**
         * Gets the promise that will be resolved when this model is ready to render, i.e., when the external binary, image,
         * and shader files were downloaded and the WebGL resources were created.
         * <p>
         * This promise is resolved at the end of the frame before the first frame the model is rendered in.
         * </p>
         *
         * @memberof Model.prototype
         * @type {Promise.<Model>}
         * @readonly
         *
         * @example
         * // Play all animations at half-speed when the model is ready to render
         * Cesium.when(model.readyPromise).then(function(model) {
         *   model.activeAnimations.addAll({
         *     speedup : 0.5
         *   });
         * }).otherwise(function(error){
         *   window.alert(error);
         * });
         *
         * @see Model#ready
         */
        readyPromise : {
            get : function() {
                return this._readyPromise;
            }
        },

        /**
         * Determines if model WebGL resource creation will be spread out over several frames or
         * block until completion once all glTF files are loaded.
         *
         * @memberof Model.prototype
         *
         * @type {Boolean}
         * @readonly
         *
         * @default true
         */
        asynchronous : {
            get : function() {
                return this._asynchronous;
            }
        },

        /**
         * When <code>true</code>, each glTF mesh and primitive is pickable with {@link Scene#pick}.  When <code>false</code>, GPU memory is saved.
         *
         * @memberof Model.prototype
         *
         * @type {Boolean}
         * @readonly
         *
         * @default true
         */
        allowPicking : {
            get : function() {
                return this._allowPicking;
            }
        },

        /**
         * DOC_TBA
         *
         * @memberof Model.prototype
         *
         * @type {Boolean}
         * @readonly
         *
         * @default true
         */
        incrementallyLoadTextures : {
            get : function() {
                return this._incrementallyLoadTextures;
            }
        }
    });

    function getAbsoluteURL(url) {
        var docUri = new Uri(document.location.href);
        var modelUri = new Uri(url);
        return modelUri.resolve(docUri).toString();
    }

    var sizeOfUint32 = Uint32Array.BYTES_PER_ELEMENT;

    /**
     * This function differs from the normal subarray function
     * because it takes offset and length, rather than begin and end.
     */
    function getSubarray(array, offset, length) {
        return array.subarray(offset, offset + length);
    }

    function copySubarray(array, offset, length) {
        offset += array.byteOffset / array.BYTES_PER_ELEMENT;
        var buffer = array.buffer.slice(offset, offset + length);
        return new array.constructor(buffer);
    }

    function containsGltfMagic(uint8Array) {
        if (uint8Array.byteLength < 4) {
            return false;
        }
        return getStringFromTypedArray(uint8Array.subarray(0, 4)) === 'glTF';
    }

    function parseBinaryGltfHeader(uint8Array) {
        if (!containsGltfMagic(uint8Array)) {
            throw new DeveloperError('bgltf is not a valid Binary glTF file.');
        }

        var view = new DataView(uint8Array.buffer, uint8Array.byteOffset, uint8Array.byteLength);
        var byteOffset = 0;

        byteOffset += sizeOfUint32; // Skip magic number

        //>>includeStart('debug', pragmas.debug);
        var version = view.getUint32(byteOffset, true);
        if (version !== 1) {
            throw new DeveloperError('Only Binary glTF version 1 is supported.  Version ' + version + ' is not.');
        }
        //>>includeEnd('debug');
        byteOffset += sizeOfUint32;

        byteOffset += sizeOfUint32; // Skip length

        var jsonOffset = view.getUint32(byteOffset, true);
        byteOffset += sizeOfUint32;

        var jsonLength = view.getUint32(byteOffset, true);
        byteOffset += sizeOfUint32;

        var json = getStringFromTypedArray(getSubarray(uint8Array, jsonOffset, jsonLength));
        return JSON.parse(json);
    }

    /**
     * <p>
     * Creates a model from a glTF asset.  When the model is ready to render, i.e., when the external binary, image,
     * and shader files are downloaded and the WebGL resources are created, the {@link Model#readyPromise} is resolved.
     * </p>
     * <p>
     * The model can be a traditional glTF asset with a .gltf extension or a Binary glTF using the
     * CESIUM_binary_glTF extension with a .bgltf extension.
     * </p>
     * <p>
     * For high-precision rendering, Cesium supports the CESIUM_RTC extension, which introduces the
     * CESIUM_RTC_MODELVIEW parameter semantic that says the node is in WGS84 coordinates translated
     * relative to a local origin.
     * </p>
     *
     * @param {Object} options Object with the following properties:
     * @param {String} options.url The url to the .gltf file.
     * @param {Object} [options.headers] HTTP headers to send with the request.
     * @param {Boolean} [options.show=true] Determines if the model primitive will be shown.
     * @param {DisplayCondition} [options.displayCondition] DOC_TBA
     * @param {Boolean} [options.loadOnlyIfDisplayCondition] DOC_TBA
     * @param {Matrix4} [options.modelMatrix=Matrix4.IDENTITY] The 4x4 transformation matrix that transforms the model from model to world coordinates.
     * @param {Number} [options.scale=1.0] A uniform scale applied to this model.
     * @param {Number} [options.minimumPixelSize=0.0] The approximate minimum pixel size of the model regardless of zoom.
     * @param {Object} [options.id] A user-defined object to return when the model is picked with {@link Scene#pick}.
     * @param {DOC_TBA} [options.vertexShaderLoaded] DOC_TBA.
     * @param {DOC_TBA} [options.fragmentShaderLoaded] DOC_TBA.
     * @param {DOC_TBA} [options.uniformMapLoaded] DOC_TBA.
     * @param {DOC_TBA} [options.pickVertexShaderLoaded] DOC_TBA.
     * @param {DOC_TBA} [options.pickFragmentShaderLoaded] DOC_TBA.
     * @param {DOC_TBA} [options.pickUniformMapLoaded] DOC_TBA.
     * @param {Boolean} [options.allowPicking=true] When <code>true</code>, each glTF mesh and primitive is pickable with {@link Scene#pick}.
     * @param {DOC_TBA} [options.incrementallyLoadTextures=true] DOC_TBA.
     * @param {Boolean} [options.asynchronous=true] Determines if model WebGL resource creation will be spread out over several frames or block until completion once all glTF files are loaded.
     * @param {Boolean} [options.debugShowBoundingVolume=false] For debugging only. Draws the bounding sphere for each {@link DrawCommand} in the model.
     * @param {Boolean} [options.debugWireframe=false] For debugging only. Draws the model in wireframe.
     * @returns {Model} The newly created model.
     *
     * @exception {DeveloperError} bgltf is not a valid Binary glTF file.
     * @exception {DeveloperError} Only glTF Binary version 1 is supported.
     *
     * @example
     * // Example 1. Create a model from a glTF asset
     * var model = scene.primitives.add(Cesium.Model.fromGltf({
     *   url : './duck/duck.gltf'
     * }));
     *
     * @example
     * // Example 2. Create model and provide all properties and events
     * var origin = Cesium.Cartesian3.fromDegrees(-95.0, 40.0, 200000.0);
     * var modelMatrix = Cesium.Transforms.eastNorthUpToFixedFrame(origin);
     *
     * var model = scene.primitives.add(Cesium.Model.fromGltf({
     *   url : './duck/duck.gltf',
     *   show : true,                     // default
     *   modelMatrix : modelMatrix,
     *   scale : 2.0,                     // double size
     *   minimumPixelSize : 128,          // never smaller than 128 pixels
     *   allowPicking : false,            // not pickable
     *   debugShowBoundingVolume : false, // default
     *   debugWireframe : false
     * }));
     *
     * model.readyPromise.then(function(model) {
     *   // Play all animations when the model is ready to render
     *   model.activeAnimations.addAll();
     * });
     */
    Model.fromGltf = function(options) {
        //>>includeStart('debug', pragmas.debug);
        if (!defined(options) || !defined(options.url)) {
            throw new DeveloperError('options.url is required');
        }
        //>>includeEnd('debug');

        var url = options.url;
        // If no cache key is provided, use the absolute URL, since two URLs with
        // different relative paths could point to the same model.
        var cacheKey = defaultValue(options.cacheKey, getAbsoluteURL(url));

        options = clone(options);
        options.basePath = getBasePath(url);
        options.cacheKey = cacheKey;
        var model = new Model(options);

        options.headers = defined(options.headers) ? clone(options.headers) : {};
        if (!defined(options.headers.Accept)) {
            options.headers.Accept = defaultModelAccept;
        }

        var cachedGltf = gltfCache[cacheKey];
        if (!defined(cachedGltf)) {
            cachedGltf = new CachedGltf({
                ready : false
            });
            cachedGltf.count = 1;
            cachedGltf.modelsToLoad.push(model);
            setCachedGltf(model, cachedGltf);
            gltfCache[cacheKey] = cachedGltf;

            loadArrayBuffer(url, options.headers).then(function(arrayBuffer) {
                var array = new Uint8Array(arrayBuffer);
                if (containsGltfMagic(array)) {
                    // Load binary glTF
                    cachedGltf.makeReady(parseBinaryGltfHeader(array), array);
                } else {
                    // Load text (JSON) glTF
                    var json = getStringFromTypedArray(array);
                    cachedGltf.makeReady(JSON.parse(json));
                }
            }).otherwise(getFailedLoadFunction(model, 'model', url));
        } else if (!cachedGltf.ready) {
            // Cache hit but the loadArrayBuffer() or loadText() request is still pending
            ++cachedGltf.count;
            cachedGltf.modelsToLoad.push(model);
        }
        // else if the cached glTF is defined and ready, the
        // model constructor will pick it up using the cache key.

        return model;
    };

    /**
     * For the unit tests to verify model caching.
     *
     * @private
     */
    Model._gltfCache = gltfCache;

    function getRuntime(model, runtimeName, name) {
        //>>includeStart('debug', pragmas.debug);
        if (model._state !== ModelState.LOADED) {
            throw new DeveloperError('The model is not loaded.  Use Model.readyPromise or wait for Model.ready to be true.');
        }

        if (!defined(name)) {
            throw new DeveloperError('name is required.');
        }
        //>>includeEnd('debug');

        return (model._runtime[runtimeName])[name];
    }

    /**
     * Returns the glTF node with the given <code>name</code> property.  This is used to
     * modify a node's transform for animation outside of glTF animations.
     *
     * @param {String} name The glTF name of the node.
     * @returns {ModelNode} The node or <code>undefined</code> if no node with <code>name</code> exists.
     *
     * @exception {DeveloperError} The model is not loaded.  Use Model.readyPromise or wait for Model.ready to be true.
     *
     * @example
     * // Apply non-uniform scale to node LOD3sp
     * var node = model.getNode('LOD3sp');
     * node.matrix =Cesium. Matrix4.fromScale(new Cesium.Cartesian3(5.0, 1.0, 1.0), node.matrix);
     */
    Model.prototype.getNode = function(name) {
        var node = getRuntime(this, 'nodesByName', name);
        return defined(node) ? node.publicNode : undefined;
    };

    /**
     * Returns the glTF mesh with the given <code>name</code> property.
     *
     * @param {String} name The glTF name of the mesh.
     *
     * @returns {ModelMesh} The mesh or <code>undefined</code> if no mesh with <code>name</code> exists.
     *
     * @exception {DeveloperError} The model is not loaded.  Use Model.readyPromise or wait for Model.ready to be true.
     */
    Model.prototype.getMesh = function(name) {
        return getRuntime(this, 'meshesByName', name);
    };

    /**
     * Returns the glTF material with the given <code>name</code> property.
     *
     * @param {String} name The glTF name of the material.
     * @returns {ModelMaterial} The material or <code>undefined</code> if no material with <code>name</code> exists.
     *
     * @exception {DeveloperError} The model is not loaded.  Use Model.readyPromise or wait for Model.ready to be true.
     */
    Model.prototype.getMaterial = function(name) {
        return getRuntime(this, 'materialsByName', name);
    };

    var aMinScratch = new Cartesian3();
    var aMaxScratch = new Cartesian3();

    function computeBoundingSphere(gltf) {
        var gltfNodes = gltf.nodes;
        var gltfMeshes = gltf.meshes;
        var gltfAccessors = gltf.accessors;
        var rootNodes = gltf.scenes[gltf.scene].nodes;
        var rootNodesLength = rootNodes.length;

        var nodeStack = [];

        var min = new Cartesian3(Number.MAX_VALUE, Number.MAX_VALUE, Number.MAX_VALUE);
        var max = new Cartesian3(Number.MIN_VALUE, Number.MIN_VALUE, Number.MIN_VALUE);

        for (var i = 0; i < rootNodesLength; ++i) {
            var n = gltfNodes[rootNodes[i]];
            n._transformToRoot = getTransform(n);
            nodeStack.push(n);

            while (nodeStack.length > 0) {
                n = nodeStack.pop();
                var transformToRoot = n._transformToRoot;

                var meshes = defaultValue(n.meshes, defined(n.instanceSkin) ? n.instanceSkin.meshes : undefined);
                if (defined(meshes)) {
                    var meshesLength = meshes.length;
                    for (var j = 0; j < meshesLength; ++j) {
                        var primitives = gltfMeshes[meshes[j]].primitives;
                        var primitivesLength = primitives.length;
                        for (var m = 0; m < primitivesLength; ++m) {
                            var position = primitives[m].attributes.POSITION;
                            if (defined(position)) {
                                var accessor = gltfAccessors[position];
                                var aMin = Cartesian3.fromArray(accessor.min, 0, aMinScratch);
                                var aMax = Cartesian3.fromArray(accessor.max, 0, aMaxScratch);
                                if (defined(min) && defined(max)) {
                                    Matrix4.multiplyByPoint(transformToRoot, aMin, aMin);
                                    Matrix4.multiplyByPoint(transformToRoot, aMax, aMax);
                                    Cartesian3.minimumByComponent(min, aMin, min);
                                    Cartesian3.maximumByComponent(max, aMax, max);
                                }
                            }
                        }
                    }
                }

                var children = n.children;
                var childrenLength = children.length;
                for (var k = 0; k < childrenLength; ++k) {
                    var child = gltfNodes[children[k]];
                    child._transformToRoot = getTransform(child);
                    Matrix4.multiplyTransformation(transformToRoot, child._transformToRoot, child._transformToRoot);
                    nodeStack.push(child);
                }
                delete n._transformToRoot;
            }
        }

        var boundingSphere = BoundingSphere.fromCornerPoints(min, max);
        return BoundingSphere.transformWithoutScale(boundingSphere, yUpToZUp, boundingSphere);
    }

    ///////////////////////////////////////////////////////////////////////////

    function getFailedLoadFunction(model, type, path) {
        return function() {
            model._loadError = new RuntimeError('Failed to load ' + type + ': ' + path);
            model._state = ModelState.FAILED;
        };
    }

    function bufferLoad(model, id) {
        return function(arrayBuffer) {
            var loadResources = model._loadResources;
            loadResources.buffers[id] = new Uint8Array(arrayBuffer);
            --loadResources.pendingBufferLoads;
         };
    }

    function parseBuffers(model) {
        var buffers = model.gltf.buffers;
        for (var id in buffers) {
            if (buffers.hasOwnProperty(id)) {
                var buffer = buffers[id];

                if (id === 'CESIUM_binary_glTF') {
                    // Buffer is the binary glTF file itself that is already loaded
                    var loadResources = model._loadResources;
                    loadResources.buffers[id] = model._cachedGltf.bgltf;
                }
                else if (buffer.type === 'arraybuffer') {
                    ++model._loadResources.pendingBufferLoads;
                    var uri = new Uri(buffer.uri);
                    var bufferPath = uri.resolve(model._baseUri).toString();
                    loadArrayBuffer(bufferPath).then(bufferLoad(model, id)).otherwise(getFailedLoadFunction(model, 'buffer', bufferPath));
                }
            }
        }
    }

    function parseDecompressedViews(model) {
        var extensions = model.gltf.extensions;
        if (!defined(extensions) || !defined(extensions.mesh_compression_open3dgc)) {
            return;
        }
        var decompressedViews = extensions.mesh_compression_open3dgc.decompressedViews;
        for (var name in decompressedViews) {
            if (decompressedViews.hasOwnProperty(name)) {
                model._loadResources.decompressedViewsToCreate.enqueue(name);
            }
        }
    }

    function parseBufferViews(model) {
        var bufferViews = model.gltf.bufferViews;
        var id;

        var vertexBuffersToCreate = model._loadResources.vertexBuffersToCreate;

        // Only ARRAY_BUFFER here.  ELEMENT_ARRAY_BUFFER created below.
        for (id in bufferViews) {
            if (bufferViews.hasOwnProperty(id)) {
                if (bufferViews[id].target === WebGLRenderingContext.ARRAY_BUFFER) {
                    vertexBuffersToCreate.enqueue(id);
                }
            }
        }

        var indexBuffersToCreate = model._loadResources.indexBuffersToCreate;
        var indexBufferIds = {};

        // The Cesium Renderer requires knowing the datatype for an index buffer
        // at creation type, which is not part of the glTF bufferview so loop
        // through glTF accessors to create the bufferview's index buffer.
        var accessors = model.gltf.accessors;
        for (id in accessors) {
            if (accessors.hasOwnProperty(id)) {
                var accessor = accessors[id];
                var bufferViewId = accessor.bufferView;
                var bufferView = bufferViews[bufferViewId];

                if ((bufferView.target === WebGLRenderingContext.ELEMENT_ARRAY_BUFFER) && !defined(indexBufferIds[bufferViewId])) {
                    indexBufferIds[bufferViewId] = true;
                    indexBuffersToCreate.enqueue({
                        id : bufferViewId,
                        // In theory, several glTF accessors with different componentTypes could
                        // point to the same glTF bufferView, which would break this.
                        // In practice, it is unlikely as it will be UNSIGNED_SHORT.
                        componentType : accessor.componentType
                    });
                }
            }
        }
    }

    function shaderLoad(model, type, id) {
        return function(source) {
            var loadResources = model._loadResources;
            loadResources.shaders[id] = {
                source : source,
                type : type,
                bufferView : undefined
            };
            --loadResources.pendingShaderLoads;
         };
    }

    function parseShaders(model) {
        var shaders = model.gltf.shaders;
        for (var id in shaders) {
            if (shaders.hasOwnProperty(id)) {
                var shader = shaders[id];

                // Shader references either uri (external or base64-encoded) or bufferView
                if (defined(shader.extensions) && defined(shader.extensions.CESIUM_binary_glTF)) {
                    model._loadResources.shaders[id] = {
                        source : undefined,
                        type : shader.type,
                        bufferView : shader.extensions.CESIUM_binary_glTF.bufferView
                    };
                } else {
                    ++model._loadResources.pendingShaderLoads;
                    var uri = new Uri(shader.uri);
                    var shaderPath = uri.resolve(model._baseUri).toString();
                    loadText(shaderPath).then(shaderLoad(model, shader.type, id)).otherwise(getFailedLoadFunction(model, 'shader', shaderPath));
                }
            }
        }
    }

    function parsePrograms(model) {
        var programs = model.gltf.programs;
        for (var id in programs) {
            if (programs.hasOwnProperty(id)) {
                model._loadResources.programsToCreate.enqueue(id);
            }
        }
    }

    function imageLoad(model, id) {
        return function(image) {
            var loadResources = model._loadResources;
            --loadResources.pendingTextureLoads;
            loadResources.texturesToCreate.enqueue({
                id : id,
                image : image,
                bufferView : undefined
            });
        };
    }

    function parseTextures(model) {
        var images = model.gltf.images;
        var textures = model.gltf.textures;
        for (var id in textures) {
            if (textures.hasOwnProperty(id)) {
                var gltfImage = images[textures[id].source];

                // Image references either uri (external or base64-encoded) or bufferView
                if (defined(gltfImage.extensions) && defined(gltfImage.extensions.CESIUM_binary_glTF)) {
                    var binary = gltfImage.extensions.CESIUM_binary_glTF;
                    model._loadResources.texturesToCreateFromBufferView.enqueue({
                        id : id,
                        image : undefined,
                        bufferView : binary.bufferView,
                        mimeType : binary.mimeType
                    });
                } else {
                    ++model._loadResources.pendingTextureLoads;
                    var uri = new Uri(gltfImage.uri);
                    var imagePath = uri.resolve(model._baseUri).toString();
                    loadImage(imagePath).then(imageLoad(model, id)).otherwise(getFailedLoadFunction(model, 'image', imagePath));
                }
            }
        }
    }

    var nodeAxisScratch = new Cartesian3();
    var nodeTranslationScratch = new Cartesian3();
    var nodeQuaternionScratch = new Quaternion();
    var nodeScaleScratch = new Cartesian3();

    function getTransform(node) {
        if (defined(node.matrix)) {
            return Matrix4.fromArray(node.matrix);
        }

        var axis = Cartesian3.fromArray(node.rotation, 0, nodeAxisScratch);

        return Matrix4.fromTranslationQuaternionRotationScale(
            Cartesian3.fromArray(node.translation, 0, nodeTranslationScratch),
            Quaternion.fromAxisAngle(axis, node.rotation[3], nodeQuaternionScratch),
            Cartesian3.fromArray(node.scale, 0 , nodeScaleScratch));
    }

    function parseNodes(model) {
        var runtimeNodes = {};
        var runtimeNodesByName = {};
        var skinnedNodes = [];

        var skinnedNodesIds = model._loadResources.skinnedNodesIds;
        var nodes = model.gltf.nodes;

        for (var id in nodes) {
            if (nodes.hasOwnProperty(id)) {
                var node = nodes[id];

                var runtimeNode = {
                    // Animation targets
                    matrix : undefined,
                    translation : undefined,
                    rotation : undefined,
                    scale : undefined,

                    // Per-node show inherited from parent
                    computedShow : true,

                    // Computed transforms
                    transformToRoot : new Matrix4(),
                    computedMatrix : new Matrix4(),
                    dirtyNumber : 0,                    // The frame this node was made dirty by an animation; for graph traversal

                    // Rendering
                    commands : [],                      // empty for transform, light, and camera nodes

                    // Skinned node
                    inverseBindMatrices : undefined,    // undefined when node is not skinned
                    bindShapeMatrix : undefined,        // undefined when node is not skinned or identity
                    joints : [],                        // empty when node is not skinned
                    computedJointMatrices : [],         // empty when node is not skinned

                    // Joint node
                    jointName : node.jointName,         // undefined when node is not a joint

                    // Graph pointers
                    children : [],                      // empty for leaf nodes
                    parents : [],                       // empty for root nodes

                    // Publicly-accessible ModelNode instance to modify animation targets
                    publicNode : undefined
                };
                runtimeNode.publicNode = new ModelNode(model, node, runtimeNode, id, getTransform(node));

                runtimeNodes[id] = runtimeNode;
                runtimeNodesByName[node.name] = runtimeNode;

                if (defined(node.instanceSkin)) {
                    skinnedNodesIds.push(id);
                    skinnedNodes.push(runtimeNode);
                }
            }
        }

        model._runtime.nodes = runtimeNodes;
        model._runtime.nodesByName = runtimeNodesByName;
        model._runtime.skinnedNodes = skinnedNodes;
    }

    function parseMaterials(model) {
        var runtimeMaterialsNyName = {};
        var runtimeMaterialsById = {};
        var materials = model.gltf.materials;
        var uniformMaps = model._uniformMaps;

        for (var id in materials) {
            if (materials.hasOwnProperty(id)) {
                // Allocated now so ModelMaterial can keep a reference to it.
                uniformMaps[id] = {
                    uniformMap : undefined,
                    values : undefined,
                    jointMatrixUniformName : undefined
                };

                var material = materials[id];
                var modelMaterial = new ModelMaterial(model, material, id);
                runtimeMaterialsNyName[material.name] = modelMaterial;
                runtimeMaterialsById[id] = modelMaterial;
            }
        }

        model._runtime.materialsByName = runtimeMaterialsNyName;
        model._runtime.materialsById = runtimeMaterialsById;
    }

    function parseMeshes(model) {
        var runtimeMeshesByName = {};
        var runtimeMaterialsById = model._runtime.materialsById;
        var meshes = model.gltf.meshes;

        for (var id in meshes) {
            if (meshes.hasOwnProperty(id)) {
                var mesh = meshes[id];
                runtimeMeshesByName[mesh.name] = new ModelMesh(mesh, runtimeMaterialsById, id);
            }
        }

        model._runtime.meshesByName = runtimeMeshesByName;
    }

    function parse(model) {
        if (!model._loadRendererResourcesFromCache) {
            parseBuffers(model);
            parseDecompressedViews(model);
            parseBufferViews(model);
            parseShaders(model);
            parsePrograms(model);
            parseTextures(model);
        }

        parseMaterials(model);
        parseMeshes(model);
        parseNodes(model);
    }

    ///////////////////////////////////////////////////////////////////////////

<<<<<<< HEAD
    var CreateVertexBufferJob = function() {
        this.id = undefined;
        this.model = undefined;
        this.context = undefined;
    };

    CreateVertexBufferJob.prototype.set = function(id, model, context) {
        this.id = id;
        this.model = model;
        this.context = context;
    };

    CreateVertexBufferJob.prototype.execute = function() {
        createVertexBuffer(this.id, this.model, this.context);
    };

    ///////////////////////////////////////////////////////////////////////////

    var open3dgcTaskProcessor = new TaskProcessor('decompressOpen3DGC', Number.POSITIVE_INFINITY);
=======
    var decompressOpen3DGCTaskProcessors;
    var concurrency;
    var counter = 0;
>>>>>>> 5c7daa9a

    function decompressOpen3dgcSync(buffer, decompressedView) {
        var compressedBuffer = getSubarray(buffer, decompressedView.byteOffset, decompressedView.byteLength);

        var decompressedArrayBuffer = decompressOpen3DGC(decompressedView.decompressedByteLength, compressedBuffer);

        return when(decompressedArrayBuffer);
    }

    function decompressOpen3dgcAsync(buffer, decompressedView) {
        var compressedBuffer = copySubarray(buffer, decompressedView.byteOffset, decompressedView.byteLength);

        if (!defined(decompressOpen3DGCTaskProcessors)) {
            concurrency = FeatureDetection.hardwareConcurrency;
            decompressOpen3DGCTaskProcessors = new Array(concurrency);
            for (var i = 0; i < decompressOpen3DGCTaskProcessors.length; i++) {
                decompressOpen3DGCTaskProcessors[i] = new TaskProcessor('decompressOpen3DGC', Number.POSITIVE_INFINITY);
            }
        }

        var result = decompressOpen3DGCTaskProcessors[counter++].scheduleTask({
            decompressedByteLength : decompressedView.decompressedByteLength,
            compressedBuffer : compressedBuffer
        }, [compressedBuffer.buffer]);

        if (counter === concurrency) {
            counter = 0;
        }

        return result;
    }

    function decompressOpen3dgc(model, name) {
        var decompressedViews = model.gltf.extensions.mesh_compression_open3dgc.decompressedViews;

        var loadResources = model._loadResources;
        var decompressedView = decompressedViews[name];
        var buffer = loadResources.buffers[decompressedView.buffer];

        var forceSynchronous = false;

        if (forceSynchronous) {
            return decompressOpen3dgcSync(buffer, decompressedView);
        }

        var decompressPromise = decompressOpen3dgcAsync(buffer, decompressedView);
        return when(decompressPromise).then(function(result) {
            return result.decompressedArrayBuffer;
        });
    }

    function createDecompressClosure(loadResources, name){
        return function(decompressedArrayBuffer) {
            loadResources.decompressedViews[name] = new Uint8Array(decompressedArrayBuffer);
        };
    }

    function createDecompressedView(model) {
        var promises = [];
        var loadResources = model._loadResources;
        while (loadResources.decompressedViewsToCreate.length > 0) {
            var name = loadResources.decompressedViewsToCreate.dequeue();
            var decompressPromise = decompressOpen3dgc(model, name);
            promises.push(decompressPromise.then(createDecompressClosure(loadResources, name)));
        }
        when.all(promises, function() {
            loadResources.decompressionInFlight = false;
        });
    }

    function createDecompressedViews(model, context) {
        var loadResources = model._loadResources;

        if (loadResources.pendingBufferLoads !== 0) {
            return;
        }

        var extensions = model.gltf.extensions;
        if (!defined(extensions) || !defined(extensions.mesh_compression_open3dgc)) {
            return;
        }

        model._loadResources.decompressionInFlight = true;
        createDecompressedView(model);
    }

    ///////////////////////////////////////////////////////////////////////////

    function createVertexBuffer(bufferViewId, model, context) {
        var loadResources = model._loadResources;
        var bufferViews = model.gltf.bufferViews;
        var bufferView = bufferViews[bufferViewId];

        var vertexBuffer = context.createVertexBuffer(loadResources.getBuffer(bufferView), BufferUsage.STATIC_DRAW);
        vertexBuffer.vertexArrayDestroyable = false;
        model._rendererResources.buffers[bufferViewId] = vertexBuffer;
    }

    ///////////////////////////////////////////////////////////////////////////

    var CreateIndexBufferJob = function() {
        this.id = undefined;
        this.componentType = undefined;
        this.model = undefined;
        this.context = undefined;
    };

    CreateIndexBufferJob.prototype.set = function(id, componentType, model, context) {
        this.id = id;
        this.componentType = componentType;
        this.model = model;
        this.context = context;
    };

    CreateIndexBufferJob.prototype.execute = function() {
        createIndexBuffer(this.id, this.componentType, this.model, this.context);
    };

    ///////////////////////////////////////////////////////////////////////////

    function createIndexBuffer(bufferViewId, componentType, model, context) {
        var loadResources = model._loadResources;
        var bufferViews = model.gltf.bufferViews;
        var bufferView = bufferViews[bufferViewId];

        var indexBuffer = context.createIndexBuffer(loadResources.getBuffer(bufferView), BufferUsage.STATIC_DRAW, componentType);
        indexBuffer.vertexArrayDestroyable = false;
        model._rendererResources.buffers[bufferViewId] = indexBuffer;
    }

    var scratchVertexBufferJob = new CreateVertexBufferJob();
    var scratchIndexBufferJob = new CreateIndexBufferJob();

    function createBuffers(model, context, frameState) {
        var loadResources = model._loadResources;

        if (loadResources.pendingBufferLoads !== 0 || loadResources.decompressedViewsToCreate.length !== 0 || loadResources.decompressionInFlight) {
            return;
        }

        var vertexBuffersToCreate = loadResources.vertexBuffersToCreate;
        var indexBuffersToCreate = loadResources.indexBuffersToCreate;
        var i;

        if (model.asynchronous) {
            while (vertexBuffersToCreate.length > 0) {
                scratchVertexBufferJob.set(vertexBuffersToCreate.peek(), model, context);
                if (!frameState.jobScheduler.execute(scratchVertexBufferJob, JobType.BUFFER)) {
                    break;
                }
                vertexBuffersToCreate.dequeue();
            }

            while (indexBuffersToCreate.length > 0) {
                i = indexBuffersToCreate.peek();
                scratchIndexBufferJob.set(i.id, i.componentType, model, context);
                if (!frameState.jobScheduler.execute(scratchIndexBufferJob, JobType.BUFFER)) {
                    break;
                }
                indexBuffersToCreate.dequeue();
            }
        } else {
            while (vertexBuffersToCreate.length > 0) {
                createVertexBuffer(vertexBuffersToCreate.dequeue(), model, context);
            }

            while (indexBuffersToCreate.length > 0) {
                i = indexBuffersToCreate.dequeue();
                createIndexBuffer(i.id, i.componentType, model, context);
            }
        }
    }

    function createAttributeLocations(attributes) {
        var attributeLocations = {};
        var length = attributes.length;

        for (var i = 0; i < length; ++i) {
            attributeLocations[attributes[i]] = i;
        }

        return attributeLocations;
    }

    function getShaderSource(model, shader, callback) {
        var source;

        if (defined(shader.source)) {
            source = shader.source;
        } else {
            var loadResources = model._loadResources;
            var gltf = model.gltf;
            var bufferView = gltf.bufferViews[shader.bufferView];
            source = getStringFromTypedArray(loadResources.getBuffer(bufferView));
        }

        // Allow callback to modify the shader source
        if (defined(callback)) {
            source = callback(source);
        }

        return source;
    }

    ///////////////////////////////////////////////////////////////////////////

    var CreateProgramJob = function() {
        this.id = undefined;
        this.model = undefined;
        this.context = undefined;
    };

    CreateProgramJob.prototype.set = function(id, model, context) {
        this.id = id;
        this.model = model;
        this.context = context;
    };

    CreateProgramJob.prototype.execute = function() {
        createProgram(this.id, this.model, this.context);
    };

    ///////////////////////////////////////////////////////////////////////////

    function createProgram(id, model, context) {
        var programs = model.gltf.programs;
        var shaders = model._loadResources.shaders;
        var program = programs[id];

        var attributeLocations = createAttributeLocations(program.attributes);
        var vs = getShaderSource(model, shaders[program.vertexShader], model.vertexShaderLoaded);
        var fs = getShaderSource(model, shaders[program.fragmentShader], model.fragmentShaderLoaded);

        model._rendererResources.programs[id] = context.createShaderProgram(vs, fs, attributeLocations);

        if (model.allowPicking) {
            // PERFORMANCE_IDEA: Can optimize the fragment shader with a glTF hint. https://github.com/KhronosGroup/glTF/issues/181
            var pickVS;
            var pickFS;

            if (defined(model.pickFragmentShaderLoaded)) {
                // If a pick fragment shader callback is defined, it overrides model picking
                pickVS = getShaderSource(model, shaders[program.vertexShader], model.pickVertexShaderLoaded);
                pickFS = getShaderSource(model, shaders[program.fragmentShader], model.pickFragmentShaderLoaded);
            } else {
                pickVS = vs;
                pickFS = new ShaderSource({
                    sources : [fs],
                    pickColorQualifier : 'uniform'
                });
            }

            model._rendererResources.pickPrograms[id] = context.createShaderProgram(pickVS, pickFS, attributeLocations);
        }
    }

    var scratchCreateProgramJob = new CreateProgramJob();

    function createPrograms(model, context, frameState) {
        var loadResources = model._loadResources;
        var programsToCreate = loadResources.programsToCreate;
        var id;

        if (loadResources.pendingShaderLoads !== 0) {
            return;
        }

        // PERFORMANCE_IDEA: this could be more fine-grained by looking
        // at the shader's bufferView's to determine the buffer dependencies.
        if (loadResources.pendingBufferLoads !== 0) {
            return;
        }

        if (model.asynchronous) {
            while (programsToCreate.length > 0) {
                scratchCreateProgramJob.set(programsToCreate.peek(), model, context);
                if (!frameState.jobScheduler.execute(scratchCreateProgramJob, JobType.PROGRAM)) {
                    break;
                }
                programsToCreate.dequeue();
            }
        } else {
            // Create all loaded programs this frame
            while (programsToCreate.length > 0) {
                createProgram(programsToCreate.dequeue(), model, context);
            }
        }
    }

    function getOnImageCreatedFromTypedArray(loadResources, gltfTexture) {
        return function(image) {
            loadResources.texturesToCreate.enqueue({
                id : gltfTexture.id,
                image : image,
                bufferView : undefined
            });

            --loadResources.pendingBufferViewToImage;
        };
    }

    function loadTexturesFromBufferViews(model) {
        var loadResources = model._loadResources;

        if (loadResources.pendingBufferLoads !== 0) {
            return;
        }

        while (loadResources.texturesToCreateFromBufferView.length > 0) {
            var gltfTexture = loadResources.texturesToCreateFromBufferView.dequeue();

            var gltf = model.gltf;
            var bufferView = gltf.bufferViews[gltfTexture.bufferView];

            var onload = getOnImageCreatedFromTypedArray(loadResources, gltfTexture);
            var onerror = getFailedLoadFunction(model, 'image', 'id: ' + gltfTexture.id + ', bufferView: ' + gltfTexture.bufferView);
            loadImageFromTypedArray(loadResources.getBuffer(bufferView), gltfTexture.mimeType).
                then(onload).otherwise(onerror);

            ++loadResources.pendingBufferViewToImage;
        }
    }

    function createSamplers(model, context) {
        var loadResources = model._loadResources;

        if (loadResources.createSamplers) {
            loadResources.createSamplers = false;

            var rendererSamplers = model._rendererResources.samplers;
            var samplers = model.gltf.samplers;
            for (var id in samplers) {
                if (samplers.hasOwnProperty(id)) {
                    var sampler = samplers[id];

                    rendererSamplers[id] = context.createSampler({
                        wrapS : sampler.wrapS,
                        wrapT : sampler.wrapT,
                        minificationFilter : sampler.minFilter,
                        magnificationFilter : sampler.magFilter
                    });
                }
            }
        }
    }

    ///////////////////////////////////////////////////////////////////////////

    var CreateTextureJob = function() {
        this.gltfTexture = undefined;
        this.model = undefined;
        this.context = undefined;
    };

    CreateTextureJob.prototype.set = function(gltfTexture, model, context) {
        this.gltfTexture = gltfTexture;
        this.model = model;
        this.context = context;
    };

    CreateTextureJob.prototype.execute = function() {
        createTexture(this.gltfTexture, this.model, this.context);
    };

    ///////////////////////////////////////////////////////////////////////////

    function createTexture(gltfTexture, model, context) {
        var textures = model.gltf.textures;
        var texture = textures[gltfTexture.id];

        var rendererSamplers = model._rendererResources.samplers;
        var sampler = rendererSamplers[texture.sampler];

        var mipmap =
            (sampler.minificationFilter === TextureMinificationFilter.NEAREST_MIPMAP_NEAREST) ||
            (sampler.minificationFilter === TextureMinificationFilter.NEAREST_MIPMAP_LINEAR) ||
            (sampler.minificationFilter === TextureMinificationFilter.LINEAR_MIPMAP_NEAREST) ||
            (sampler.minificationFilter === TextureMinificationFilter.LINEAR_MIPMAP_LINEAR);
        var requiresNpot = mipmap ||
            (sampler.wrapS === TextureWrap.REPEAT) ||
            (sampler.wrapS === TextureWrap.MIRRORED_REPEAT) ||
            (sampler.wrapT === TextureWrap.REPEAT) ||
            (sampler.wrapT === TextureWrap.MIRRORED_REPEAT);

        var source = gltfTexture.image;
        var npot = !CesiumMath.isPowerOfTwo(source.width) || !CesiumMath.isPowerOfTwo(source.height);

        if (requiresNpot && npot) {
            // WebGL requires power-of-two texture dimensions for mipmapping and REPEAT/MIRRORED_REPEAT wrap modes.
            var canvas = document.createElement('canvas');
            canvas.width = CesiumMath.nextPowerOfTwo(source.width);
            canvas.height = CesiumMath.nextPowerOfTwo(source.height);
            var canvasContext = canvas.getContext('2d');
            canvasContext.drawImage(source, 0, 0, source.width, source.height, 0, 0, canvas.width, canvas.height);
            source = canvas;
        }

        var tx;

        if (texture.target === WebGLRenderingContext.TEXTURE_2D) {
            tx = context.createTexture2D({
                source : source,
                pixelFormat : texture.internalFormat,
                pixelDatatype : texture.type,
                sampler : sampler,
                flipY : false
            });
        }
        // GLTF_SPEC: Support TEXTURE_CUBE_MAP.  https://github.com/KhronosGroup/glTF/issues/40

        if (mipmap) {
            tx.generateMipmap();
        }

        model._rendererResources.textures[gltfTexture.id] = tx;
    }

    var scratchCreateTextureJob = new CreateTextureJob();

    function createTextures(model, context, frameState) {
        var texturesToCreate = model._loadResources.texturesToCreate;

        if (model.asynchronous) {
            while (texturesToCreate.length > 0) {
                scratchCreateTextureJob.set(texturesToCreate.peek(), model, context);
                if (!frameState.jobScheduler.execute(scratchCreateTextureJob, JobType.TEXTURE)) {
                    break;
                }
                texturesToCreate.dequeue();
            }
        } else {
            // Create all loaded textures this frame
            while (texturesToCreate.length > 0) {
                createTexture(texturesToCreate.dequeue(), model, context);
            }
        }
    }

    function getAttributeLocations(model, primitive) {
        var gltf = model.gltf;
        var programs = gltf.programs;
        var techniques = gltf.techniques;
        var materials = gltf.materials;

        // Retrieve the compiled shader program to assign index values to attributes
        var attributeLocations = {};

        var technique = techniques[materials[primitive.material].instanceTechnique.technique];
        var parameters = technique.parameters;
        var pass = technique.passes[technique.pass];
        var instanceProgram = pass.instanceProgram;
        var attributes = instanceProgram.attributes;
        var programAttributeLocations = model._rendererResources.programs[instanceProgram.program].vertexAttributes;

        // Note: WebGL shader compiler may have optimized and removed some attributes from programAttributeLocations
        for (var location in programAttributeLocations){
            if (programAttributeLocations.hasOwnProperty(location)) {
                var parameter = parameters[attributes[location]];
                attributeLocations[parameter.semantic] = programAttributeLocations[location].index;
            }
        }

        return attributeLocations;
    }

    function searchForest(forest, jointName) {
        var length = forest.length;
        for (var i = 0; i < length; ++i) {
            var stack = [forest[i]]; // Push root node of tree

            while (stack.length > 0) {
                var n = stack.pop();

                if (n.jointName === jointName) {
                    return n;
                }

                var children = n.children;
                var childrenLength = children.length;
                for (var k = 0; k < childrenLength; ++k) {
                    stack.push(children[k]);
                }
            }
        }

        // This should never happen; the skeleton should have a node for all joints in the skin.
        return undefined;
    }

    function createJoints(model, runtimeSkins) {
        var gltf = model.gltf;
        var skins = gltf.skins;
        var nodes = gltf.nodes;
        var runtimeNodes = model._runtime.nodes;

        var skinnedNodesIds = model._loadResources.skinnedNodesIds;
        var length = skinnedNodesIds.length;
        for (var j = 0; j < length; ++j) {
            var id = skinnedNodesIds[j];
            var skinnedNode = runtimeNodes[id];
            var instanceSkin = nodes[id].instanceSkin;

            var runtimeSkin = runtimeSkins[instanceSkin.skin];
            skinnedNode.inverseBindMatrices = runtimeSkin.inverseBindMatrices;
            skinnedNode.bindShapeMatrix = runtimeSkin.bindShapeMatrix;

            // 1. Find nodes with the names in instanceSkin.skeletons (the node's skeletons)
            // 2. These nodes form the root nodes of the forest to search for each joint in skin.jointNames.  This search uses jointName, not the node's name.

            var forest = [];
            var gltfSkeletons = instanceSkin.skeletons;
            var skeletonsLength = gltfSkeletons.length;
            for (var k = 0; k < skeletonsLength; ++k) {
                forest.push(runtimeNodes[gltfSkeletons[k]]);
            }

            var gltfJointNames = skins[instanceSkin.skin].jointNames;
            var jointNamesLength = gltfJointNames.length;
            for (var i = 0; i < jointNamesLength; ++i) {
                var jointName = gltfJointNames[i];
                skinnedNode.joints.push(searchForest(forest, jointName));
            }
        }
    }

    function createSkins(model) {
        var loadResources = model._loadResources;

        if (loadResources.pendingBufferLoads !== 0) {
            return;
        }

        if (!loadResources.createSkins) {
            return;
        }
        loadResources.createSkins = false;

        var gltf = model.gltf;
        var accessors = gltf.accessors;
        var skins = gltf.skins;
        var runtimeSkins = {};

        for (var id in skins) {
            if (skins.hasOwnProperty(id)) {
                var skin = skins[id];
                var accessor = accessors[skin.inverseBindMatrices];

                var bindShapeMatrix;
                if (!Matrix4.equals(skin.bindShapeMatrix, Matrix4.IDENTITY)) {
                    bindShapeMatrix = Matrix4.clone(skin.bindShapeMatrix);
                }

                runtimeSkins[id] = {
                    inverseBindMatrices : ModelAnimationCache.getSkinInverseBindMatrices(model, accessor),
                    bindShapeMatrix : bindShapeMatrix // not used when undefined
                };
            }
        }

        createJoints(model, runtimeSkins);
    }

    function getChannelEvaluator(model, runtimeNode, targetPath, spline) {
        return function(localAnimationTime) {
//  Workaround for https://github.com/KhronosGroup/glTF/issues/219
/*
            if (targetPath === 'translation') {
                return;
            }
*/
            runtimeNode[targetPath] = spline.evaluate(localAnimationTime, runtimeNode[targetPath]);
            runtimeNode.dirtyNumber = model._maxDirtyNumber;
        };
    }

    function createRuntimeAnimations(model) {
        var loadResources = model._loadResources;

        if (!loadResources.finishedPendingBufferLoads()) {
            return;
        }

        if (!loadResources.createRuntimeAnimations) {
            return;
        }
        loadResources.createRuntimeAnimations = false;

        model._runtime.animations = {
        };

        var runtimeNodes = model._runtime.nodes;
        var animations = model.gltf.animations;
        var accessors = model.gltf.accessors;

         for (var animationId in animations) {
             if (animations.hasOwnProperty(animationId)) {
                 var animation = animations[animationId];
                 var channels = animation.channels;
                 var parameters = animation.parameters;
                 var samplers = animation.samplers;

                 var parameterValues = {};

                 for (var name in parameters) {
                     if (parameters.hasOwnProperty(name)) {
                         parameterValues[name] = ModelAnimationCache.getAnimationParameterValues(model, accessors[parameters[name]]);
                     }
                 }

                 // Find start and stop time for the entire animation
                 var startTime = Number.MAX_VALUE;
                 var stopTime = -Number.MAX_VALUE;

                 var length = channels.length;
                 var channelEvaluators = new Array(length);

                 for (var i = 0; i < length; ++i) {
                     var channel = channels[i];
                     var target = channel.target;
                     var sampler = samplers[channel.sampler];
                     var times = parameterValues[sampler.input];

                     startTime = Math.min(startTime, times[0]);
                     stopTime = Math.max(stopTime, times[times.length - 1]);

                     var spline = ModelAnimationCache.getAnimationSpline(model, animationId, animation, channel.sampler, sampler, parameterValues);
                     // GLTF_SPEC: Support more targets like materials. https://github.com/KhronosGroup/glTF/issues/142
                     channelEvaluators[i] = getChannelEvaluator(model, runtimeNodes[target.id], target.path, spline);
                 }

                 model._runtime.animations[animationId] = {
                     startTime : startTime,
                     stopTime : stopTime,
                     channelEvaluators : channelEvaluators
                 };
             }
         }
    }

    function createVertexArrays(model, context) {
        var loadResources = model._loadResources;

        if (!loadResources.finishedBuffersCreation() || !loadResources.finishedProgramCreation()) {
            return;
        }

        if (!loadResources.createVertexArrays) {
            return;
        }
        loadResources.createVertexArrays = false;

        var rendererBuffers = model._rendererResources.buffers;
        var rendererVertexArrays = model._rendererResources.vertexArrays;
        var gltf = model.gltf;
        var accessors = gltf.accessors;
        var meshes = gltf.meshes;

        for (var meshId in meshes) {
            if (meshes.hasOwnProperty(meshId)) {
                var primitives = meshes[meshId].primitives;
                var primitivesLength = primitives.length;

                for (var i = 0; i < primitivesLength; ++i) {
                    var primitive = primitives[i];

                    // GLTF_SPEC: This does not take into account attribute arrays,
                    // indicated by when an attribute points to a parameter with a
                    // count property.
                    //
                    // https://github.com/KhronosGroup/glTF/issues/258

                    var attributeLocations = getAttributeLocations(model, primitive);
                    var attrs = [];
                    var primitiveAttributes = primitive.attributes;
                    for (var attrName in primitiveAttributes) {
                        if (primitiveAttributes.hasOwnProperty(attrName)) {
                            var attributeLocation = attributeLocations[attrName];
                            // Skip if the attribute is not used by the material, e.g., because the asset was exported
                            // with an attribute that wasn't used and the asset wasn't optimized.
                            if (defined(attributeLocation)) {
                                var a = accessors[primitiveAttributes[attrName]];

                                var componentType = a.componentType;
                                // XXX: if uint32, pretend it's really uint16.
                                componentType = componentType === 5125 ? 5123 : componentType;

                                attrs.push({
                                    index                  : attributeLocation,
                                    vertexBuffer           : rendererBuffers[a.bufferView],
                                    componentsPerAttribute : getModelAccessor(a).componentsPerAttribute,
                                    componentDatatype      : componentType,
                                    normalize              : false,
                                    offsetInBytes          : a.byteOffset,
                                    strideInBytes          : a.byteStride
                                });
                            }
                        }
                    }

                    var accessor = accessors[primitive.indices];
                    var indexBuffer = rendererBuffers[accessor.bufferView];
                    rendererVertexArrays[meshId + '.primitive.' + i] = context.createVertexArray(attrs, indexBuffer);
                }
            }
        }
    }

    function getBooleanStates(states) {
        // GLTF_SPEC: SAMPLE_ALPHA_TO_COVERAGE not used by Cesium
        var booleanStates = {};
        booleanStates[WebGLRenderingContext.BLEND] = false;
        booleanStates[WebGLRenderingContext.CULL_FACE] = false;
        booleanStates[WebGLRenderingContext.DEPTH_TEST] = false;
        booleanStates[WebGLRenderingContext.POLYGON_OFFSET_FILL] = false;
        booleanStates[WebGLRenderingContext.SCISSOR_TEST] = false;

        var enable = states.enable;
        var length = enable.length;
        var i;
        for (i = 0; i < length; ++i) {
            booleanStates[enable[i]] = true;
        }

        return booleanStates;
    }

    function createRenderStates(model, context) {
        var loadResources = model._loadResources;

        if (loadResources.createRenderStates) {
            loadResources.createRenderStates = false;
            var rendererRenderStates = model._rendererResources.renderStates;
            var techniques = model.gltf.techniques;
            for (var id in techniques) {
                if (techniques.hasOwnProperty(id)) {
                    var technique = techniques[id];
                    var pass = technique.passes[technique.pass];
                    var states = pass.states;

                    var booleanStates = getBooleanStates(states);
                    var statesFunctions = defaultValue(states.functions, defaultValue.EMPTY_OBJECT);
                    var blendColor = defaultValue(statesFunctions.blendColor, [0.0, 0.0, 0.0, 0.0]);
                    var blendEquationSeparate = defaultValue(statesFunctions.blendEquationSeparate, [
                        WebGLRenderingContext.FUNC_ADD,
                        WebGLRenderingContext.FUNC_ADD]);
                    var blendFuncSeparate = defaultValue(statesFunctions.blendFuncSeparate, [
                        WebGLRenderingContext.ONE,
                        WebGLRenderingContext.ONE,
                        WebGLRenderingContext.ZERO,
                        WebGLRenderingContext.ZERO]);
                    var colorMask = defaultValue(statesFunctions.colorMask, [true, true, true, true]);
                    var depthRange = defaultValue(statesFunctions.depthRange, [0.0, 1.0]);
                    var polygonOffset = defaultValue(statesFunctions.polygonOffset, [0.0, 0.0]);
                    var scissor = defaultValue(statesFunctions.scissor, [0.0, 0.0, 0.0, 0.0]);

                    rendererRenderStates[id] = context.createRenderState({
                        frontFace : defined(statesFunctions.frontFace) ? statesFunctions.frontFace[0] : WebGLRenderingContext.CCW,
                        cull : {
                            enabled : booleanStates[WebGLRenderingContext.CULL_FACE],
                            face : defined(statesFunctions.cullFace) ? statesFunctions.cullFace[0] : WebGLRenderingContext.BACK
                        },
                        lineWidth : defined(statesFunctions.lineWidth) ? statesFunctions.lineWidth[0] : 1.0,
                        polygonOffset : {
                            enabled : booleanStates[WebGLRenderingContext.POLYGON_OFFSET_FILL],
                            factor : polygonOffset[0],
                            units : polygonOffset[1]
                        },
                        scissorTest : {
                            enabled : booleanStates[WebGLRenderingContext.SCISSOR_TEST],
                            rectangle : {
                                x : scissor[0],
                                y : scissor[1],
                                width : scissor[2],
                                height : scissor[3]
                            }
                        },
                        depthRange : {
                            near : depthRange[0],
                            far : depthRange[1]
                        },
                        depthTest : {
                            enabled : booleanStates[WebGLRenderingContext.DEPTH_TEST],
                            func : defined(statesFunctions.depthFunc) ? statesFunctions.depthFunc[0] : WebGLRenderingContext.LESS
                        },
                        colorMask : {
                            red : colorMask[0],
                            green : colorMask[1],
                            blue : colorMask[2],
                            alpha : colorMask[3]
                        },
                        depthMask : defined(statesFunctions.depthMask) ? statesFunctions.depthMask[0] : true,
                        blending : {
                            enabled : booleanStates[WebGLRenderingContext.BLEND],
                            color : {
                                red : blendColor[0],
                                green : blendColor[1],
                                blue : blendColor[2],
                                alpha : blendColor[3]
                            },
                            equationRgb : blendEquationSeparate[0],
                            equationAlpha : blendEquationSeparate[1],
                            functionSourceRgb : blendFuncSeparate[0],
                            functionSourceAlpha : blendFuncSeparate[1],
                            functionDestinationRgb : blendFuncSeparate[2],
                            functionDestinationAlpha : blendFuncSeparate[3]
                        }
                    });
                }
            }
        }
    }

    // This doesn't support LOCAL, which we could add if it is ever used.
    var scratchTranslationRtc = new Cartesian3();
    var gltfSemanticUniforms = {
        MODEL : function(uniformState, model) {
            return function() {
                return uniformState.model;
            };
        },
        VIEW : function(uniformState, model) {
            return function() {
                return uniformState.view;
            };
        },
        PROJECTION : function(uniformState, model) {
            return function() {
                return uniformState.projection;
            };
        },
        MODELVIEW : function(uniformState, model) {
            return function() {
                return uniformState.modelView;
            };
        },
        CESIUM_RTC_MODELVIEW : function(uniformState, model) {
            // CESIUM_RTC extension
            var mvRtc = new Matrix4();
            return function() {
                Matrix4.getTranslation(uniformState.model, scratchTranslationRtc);
                Cartesian3.add(scratchTranslationRtc, model._rtcCenter, scratchTranslationRtc);
                Matrix4.multiplyByPoint(uniformState.view, scratchTranslationRtc, scratchTranslationRtc);
                return Matrix4.setTranslation(uniformState.modelView, scratchTranslationRtc, mvRtc);
            };
        },
        MODELVIEWPROJECTION : function(uniformState, model) {
            return function() {
                return uniformState.modelViewProjection;
            };
        },
        MODELINVERSE : function(uniformState, model) {
            return function() {
                return uniformState.inverseModel;
            };
        },
        VIEWINVERSE : function(uniformState, model) {
            return function() {
                return uniformState.inverseView;
            };
        },
        PROJECTIONINVERSE : function(uniformState, model) {
            return function() {
                return uniformState.inverseProjection;
            };
        },
        MODELVIEWINVERSE : function(uniformState, model) {
            return function() {
                return uniformState.inverseModelView;
            };
        },
        MODELVIEWPROJECTIONINVERSE : function(uniformState, model) {
            return function() {
                return uniformState.inverseModelViewProjection;
            };
        },
        MODELINVERSETRANSPOSE : function(uniformState, model) {
            return function() {
                return uniformState.inverseTranposeModel;
            };
        },
        MODELVIEWINVERSETRANSPOSE : function(uniformState, model) {
            return function() {
                return uniformState.normal;
            };
        },
        VIEWPORT : function(uniformState, model) {
            return function() {
                return uniformState.viewportCartesian4;
            };
        }
        // JOINTMATRIX created in createCommands()
    };

    ///////////////////////////////////////////////////////////////////////////

    function getScalarUniformFunction(value, model) {
        var that = {
            value : value,
            clone : function(source, result) {
                return source;
            },
            func : function() {
                return that.value;
            }
        };
        return that;
    }

    function getVec2UniformFunction(value, model) {
        var that = {
            value : Cartesian2.fromArray(value),
            clone : Cartesian2.clone,
            func : function() {
                return that.value;
            }
        };
        return that;
    }

    function getVec3UniformFunction(value, model) {
        var that = {
            value : Cartesian3.fromArray(value),
            clone : Cartesian3.clone,
            func : function() {
                return that.value;
            }
        };
        return that;
    }

    function getVec4UniformFunction(value, model) {
        var that = {
            value : Cartesian4.fromArray(value),
            clone : Cartesian4.clone,
            func : function() {
                return that.value;
            }
        };
        return that;
    }

    function getMat2UniformFunction(value, model) {
        var that = {
            value : Matrix2.fromColumnMajorArray(value),
            clone : Matrix2.clone,
            func : function() {
                return that.value;
            }
        };
        return that;
    }

    function getMat3UniformFunction(value, model) {
        var that = {
            value : Matrix3.fromColumnMajorArray(value),
            clone : Matrix3.clone,
            func : function() {
                return that.value;
            }
        };
        return that;
    }

    function getMat4UniformFunction(value, model) {
        var that = {
            value : Matrix4.fromColumnMajorArray(value),
            clone : Matrix4.clone,
            func : function() {
                return that.value;
            }
        };
        return that;
    }

    ///////////////////////////////////////////////////////////////////////////

    var DelayLoadedTextureUniform = function(value, model) {
        this._value = undefined;
        this._textureId = value;
        this._model = model;
    };

    defineProperties(DelayLoadedTextureUniform.prototype, {
        value : {
            get : function() {
                // Use the default texture (1x1 white) until the model's texture is loaded
                if (!defined(this._value)) {
                    var texture = this._model._rendererResources.textures[this._textureId];
                    if (defined(texture)) {
                        this._value = texture;
                    } else {
                        return this._model._defaultTexture;
                    }
                }

                return this._value;
            },
            set : function(value) {
                this._value = value;
            }
        }
    });

    DelayLoadedTextureUniform.prototype.clone = function(source, result) {
        return source;
    };

    DelayLoadedTextureUniform.prototype.func = undefined;

    ///////////////////////////////////////////////////////////////////////////

    function getTextureUniformFunction(value, model) {
        var uniform = new DelayLoadedTextureUniform(value, model);
        // Define function here to access closure since 'this' can't be
        // used when the Renderer sets uniforms.
        uniform.func = function() {
            return uniform.value;
        };
        return uniform;
    }

    var gltfUniformFunctions = {};

    // this check must use typeof, not defined, because defined doesn't work with undeclared variables.
    if (typeof WebGLRenderingContext !== 'undefined') {
        gltfUniformFunctions[WebGLRenderingContext.FLOAT] = getScalarUniformFunction;
        gltfUniformFunctions[WebGLRenderingContext.FLOAT_VEC2] = getVec2UniformFunction;
        gltfUniformFunctions[WebGLRenderingContext.FLOAT_VEC3] = getVec3UniformFunction;
        gltfUniformFunctions[WebGLRenderingContext.FLOAT_VEC4] = getVec4UniformFunction;
        gltfUniformFunctions[WebGLRenderingContext.INT] = getScalarUniformFunction;
        gltfUniformFunctions[WebGLRenderingContext.INT_VEC2] = getVec2UniformFunction;
        gltfUniformFunctions[WebGLRenderingContext.INT_VEC3] = getVec3UniformFunction;
        gltfUniformFunctions[WebGLRenderingContext.INT_VEC4] = getVec4UniformFunction;
        gltfUniformFunctions[WebGLRenderingContext.BOOL] = getScalarUniformFunction;
        gltfUniformFunctions[WebGLRenderingContext.BOOL_VEC2] = getVec2UniformFunction;
        gltfUniformFunctions[WebGLRenderingContext.BOOL_VEC3] = getVec3UniformFunction;
        gltfUniformFunctions[WebGLRenderingContext.BOOL_VEC4] = getVec4UniformFunction;
        gltfUniformFunctions[WebGLRenderingContext.FLOAT_MAT2] = getMat2UniformFunction;
        gltfUniformFunctions[WebGLRenderingContext.FLOAT_MAT3] = getMat3UniformFunction;
        gltfUniformFunctions[WebGLRenderingContext.FLOAT_MAT4] = getMat4UniformFunction;
        gltfUniformFunctions[WebGLRenderingContext.SAMPLER_2D] = getTextureUniformFunction;
        // GLTF_SPEC: Support SAMPLER_CUBE. https://github.com/KhronosGroup/glTF/issues/40
    }

    function getUniformFunctionFromSource(source, model) {
        var runtimeNode = model._runtime.nodes[source];
        return function() {
            return runtimeNode.computedMatrix;
        };
    }

    function createUniformMaps(model, context) {
        var loadResources = model._loadResources;

        if (!loadResources.finishedProgramCreation()) {
            return;
        }

        if (!loadResources.createUniformMaps) {
            return;
        }
        loadResources.createUniformMaps = false;

        var gltf = model.gltf;
        var materials = gltf.materials;
        var techniques = gltf.techniques;
        var programs = gltf.programs;
        var uniformMaps = model._uniformMaps;

        for (var materialId in materials) {
            if (materials.hasOwnProperty(materialId)) {
                var material = materials[materialId];
                var instanceTechnique = material.instanceTechnique;
                var instanceParameters = instanceTechnique.values;
                var technique = techniques[instanceTechnique.technique];
                var parameters = technique.parameters;
                var pass = technique.passes[technique.pass];
                var instanceProgram = pass.instanceProgram;
                var uniforms = instanceProgram.uniforms;

                var uniformMap = {};
                var uniformValues = {};
                var jointMatrixUniformName;

                // Uniform parameters for this pass
                for (var name in uniforms) {
                    if (uniforms.hasOwnProperty(name)) {
                        var parameterName = uniforms[name];
                        var parameter = parameters[parameterName];

                        // GLTF_SPEC: This does not take into account uniform arrays,
                        // indicated by parameters with a count property.
                        //
                        // https://github.com/KhronosGroup/glTF/issues/258

                        // GLTF_SPEC: In this implementation, material parameters with a
                        // semantic or targeted via a source (for animation) are not
                        // targetable for material animations.  Is this too strict?
                        //
                        // https://github.com/KhronosGroup/glTF/issues/142

                        if (defined(instanceParameters[parameterName])) {
                            // Parameter overrides by the instance technique
                            var uv = gltfUniformFunctions[parameter.type](instanceParameters[parameterName], model);
                            uniformMap[name] = uv.func;
                            uniformValues[parameterName] = uv;
                        } else if (defined(parameter.semantic)) {
                            if (parameter.semantic !== 'JOINTMATRIX') {
                                // Map glTF semantic to Cesium automatic uniform
                                uniformMap[name] = gltfSemanticUniforms[parameter.semantic](context.uniformState, model);
                            } else {
                                jointMatrixUniformName = name;
                            }
                        } else if (defined(parameter.source)) {
                            // GLTF_SPEC: Use semantic to know which matrix to use from the node, e.g., model vs. model-view
                            // https://github.com/KhronosGroup/glTF/issues/93
                            uniformMap[name] = getUniformFunctionFromSource(parameter.source, model);
                        } else if (defined(parameter.value)) {
                            // Technique value that isn't overridden by a material
                            var uv2 = gltfUniformFunctions[parameter.type](parameter.value, model);
                            uniformMap[name] = uv2.func;
                            uniformValues[parameterName] = uv2;
                        }
                    }
                }

                // Allow callback to add new uniforms
                if (defined(model.uniformMapLoaded)) {
                    uniformMap = model.uniformMapLoaded(uniformMap);
                }

                var u = uniformMaps[materialId];
                u.uniformMap = uniformMap;                          // uniform name -> function for the renderer
                u.values = uniformValues;                           // material parameter name -> ModelMaterial for modifying the parameter at runtime
                u.jointMatrixUniformName = jointMatrixUniformName;
            }
        }
    }

    function createPickColorFunction(color) {
        return function() {
            return color;
        };
    }

    function createJointMatricesFunction(runtimeNode) {
        return function() {
            return runtimeNode.computedJointMatrices;
        };
    }

    function createCommand(model, gltfNode, runtimeNode, context) {
        var nodeCommands = model._nodeCommands;
        var pickIds = model._pickIds;
        var allowPicking = model.allowPicking;
        var runtimeMeshesNyName = model._runtime.meshesByName;

        var debugShowBoundingVolume = model.debugShowBoundingVolume;

        var resources = model._rendererResources;
        var rendererVertexArrays = resources.vertexArrays;
        var rendererPrograms = resources.programs;
        var rendererPickPrograms = resources.pickPrograms;
        var rendererRenderStates = resources.renderStates;
        var uniformMaps = model._uniformMaps;

        var gltf = model.gltf;
        var accessors = gltf.accessors;
        var gltfMeshes = gltf.meshes;
        var techniques = gltf.techniques;
        var materials = gltf.materials;

        var meshes = defined(gltfNode.meshes) ? gltfNode.meshes : gltfNode.instanceSkin.meshes;
        var meshesLength = meshes.length;

        for (var j = 0; j < meshesLength; ++j) {
            var id = meshes[j];
            var mesh = gltfMeshes[id];
            var primitives = mesh.primitives;
            var length = primitives.length;

            // The glTF node hierarchy is a DAG so a node can have more than one
            // parent, so a node may already have commands.  If so, append more
            // since they will have a different model matrix.

            for (var i = 0; i < length; ++i) {
                var primitive = primitives[i];
                var ix = accessors[primitive.indices];
                var instanceTechnique = materials[primitive.material].instanceTechnique;
                var technique = techniques[instanceTechnique.technique];
                var pass = technique.passes[technique.pass];
                var instanceProgram = pass.instanceProgram;

                var boundingSphere;
                var positionAttribute = primitive.attributes.POSITION;
                if (defined(positionAttribute)) {
                    var a = accessors[positionAttribute];
                    boundingSphere = BoundingSphere.fromCornerPoints(Cartesian3.fromArray(a.min), Cartesian3.fromArray(a.max));
                }

                var vertexArray = rendererVertexArrays[id + '.primitive.' + i];
                var count = ix.count;
                var offset = (ix.byteOffset / IndexDatatype.getSizeInBytes(ix.componentType));  // glTF has offset in bytes.  Cesium has offsets in indices

                var um = uniformMaps[primitive.material];
                var uniformMap = um.uniformMap;
                if (defined(um.jointMatrixUniformName)) {
                    var jointUniformMap = {};
                    jointUniformMap[um.jointMatrixUniformName] = createJointMatricesFunction(runtimeNode);

                    uniformMap = combine(uniformMap, jointUniformMap);
                }

                var rs = rendererRenderStates[instanceTechnique.technique];
                // GLTF_SPEC: Offical means to determine translucency. https://github.com/KhronosGroup/glTF/issues/105
                var isTranslucent = rs.blending.enabled;
                var owner = {
                    primitive : defaultValue(model.pickPrimitive, model),
                    id : model.id,
                    node : runtimeNode.publicNode,
                    mesh : runtimeMeshesNyName[mesh.name]
                };

                var command = new DrawCommand({
                    boundingVolume : new BoundingSphere(), // updated in update()
                    cull : model.cull,
                    modelMatrix : new Matrix4(),           // computed in update()
                    primitiveType : primitive.mode,
                    vertexArray : vertexArray,
                    count : count,
                    offset : offset,
                    shaderProgram : rendererPrograms[instanceProgram.program],
                    uniformMap : uniformMap,
                    renderState : rs,
                    owner : owner,
                    pass : isTranslucent ? Pass.TRANSLUCENT : Pass.OPAQUE
                });

                var pickCommand;

                if (allowPicking) {
                    var pickUniformMap;

                    // Callback to override default model picking
                    if (defined(model.pickFragmentShaderLoaded)) {
                        if (defined(model.pickUniformMapLoaded)) {
                            pickUniformMap = model.pickUniformMapLoaded(uniformMap);
                        } else {
                            // This is unlikely, but could happen if the override shader does not
                            // need new uniforms since, for example, its pick ids are coming from
                            // a vertex attribute or are baked into the shader source.
                            pickUniformMap = combine(uniformMap);
                        }
                    } else {
                        var pickId = context.createPickId(owner);
                        pickIds.push(pickId);
                        var pickUniforms = {
                            czm_pickColor : createPickColorFunction(pickId.color)
                        };
                        pickUniformMap = combine(uniformMap, pickUniforms);
                    }

                    pickCommand = new DrawCommand({
                        boundingVolume : new BoundingSphere(), // updated in update()
                        cull : model.cull,
                        modelMatrix : new Matrix4(),           // computed in update()
                        primitiveType : primitive.mode,
                        vertexArray : vertexArray,
                        count : count,
                        offset : offset,
                        shaderProgram : rendererPickPrograms[instanceProgram.program],
                        uniformMap : pickUniformMap,
                        renderState : rs,
                        owner : owner,
                        pass : isTranslucent ? Pass.TRANSLUCENT : Pass.OPAQUE
                    });
                }

                var nodeCommand = {
                    show : true,
                    boundingSphere : boundingSphere,
                    command : command,
                    pickCommand : pickCommand
                };
                runtimeNode.commands.push(nodeCommand);
                nodeCommands.push(nodeCommand);
            }
        }
    }

    function createRuntimeNodes(model, context) {
        var loadResources = model._loadResources;

        if (!loadResources.finishedEverythingButTextureCreation()) {
            return;
        }

        if (!loadResources.createRuntimeNodes) {
            return;
        }
        loadResources.createRuntimeNodes = false;

        var rootNodes = [];
        var runtimeNodes = model._runtime.nodes;

        var gltf = model.gltf;
        var nodes = gltf.nodes;

        var scene = gltf.scenes[gltf.scene];
        var sceneNodes = scene.nodes;
        var length = sceneNodes.length;

        var stack = [];
        var axis = new Cartesian3();

        for (var i = 0; i < length; ++i) {
            stack.push({
                parentRuntimeNode : undefined,
                gltfNode : nodes[sceneNodes[i]],
                id : sceneNodes[i]
            });

            while (stack.length > 0) {
                var n = stack.pop();
                var parentRuntimeNode = n.parentRuntimeNode;
                var gltfNode = n.gltfNode;

                // Node hierarchy is a DAG so a node can have more than one parent so it may already exist
                var runtimeNode = runtimeNodes[n.id];
                if (runtimeNode.parents.length === 0) {
                    if (defined(gltfNode.matrix)) {
                        runtimeNode.matrix = Matrix4.fromColumnMajorArray(gltfNode.matrix);
                    } else {
                        // TRS converted to Cesium types
                        axis = Cartesian3.fromArray(gltfNode.rotation, 0, axis);
                        runtimeNode.translation = Cartesian3.fromArray(gltfNode.translation);
                        runtimeNode.rotation = Quaternion.fromAxisAngle(axis, gltfNode.rotation[3]);
                        runtimeNode.scale = Cartesian3.fromArray(gltfNode.scale);
                    }
                }

                if (defined(parentRuntimeNode)) {
                    parentRuntimeNode.children.push(runtimeNode);
                    runtimeNode.parents.push(parentRuntimeNode);
                } else {
                    rootNodes.push(runtimeNode);
                }

                if (defined(gltfNode.meshes) || defined(gltfNode.instanceSkin)) {
                    createCommand(model, gltfNode, runtimeNode, context);
                }

                var children = gltfNode.children;
                var childrenLength = children.length;
                for (var k = 0; k < childrenLength; ++k) {
                    stack.push({
                        parentRuntimeNode : runtimeNode,
                        gltfNode : nodes[children[k]],
                        id : children[k]
                    });
                }
            }
        }

        model._runtime.rootNodes = rootNodes;
        model._runtime.nodes = runtimeNodes;
    }

    function createResources(model, context, frameState) {
        if (model._loadRendererResourcesFromCache) {
            var resources = model._rendererResources;
            var cachedResources = model._cachedRendererResources;

            resources.buffers = cachedResources.buffers;
            resources.vertexArrays = cachedResources.vertexArrays;
            resources.programs = cachedResources.programs;
            resources.pickPrograms = cachedResources.pickPrograms;
            resources.textures = cachedResources.textures;
            resources.samplers = cachedResources.samplers;
            resources.renderStates = cachedResources.renderStates;
        } else {
            createDecompressedViews(model, context);
            createBuffers(model, context, frameState); // using glTF bufferViews
            createPrograms(model, context, frameState);
            createSamplers(model, context);
            loadTexturesFromBufferViews(model);
            createTextures(model, context, frameState);
        }

        createSkins(model);
        createRuntimeAnimations(model);

        if (!model._loadRendererResourcesFromCache) {
            createVertexArrays(model, context); // using glTF meshes
            createRenderStates(model, context); // using glTF materials/techniques/passes/states

            // Long-term, we might not cache render states if they could change
            // due to an animation, e.g., a uniform going from opaque to transparent.
            // Could use copy-on-write if it is worth it.  Probably overkill.
        }

        createUniformMaps(model, context);  // using glTF materials/techniques/passes/instanceProgram
        createRuntimeNodes(model, context); // using glTF scene
    }

    ///////////////////////////////////////////////////////////////////////////

    function getNodeMatrix(node, result) {
        var publicNode = node.publicNode;
        var publicMatrix = publicNode.matrix;

        if (publicNode.useMatrix && defined(publicMatrix)) {
            // Public matrix overrides orginial glTF matrix and glTF animations
            Matrix4.clone(publicMatrix, result);
        } else if (defined(node.matrix)) {
            Matrix4.clone(node.matrix, result);
        } else {
            Matrix4.fromTranslationQuaternionRotationScale(node.translation, node.rotation, node.scale, result);
            // Keep matrix returned by the node in-sync if the node is targeted by an animation.  Only TRS nodes can be targeted.
            publicNode.setMatrix(result);
        }
    }

    var scratchNodeStack = [];

    function updateNodeHierarchyModelMatrix(model, modelTransformChanged, justLoaded) {
        var maxDirtyNumber = model._maxDirtyNumber;
        var allowPicking = model.allowPicking;

        var rootNodes = model._runtime.rootNodes;
        var length = rootNodes.length;

        var nodeStack = scratchNodeStack;
        var computedModelMatrix = model._computedModelMatrix;

        for (var i = 0; i < length; ++i) {
            var n = rootNodes[i];

            getNodeMatrix(n, n.transformToRoot);
            nodeStack.push(n);

            while (nodeStack.length > 0) {
                n = nodeStack.pop();
                var transformToRoot = n.transformToRoot;
                var commands = n.commands;

                if ((n.dirtyNumber === maxDirtyNumber) || modelTransformChanged || justLoaded) {
                    var commandsLength = commands.length;
                    if (commandsLength > 0) {
                        // Node has meshes, which has primitives.  Update their commands.
                        for (var j = 0 ; j < commandsLength; ++j) {
                            var primitiveCommand = commands[j];
                            var command = primitiveCommand.command;
                            Matrix4.multiplyTransformation(computedModelMatrix, transformToRoot, command.modelMatrix);

                            // PERFORMANCE_IDEA: Can use transformWithoutScale if no node up to the root has scale (inclug animation)
                            BoundingSphere.transform(primitiveCommand.boundingSphere, command.modelMatrix, command.boundingVolume);

                            if (defined(model._rtcCenter)) {
                                Cartesian3.add(model._rtcCenter, command.boundingVolume.center, command.boundingVolume.center);
                            }

                            if (allowPicking) {
                                var pickCommand = primitiveCommand.pickCommand;
                                Matrix4.clone(command.modelMatrix, pickCommand.modelMatrix);
                                BoundingSphere.clone(command.boundingVolume, pickCommand.boundingVolume);
                            }
                        }
                    } else {
                        // Node has a light or camera
                        n.computedMatrix = Matrix4.multiplyTransformation(computedModelMatrix, transformToRoot, n.computedMatrix);
                    }
                }

                var children = n.children;
                var childrenLength = children.length;
                for (var k = 0; k < childrenLength; ++k) {
                    var child = children[k];

                    // A node's transform needs to be updated if
                    // - It was targeted for animation this frame, or
                    // - Any of its ancestors were targeted for animation this frame

                    // PERFORMANCE_IDEA: if a child has multiple parents and only one of the parents
                    // is dirty, all the subtrees for each child instance will be dirty; we probably
                    // won't see this in the wild often.
                    child.dirtyNumber = Math.max(child.dirtyNumber, n.dirtyNumber);

                    if ((child.dirtyNumber === maxDirtyNumber) || justLoaded) {
                        // Don't check for modelTransformChanged since if only the model's model matrix changed,
                        // we do not need to rebuild the local transform-to-root, only the final
                        // [model's-model-matrix][transform-to-root] above.
                        getNodeMatrix(child, child.transformToRoot);
                        Matrix4.multiplyTransformation(transformToRoot, child.transformToRoot, child.transformToRoot);
                    }

                    nodeStack.push(child);
                }
            }
        }

        ++model._maxDirtyNumber;
    }

    var scratchObjectSpace = new Matrix4();

    function applySkins(model) {
        var skinnedNodes = model._runtime.skinnedNodes;
        var length = skinnedNodes.length;

        for (var i = 0; i < length; ++i) {
            var node = skinnedNodes[i];

            scratchObjectSpace = Matrix4.inverseTransformation(node.transformToRoot, scratchObjectSpace);

            var computedJointMatrices = node.computedJointMatrices;
            var joints = node.joints;
            var bindShapeMatrix = node.bindShapeMatrix;
            var inverseBindMatrices = node.inverseBindMatrices;
            var inverseBindMatricesLength = inverseBindMatrices.length;

            for (var m = 0; m < inverseBindMatricesLength; ++m) {
                // [joint-matrix] = [node-to-root^-1][joint-to-root][inverse-bind][bind-shape]
                if (!defined(computedJointMatrices[m])) {
                    computedJointMatrices[m] = new Matrix4();
                }
                computedJointMatrices[m] = Matrix4.multiplyTransformation(scratchObjectSpace, joints[m].transformToRoot, computedJointMatrices[m]);
                computedJointMatrices[m] = Matrix4.multiplyTransformation(computedJointMatrices[m], inverseBindMatrices[m], computedJointMatrices[m]);
                if (defined(bindShapeMatrix)) {
                    // Optimization for when bind shape matrix is the identity.
                    computedJointMatrices[m] = Matrix4.multiplyTransformation(computedJointMatrices[m], bindShapeMatrix, computedJointMatrices[m]);
                }
            }
        }
    }


    function updatePerNodeShow(model) {
        // Totally not worth it, but we could optimize this:
        // http://blogs.agi.com/insight3d/index.php/2008/02/13/deletion-in-bounding-volume-hierarchies/

        var rootNodes = model._runtime.rootNodes;
        var length = rootNodes.length;

        var nodeStack = scratchNodeStack;

        for (var i = 0; i < length; ++i) {
            var n = rootNodes[i];
            n.computedShow = n.publicNode.show;
            nodeStack.push(n);

            while (nodeStack.length > 0) {
                n = nodeStack.pop();
                var show = n.computedShow;

                var nodeCommands = n.commands;
                var nodeCommandsLength = nodeCommands.length;
                for (var j = 0 ; j < nodeCommandsLength; ++j) {
                    nodeCommands[j].show = show;
                }
                // if commandsLength is zero, the node has a light or camera

                var children = n.children;
                var childrenLength = children.length;
                for (var k = 0; k < childrenLength; ++k) {
                    var child = children[k];
                    // Parent needs to be shown for child to be shown.
                    child.computedShow = show && child.publicNode.show;
                    nodeStack.push(child);
                }
            }
        }
    }

    function updatePickIds(model, context) {
        var id = model.id;
        if (model._id !== id) {
            model._id = id;

            var pickIds = model._pickIds;
            var length = pickIds.length;
            for (var i = 0; i < length; ++i) {
                pickIds[i].object.id = id;
            }
        }
    }

    function updateWireframe(model) {
        if (model._debugWireframe !== model.debugWireframe) {
            model._debugWireframe = model.debugWireframe;

            // This assumes the original primitive was TRIANGLES and that the triangles
            // are connected for the wireframe to look perfect.
            var primitiveType = model.debugWireframe ? PrimitiveType.LINES : PrimitiveType.TRIANGLES;
            var nodeCommands = model._nodeCommands;
            var length = nodeCommands.length;

            for (var i = 0; i < length; ++i) {
                nodeCommands[i].command.primitiveType = primitiveType;
            }
        }
    }

    function updateShowBoundingVolume(model) {
        if (model.debugShowBoundingVolume !== model._debugShowBoundingVolume) {
            model._debugShowBoundingVolume = model.debugShowBoundingVolume;

            var debugShowBoundingVolume = model.debugShowBoundingVolume;
            var nodeCommands = model._nodeCommands;
            var length = nodeCommands.length;

            for (var i = 0; i < length; i++) {
                nodeCommands[i].command.debugShowBoundingVolume = debugShowBoundingVolume;
            }
        }
    }

    var scratchDrawingBufferDimensions = new Cartesian2();
    var scratchPixelSize = new Cartesian2();
    var scratchBoundingSphere = new BoundingSphere();

    function scaleInPixels(positionWC, radius, context, frameState) {
        scratchBoundingSphere.center = positionWC;
        scratchBoundingSphere.radius = radius;
        var camera = frameState.camera;
        var distance = camera.distanceToBoundingSphere(scratchBoundingSphere);

        scratchDrawingBufferDimensions.x = context.drawingBufferWidth;
        scratchDrawingBufferDimensions.y = context.drawingBufferHeight;
        var pixelSize = camera.frustum.getPixelSize(scratchDrawingBufferDimensions, distance, scratchPixelSize);
        var pixelScale = Math.max(pixelSize.x, pixelSize.y);

        return pixelScale;
    }

    var scratchPosition = new Cartesian3();

    function getScale(model, context, frameState) {
        var scale = model.scale;

        if (model.minimumPixelSize !== 0.0) {
            // Compute size of bounding sphere in pixels
            var maxPixelSize = Math.max(context.drawingBufferWidth, context.drawingBufferHeight);
            var m = model.modelMatrix;
            scratchPosition.x = m[12];
            scratchPosition.y = m[13];
            scratchPosition.z = m[14];

            if (defined(model._rtcCenter)) {
                Cartesian3.add(model._rtcCenter, scratchPosition, scratchPosition);
            }

            var radius = model.boundingSphere.radius;
            var metersPerPixel = scaleInPixels(scratchPosition, radius, context, frameState);

            // metersPerPixel is always > 0.0
            var pixelsPerMeter = 1.0 / metersPerPixel;
            var diameterInPixels = Math.min(pixelsPerMeter * (2.0 * radius), maxPixelSize);

            // Maintain model's minimum pixel size
            if (diameterInPixels < model.minimumPixelSize) {
                scale = (model.minimumPixelSize * metersPerPixel) / (2.0 * model._initialRadius);
            }
        }

        return scale;
    }

    function releaseCachedGltf(model) {
        if (defined(model._cacheKey) && defined(model._cachedGltf) && (--model._cachedGltf.count === 0)) {
            delete gltfCache[model._cacheKey];
        }
        model._cachedGltf = undefined;
    }

    ///////////////////////////////////////////////////////////////////////////

    var CachedRendererResources = function(context, cacheKey) {
        this.buffers = undefined;
        this.vertexArrays = undefined;
        this.programs = undefined;
        this.pickPrograms = undefined;
        this.textures = undefined;
        this.samplers = undefined;
        this.renderStates = undefined;
        this.ready = false;

        this.context = context;
        this.cacheKey = cacheKey;
        this.count = 0;
    };

    function destroy(property) {
        for (var name in property) {
            if (property.hasOwnProperty(name)) {
                property[name].destroy();
            }
        }
    }

    function destroyCachedRendererResources(resources) {
        destroy(resources.buffers);
        destroy(resources.vertexArrays);
        destroy(resources.programs);
        destroy(resources.pickPrograms);
        destroy(resources.textures);
    }

    CachedRendererResources.prototype.release = function() {
        if (--this.count === 0) {
            if (defined(this.cacheKey)) {
                // Remove if this was cached
                delete this.context.cache.modelRendererResourceCache[this.cacheKey];
            }
            destroyCachedRendererResources(this);
            return destroyObject(this);
        }

        return undefined;
    };

    ///////////////////////////////////////////////////////////////////////////

    /**
     * Called when {@link Viewer} or {@link CesiumWidget} render the scene to
     * get the draw commands needed to render this primitive.
     * <p>
     * Do not call this function directly.  This is documented just to
     * list the exceptions that may be propagated when the scene is rendered:
     * </p>
     *
     * @exception {RuntimeError} Failed to load external reference.
     */
    Model.prototype.update = function(context, frameState, commandList) {
        if (frameState.mode !== SceneMode.SCENE3D) {
            return;
        }

        var displayConditionPassed = defined(this.displayCondition) ? this.displayCondition.isVisible(this, frameState) : true;
        if (this.loadOnlyIfDisplayCondition && !displayConditionPassed) {
            // Don't even try to load until the display condition is true
            return;
        }

        this._defaultTexture = context.defaultTexture;

        if ((this._state === ModelState.NEEDS_LOAD) && defined(this.gltf)) {
            // Use renderer resources from cache instead of loading/creating them?
            var cachedRendererResources;
            var cacheKey = this.cacheKey;
            if (defined(cacheKey)) {
                context.cache.modelRendererResourceCache = defaultValue(context.cache.modelRendererResourceCache, {});
                var modelCaches = context.cache.modelRendererResourceCache;

                cachedRendererResources = modelCaches[this.cacheKey];
                if (defined(cachedRendererResources)) {
                    if (!cachedRendererResources.ready) {
                        // Cached resources for the model are not loaded yet.  We'll
                        // try again every frame until they are.
                        return;
                    }

                    ++cachedRendererResources.count;
                    this._loadRendererResourcesFromCache = true;
                } else {
                    cachedRendererResources = new CachedRendererResources(context, cacheKey);
                    cachedRendererResources.count = 1;
                    modelCaches[this.cacheKey] = cachedRendererResources;
                }
                this._cachedRendererResources = cachedRendererResources;
            } else {
                cachedRendererResources = new CachedRendererResources(context);
                cachedRendererResources.count = 1;
                this._cachedRendererResources = cachedRendererResources;
            }

            this._state = ModelState.LOADING;

            this._boundingSphere = computeBoundingSphere(this.gltf);
            this._initialRadius = this._boundingSphere.radius;

            var extensions = this.gltf.extensions;
            if (defined(extensions) && defined(extensions.CESIUM_RTC)) {
                this._rtcCenter = Cartesian3.fromArray(extensions.CESIUM_RTC.center);
            }

            this._loadResources = new LoadResources();
            parse(this);
        }

        if (this._state === ModelState.FAILED) {
            throw this._loadError;
        }

        var loadResources = this._loadResources;
        var incrementallyLoadTextures = this._incrementallyLoadTextures;
        var justLoaded = false;

        if (this._state === ModelState.LOADING) {
            if(loadResources.decompressionInFlight){
                return;
            }
            // Create WebGL resources as buffers/shaders/textures are downloaded
            createResources(this, context, frameState);

            // Transition from LOADING -> LOADED once resources are downloaded and created.
            // Textures may continue to stream in while in the LOADED state.
            if (loadResources.finished() ||
                    (incrementallyLoadTextures && loadResources.finishedEverythingButTextureCreation())) {
                this._state = ModelState.LOADED;
                justLoaded = true;
            }
        }

        // Incrementally stream textures.
        if (defined(loadResources) && (this._state === ModelState.LOADED)) {
            // Also check justLoaded so we don't process twice during the transition frame
            if (incrementallyLoadTextures && !justLoaded) {
                createResources(this, context, frameState);
            }

            if (loadResources.finished()) {
                this._loadResources = undefined;  // Clear CPU memory since WebGL resources were created.

                var resources = this._rendererResources;
                var cachedResources = this._cachedRendererResources;

                cachedResources.buffers = resources.buffers;
                cachedResources.vertexArrays = resources.vertexArrays;
                cachedResources.programs = resources.programs;
                cachedResources.pickPrograms = resources.pickPrograms;
                cachedResources.textures = resources.textures;
                cachedResources.samplers = resources.samplers;
                cachedResources.renderStates = resources.renderStates;
                cachedResources.ready = true;

                if (this.releaseGltfJson) {
                    releaseCachedGltf(this);
                }
            }
        }

        var show = this.show && (this.scale !== 0.0) && displayConditionPassed && (!defined(loadResources) || !loadResources.decompressionInFlight);

        if ((show && this._state === ModelState.LOADED) || justLoaded) {
            var animated = this.activeAnimations.update(frameState) || this._cesiumAnimationsDirty;
            this._cesiumAnimationsDirty = false;

            // Model's model matrix needs to be updated
            var modelTransformChanged = !Matrix4.equals(this._modelMatrix, this.modelMatrix) ||
                (this._scale !== this.scale) ||
                (this._minimumPixelSize !== this.minimumPixelSize) || (this.minimumPixelSize !== 0.0); // Minimum pixel size changed or is enabled

            if (modelTransformChanged || justLoaded) {
                Matrix4.clone(this.modelMatrix, this._modelMatrix);
                this._scale = this.scale;
                this._minimumPixelSize = this.minimumPixelSize;

                var scale = getScale(this, context, frameState);
                var computedModelMatrix = this._computedModelMatrix;
                Matrix4.multiplyByUniformScale(this.modelMatrix, scale, computedModelMatrix);
                Matrix4.multiplyTransformation(computedModelMatrix, yUpToZUp, computedModelMatrix);
            }

            // Update modelMatrix throughout the graph as needed
            if (animated || modelTransformChanged || justLoaded) {
                updateNodeHierarchyModelMatrix(this, modelTransformChanged, justLoaded);

                if (animated || justLoaded) {
                    // Apply skins if animation changed any node transforms
                    applySkins(this);
                }
            }

            if (this._perNodeShowDirty) {
                this._perNodeShowDirty = false;
                updatePerNodeShow(this);
            }
            updatePickIds(this, context);
            updateWireframe(this);
            updateShowBoundingVolume(this);
        }

        if (justLoaded) {
            // Called after modelMatrix update.
            var model = this;
            frameState.afterRender.push(function() {
                model._ready = true;
                model.readyPromise.resolve(model);
            });
            return;
        }

        // We don't check show at the top of the function since we
        // want to be able to progressively load models when they are not shown,
        // and then have them visible immediately when show is set to true.
        if (show) {
// PERFORMANCE_IDEA: This is terrible
            var passes = frameState.passes;
            var nodeCommands = this._nodeCommands;
            var length = nodeCommands.length;
            var i;
            var nc;

            if (passes.render) {
                for (i = 0; i < length; ++i) {
                    nc = nodeCommands[i];
                    if (nc.show) {
                        commandList.push(nc.command);
                    }
                }
            }

            if (passes.pick) {
                for (i = 0; i < length; ++i) {
                    nc = nodeCommands[i];
                    if (nc.show) {
                        commandList.push(nc.pickCommand);
                    }
                }
            }
        }
    };

    /**
     * Returns true if this object was destroyed; otherwise, false.
     * <br /><br />
     * If this object was destroyed, it should not be used; calling any function other than
     * <code>isDestroyed</code> will result in a {@link DeveloperError} exception.
     *
     * @returns {Boolean} <code>true</code> if this object was destroyed; otherwise, <code>false</code>.
     *
     * @see Model#destroy
     */
    Model.prototype.isDestroyed = function() {
        return false;
    };

    /**
     * Destroys the WebGL resources held by this object.  Destroying an object allows for deterministic
     * release of WebGL resources, instead of relying on the garbage collector to destroy this object.
     * <br /><br />
     * Once an object is destroyed, it should not be used; calling any function other than
     * <code>isDestroyed</code> will result in a {@link DeveloperError} exception.  Therefore,
     * assign the return value (<code>undefined</code>) to the object as done in the example.
     *
     * @returns {undefined}
     *
     * @exception {DeveloperError} This object was destroyed, i.e., destroy() was called.
     *
     * @see Model#isDestroyed
     *
     * @example
     * model = model && model.destroy();
     */
    Model.prototype.destroy = function() {
        this._rendererResources = undefined;
        this._cachedRendererResources = this._cachedRendererResources && this._cachedRendererResources.release();

        var pickIds = this._pickIds;
        var length = pickIds.length;
        for (var i = 0; i < length; ++i) {
            pickIds[i].destroy();
        }

        releaseCachedGltf(this);

        return destroyObject(this);
    };

    return Model;
});<|MERGE_RESOLUTION|>--- conflicted
+++ resolved
@@ -1421,7 +1421,6 @@
 
     ///////////////////////////////////////////////////////////////////////////
 
-<<<<<<< HEAD
     var CreateVertexBufferJob = function() {
         this.id = undefined;
         this.model = undefined;
@@ -1440,12 +1439,9 @@
 
     ///////////////////////////////////////////////////////////////////////////
 
-    var open3dgcTaskProcessor = new TaskProcessor('decompressOpen3DGC', Number.POSITIVE_INFINITY);
-=======
     var decompressOpen3DGCTaskProcessors;
     var concurrency;
     var counter = 0;
->>>>>>> 5c7daa9a
 
     function decompressOpen3dgcSync(buffer, decompressedView) {
         var compressedBuffer = getSubarray(buffer, decompressedView.byteOffset, decompressedView.byteLength);
