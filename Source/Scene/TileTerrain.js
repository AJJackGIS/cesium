--- conflicted
+++ resolved
@@ -87,17 +87,8 @@
         surfaceTile.maximumHeight = mesh.maximumHeight;
         surfaceTile.boundingSphere3D = BoundingSphere.clone(mesh.boundingSphere3D, surfaceTile.boundingSphere3D);
         surfaceTile.orientedBoundingBox = OrientedBoundingBox.clone(mesh.orientedBoundingBox, surfaceTile.orientedBoundingBox);
-<<<<<<< HEAD
-        surfaceTile.tileBoundingBox.minimumHeight = mesh.minimumHeight;
-        surfaceTile.tileBoundingBox.maximumHeight = mesh.maximumHeight;
-=======
-        surfaceTile.tileBoundingRegion = new TileBoundingRegion({
-            rectangle : tile.rectangle,
-            minimumHeight : mesh.minimumHeight,
-            maximumHeight : mesh.maximumHeight,
-            ellipsoid : tile.tilingScheme.ellipsoid
-        });
->>>>>>> 0a8b2113
+        surfaceTile.tileBoundingRegion.minimumHeight = mesh.minimumHeight;
+        surfaceTile.tileBoundingRegion.maximumHeight = mesh.maximumHeight;
 
         tile.data.occludeePointInScaledSpace = Cartesian3.clone(mesh.occludeePointInScaledSpace, surfaceTile.occludeePointInScaledSpace);
 
