--- conflicted
+++ resolved
@@ -1654,16 +1654,8 @@
         frameState.terrainExaggeration = scene._terrainExaggeration;
         frameState.minimumDisableDepthTestDistance = scene._minimumDisableDepthTestDistance;
         frameState.invertClassification = scene.invertClassification;
-<<<<<<< HEAD
+        frameState.useLogDepth = scene._logDepthBuffer && !(scene.camera.frustum instanceof OrthographicFrustum || scene.camera.frustum instanceof OrthographicOffCenterFrustum);
         frameState.sunColor = scene._sunColor;
-
-        var useLogDepth = scene._logDepthBuffer && !(scene.camera.frustum instanceof OrthographicFrustum || scene.camera.frustum instanceof OrthographicOffCenterFrustum);
-        var useLogDepthDirty = useLogDepth !== frameState.useLogDepth;
-        frameState.useLogDepth = useLogDepth;
-        frameState.useLogDepthDirty = useLogDepthDirty;
-=======
-        frameState.useLogDepth = scene._logDepthBuffer && !(scene.camera.frustum instanceof OrthographicFrustum || scene.camera.frustum instanceof OrthographicOffCenterFrustum);
->>>>>>> 2bf42bca
 
         scene._actualInvertClassificationColor = Color.clone(scene.invertClassificationColor, scene._actualInvertClassificationColor);
         if (!InvertClassification.isTranslucencySupported(scene._context)) {
