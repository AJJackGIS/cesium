/*global define*/
define([
        '../Core/BoundingRectangle',
        '../Core/BoundingSphere',
        '../Core/BoxGeometry',
        '../Core/Cartesian2',
        '../Core/Cartesian3',
        '../Core/Cartesian4',
        '../Core/Color',
        '../Core/ColorGeometryInstanceAttribute',
        '../Core/createGuid',
        '../Core/defaultValue',
        '../Core/defined',
        '../Core/defineProperties',
        '../Core/destroyObject',
        '../Core/DeveloperError',
        '../Core/EllipsoidGeometry',
        '../Core/Event',
        '../Core/GeographicProjection',
        '../Core/GeometryInstance',
        '../Core/GeometryPipeline',
        '../Core/getTimestamp',
        '../Core/Intersect',
        '../Core/Interval',
        '../Core/JulianDate',
        '../Core/Math',
        '../Core/Matrix4',
        '../Core/mergeSort',
        '../Core/Occluder',
        '../Core/ShowGeometryInstanceAttribute',
        '../Renderer/ClearCommand',
        '../Renderer/Context',
        '../Renderer/PassState',
        '../Renderer/ShaderSource',
        './Camera',
        './CreditDisplay',
        './CullingVolume',
        './DepthPlane',
        './FrameState',
        './FrustumCommands',
        './FXAA',
        './GlobeDepth',
        './JobScheduler',
        './OIT',
        './OrthographicFrustum',
        './Pass',
        './PerformanceDisplay',
        './PerInstanceColorAppearance',
        './PerspectiveFrustum',
        './PerspectiveOffCenterFrustum',
        './PickDepth',
        './Primitive',
        './PrimitiveCollection',
        './SceneMode',
        './SceneTransforms',
        './SceneTransitioner',
        './ScreenSpaceCameraController',
        './SunPostProcess',
        './TweenCollection'
    ], function(
        BoundingRectangle,
        BoundingSphere,
        BoxGeometry,
        Cartesian2,
        Cartesian3,
        Cartesian4,
        Color,
        ColorGeometryInstanceAttribute,
        createGuid,
        defaultValue,
        defined,
        defineProperties,
        destroyObject,
        DeveloperError,
        EllipsoidGeometry,
        Event,
        GeographicProjection,
        GeometryInstance,
        GeometryPipeline,
        getTimestamp,
        Intersect,
        Interval,
        JulianDate,
        CesiumMath,
        Matrix4,
        mergeSort,
        Occluder,
        ShowGeometryInstanceAttribute,
        ClearCommand,
        Context,
        PassState,
        ShaderSource,
        Camera,
        CreditDisplay,
        CullingVolume,
        DepthPlane,
        FrameState,
        FrustumCommands,
        FXAA,
        GlobeDepth,
        JobScheduler,
        OIT,
        OrthographicFrustum,
        Pass,
        PerformanceDisplay,
        PerInstanceColorAppearance,
        PerspectiveFrustum,
        PerspectiveOffCenterFrustum,
        PickDepth,
        Primitive,
        PrimitiveCollection,
        SceneMode,
        SceneTransforms,
        SceneTransitioner,
        ScreenSpaceCameraController,
        SunPostProcess,
        TweenCollection) {
    "use strict";

    /**
     * The container for all 3D graphical objects and state in a Cesium virtual scene.  Generally,
     * a scene is not created directly; instead, it is implicitly created by {@link CesiumWidget}.
     * <p>
     * <em><code>contextOptions</code> parameter details:</em>
     * </p>
     * <p>
     * The default values are:
     * <code>
     * {
     *   webgl : {
     *     alpha : false,
     *     depth : true,
     *     stencil : false,
     *     antialias : true,
     *     premultipliedAlpha : true,
     *     preserveDrawingBuffer : false
     *     failIfMajorPerformanceCaveat : true
     *   },
     *   allowTextureFilterAnisotropic : true
     * }
     * </code>
     * </p>
     * <p>
     * The <code>webgl</code> property corresponds to the {@link http://www.khronos.org/registry/webgl/specs/latest/#5.2|WebGLContextAttributes}
     * object used to create the WebGL context.
     * </p>
     * <p>
     * <code>webgl.alpha</code> defaults to false, which can improve performance compared to the standard WebGL default
     * of true.  If an application needs to composite Cesium above other HTML elements using alpha-blending, set
     * <code>webgl.alpha</code> to true.
     * </p>
     * <p>
     * <code>webgl.failIfMajorPerformanceCaveat</code> defaults to true, which ensures a context is not successfully created
     * if the system has a major performance issue such as only supporting software rendering.  The standard WebGL default is false,
     * which is not appropriate for almost any Cesium app.
     * </p>
     * <p>
     * The other <code>webgl</code> properties match the WebGL defaults for {@link http://www.khronos.org/registry/webgl/specs/latest/#5.2|WebGLContextAttributes}.
     * </p>
     * <p>
     * <code>allowTextureFilterAnisotropic</code> defaults to true, which enables anisotropic texture filtering when the
     * WebGL extension is supported.  Setting this to false will improve performance, but hurt visual quality, especially for horizon views.
     * </p>
     *
     * @alias Scene
     * @constructor
     *
     * @param {Object} [options] Object with the following properties:
     * @param {Canvas} options.canvas The HTML canvas element to create the scene for.
     * @param {Object} [options.contextOptions] Context and WebGL creation properties.  See details above.
     * @param {Element} [options.creditContainer] The HTML element in which the credits will be displayed.
     * @param {MapProjection} [options.mapProjection=new GeographicProjection()] The map projection to use in 2D and Columbus View modes.
     * @param {Boolean} [options.orderIndependentTranslucency=true] If true and the configuration supports it, use order independent translucency.
     * @param {Boolean} [options.scene3DOnly=false] If true, optimizes memory use and performance for 3D mode but disables the ability to use 2D or Columbus View.     *
     * @see CesiumWidget
     * @see {@link http://www.khronos.org/registry/webgl/specs/latest/#5.2|WebGLContextAttributes}
     *
     * @exception {DeveloperError} options and options.canvas are required.
     *
     * @example
     * // Create scene without anisotropic texture filtering
     * var scene = new Cesium.Scene({
     *   canvas : canvas,
     *   contextOptions : {
     *     allowTextureFilterAnisotropic : false
     *   }
     * });
     */
    var Scene = function(options) {
        options = defaultValue(options, defaultValue.EMPTY_OBJECT);
        var canvas = options.canvas;
        var contextOptions = options.contextOptions;
        var creditContainer = options.creditContainer;

        //>>includeStart('debug', pragmas.debug);
        if (!defined(canvas)) {
            throw new DeveloperError('options and options.canvas are required.');
        }
        //>>includeEnd('debug');

        var context = new Context(canvas, contextOptions);
        if (!defined(creditContainer)) {
            creditContainer = document.createElement('div');
            creditContainer.style.position = 'absolute';
            creditContainer.style.bottom = '0';
            creditContainer.style['text-shadow'] = '0px 0px 2px #000000';
            creditContainer.style.color = '#ffffff';
            creditContainer.style['font-size'] = '10px';
            creditContainer.style['padding-right'] = '5px';
            canvas.parentNode.appendChild(creditContainer);
        }

        this._id = createGuid();
        this._jobScheduler = new JobScheduler();
        this._frameState = new FrameState(new CreditDisplay(creditContainer), this._jobScheduler);
        this._frameState.scene3DOnly = defaultValue(options.scene3DOnly, false);

        this._passState = new PassState(context);
        this._canvas = canvas;
        this._context = context;
        this._globe = undefined;
        this._primitives = new PrimitiveCollection();

        this._tweens = new TweenCollection();

        this._shaderFrameCount = 0;

        this._sunPostProcess = undefined;

        this._commandList = [];
        this._frustumCommandsList = [];
        this._overlayCommandList = [];

        this._pickFramebuffer = undefined;

        this._useOIT = defaultValue(options.orderIndependentTranslucency, true);
        this._executeOITFunction = undefined;

        var globeDepth;
        if (context.depthTexture) {
            globeDepth = new GlobeDepth();
        }

        var oit;
        if (this._useOIT && defined(globeDepth)) {
            oit = new OIT(context);
        }

        this._globeDepth = globeDepth;
        this._depthPlane = new DepthPlane();
        this._oit = oit;
        this._fxaa = new FXAA();

        this._clearColorCommand = new ClearCommand({
            color : new Color(),
            stencil : 0,
            owner : this
        });
        this._depthClearCommand = new ClearCommand({
            depth : 1.0,
            owner : this
        });

        this._pickDepths = [];
        this._debugGlobeDepths = [];

        this._transitioner = new SceneTransitioner(this);

        this._renderError = new Event();
        this._preRender = new Event();
        this._postRender = new Event();

        this._cameraStartFired = false;
        this._cameraMovedTime = undefined;

        /**
         * Exceptions occurring in <code>render</code> are always caught in order to raise the
         * <code>renderError</code> event.  If this property is true, the error is rethrown
         * after the event is raised.  If this property is false, the <code>render</code> function
         * returns normally after raising the event.
         *
         * @type {Boolean}
         * @default false
         */
        this.rethrowRenderErrors = false;

        /**
         * Determines whether or not to instantly complete the
         * scene transition animation on user input.
         *
         * @type {Boolean}
         * @default true
         */
        this.completeMorphOnUserInput = true;

        /**
         * The event fired at the beginning of a scene transition.
         * @type {Event}
         * @default Event()
         */
        this.morphStart = new Event();

        /**
         * The event fired at the completion of a scene transition.
         * @type {Event}
         * @default Event()
         */
        this.morphComplete = new Event();

        /**
         * The {@link SkyBox} used to draw the stars.
         *
         * @type {SkyBox}
         * @default undefined
         *
         * @see Scene#backgroundColor
         */
        this.skyBox = undefined;

        /**
         * The sky atmosphere drawn around the globe.
         *
         * @type {SkyAtmosphere}
         * @default undefined
         */
        this.skyAtmosphere = undefined;

        /**
         * The {@link Sun}.
         *
         * @type {Sun}
         * @default undefined
         */
        this.sun = undefined;

        /**
         * Uses a bloom filter on the sun when enabled.
         *
         * @type {Boolean}
         * @default true
         */
        this.sunBloom = true;
        this._sunBloom = undefined;

        /**
         * The {@link Moon}
         *
         * @type Moon
         * @default undefined
         */
        this.moon = undefined;

        /**
         * The background color, which is only visible if there is no sky box, i.e., {@link Scene#skyBox} is undefined.
         *
         * @type {Color}
         * @default {@link Color.BLACK}
         *
         * @see Scene#skyBox
         */
        this.backgroundColor = Color.clone(Color.BLACK);

        this._mode = SceneMode.SCENE3D;

        this._mapProjection = defined(options.mapProjection) ? options.mapProjection : new GeographicProjection();

        this._transitioner = new SceneTransitioner(this, this._mapProjection.ellipsoid);

        /**
         * The current morph transition time between 2D/Columbus View and 3D,
         * with 0.0 being 2D or Columbus View and 1.0 being 3D.
         *
         * @type {Number}
         * @default 1.0
         */
        this.morphTime = 1.0;
        /**
         * The far-to-near ratio of the multi-frustum. The default is 1,000.0.
         *
         * @type {Number}
         * @default 1000.0
         */
        this.farToNearRatio = 1000.0;

        /**
         * This property is for debugging only; it is not for production use.
         * <p>
         * A function that determines what commands are executed.  As shown in the examples below,
         * the function receives the command's <code>owner</code> as an argument, and returns a boolean indicating if the
         * command should be executed.
         * </p>
         * <p>
         * The default is <code>undefined</code>, indicating that all commands are executed.
         * </p>
         *
         * @type Function
         *
         * @default undefined
         *
         * @example
         * // Do not execute any commands.
         * scene.debugCommandFilter = function(command) {
         *     return false;
         * };
         *
         * // Execute only the billboard's commands.  That is, only draw the billboard.
         * var billboards = new Cesium.BillboardCollection();
         * scene.debugCommandFilter = function(command) {
         *     return command.owner === billboards;
         * };
         */
        this.debugCommandFilter = undefined;

        /**
         * This property is for debugging only; it is not for production use.
         * <p>
         * When <code>true</code>, commands are randomly shaded.  This is useful
         * for performance analysis to see what parts of a scene or model are
         * command-dense and could benefit from batching.
         * </p>
         *
         * @type Boolean
         *
         * @default false
         */
        this.debugShowCommands = false;

        /**
         * This property is for debugging only; it is not for production use.
         * <p>
         * When <code>true</code>, commands are shaded based on the frustums they
         * overlap.  Commands in the closest frustum are tinted red, commands in
         * the next closest are green, and commands in the farthest frustum are
         * blue.  If a command overlaps more than one frustum, the color components
         * are combined, e.g., a command overlapping the first two frustums is tinted
         * yellow.
         * </p>
         *
         * @type Boolean
         *
         * @default false
         */
        this.debugShowFrustums = false;

        this._debugFrustumStatistics = undefined;

        /**
         * This property is for debugging only; it is not for production use.
         * <p>
         * Displays frames per second and time between frames.
         * </p>
         *
         * @type Boolean
         *
         * @default false
         */
        this.debugShowFramesPerSecond = false;

        /**
         * This property is for debugging only; it is not for production use.
         * <p>
         * Displays depth information for the indicated frustum.
         * </p>
         *
         * @type Boolean
         *
         * @default false
         */
        this.debugShowGlobeDepth = false;

        /**
         * This property is for debugging only; it is not for production use.
         * <p>
         * Indicates which frustum will have depth information displayed.
         * </p>
         *
         * @type Number
         *
         * @default 1
         */
        this.debugShowDepthFrustum = 1;

        /**
         * When <code>true</code>, enables Fast Approximate Anti-aliasing even when order independent translucency
         * is unsupported.
         *
         * @type Boolean
         * @default true
         */
        this.fxaa = true;

        /**
         * When <code>true</code>, enables picking using the depth buffer.
         *
         * @type Boolean
         * @default true
         */
        this.useDepthPicking = true;

        /**
         * The time in milliseconds to wait before checking if the camera has not moved and fire the cameraMoveEnd event.
         * @type {Number}
         * @default 500.0
         * @private
         */
        this.cameraEventWaitTime = 500.0;

        /**
         * Set to true to copy the depth texture after rendering the globe. Makes czm_globeDepthTexture valid.
         * @type {Boolean}
         * @default false
         * @private
         */
        this.copyGlobeDepth = false;

        this._performanceDisplay = undefined;
        this._debugVolume = undefined;

        var camera = new Camera(this);
        this._camera = camera;
        this._cameraClone = Camera.clone(camera);
        this._screenSpaceCameraController = new ScreenSpaceCameraController(this);

        // initial guess at frustums.
        var near = camera.frustum.near;
        var far = camera.frustum.far;
        var numFrustums = Math.ceil(Math.log(far / near) / Math.log(this.farToNearRatio));
        updateFrustums(near, far, this.farToNearRatio, numFrustums, this._frustumCommandsList);

        // give frameState, camera, and screen space camera controller initial state before rendering
        updateFrameState(this, 0.0, JulianDate.now());
        this.initializeFrame();
    };

    var OPAQUE_FRUSTUM_NEAR_OFFSET = 0.99;

    defineProperties(Scene.prototype, {
        /**
         * Gets the canvas element to which this scene is bound.
         * @memberof Scene.prototype
         *
         * @type {Canvas}
         * @readonly
         */
        canvas : {
            get : function() {
                return this._canvas;
            }
        },

        /**
         * The drawingBufferWidth of the underlying GL context.
         * @memberof Scene.prototype
         *
         * @type {Number}
         * @readonly
         *
         * @see {@link https://www.khronos.org/registry/webgl/specs/1.0/#DOM-WebGLRenderingContext-drawingBufferWidth|drawingBufferWidth}
         */
        drawingBufferHeight : {
            get : function() {
                return this._context.drawingBufferHeight;
            }
        },

        /**
         * The drawingBufferHeight of the underlying GL context.
         * @memberof Scene.prototype
         *
         * @type {Number}
         * @readonly
         *
         * @see {@link https://www.khronos.org/registry/webgl/specs/1.0/#DOM-WebGLRenderingContext-drawingBufferHeight|drawingBufferHeight}
         */
        drawingBufferWidth : {
            get : function() {
                return this._context.drawingBufferWidth;
            }
        },

        /**
         * The maximum aliased line width, in pixels, supported by this WebGL implementation.  It will be at least one.
         * @memberof Scene.prototype
         *
         * @type {Number}
         * @readonly
         *
         * @see {@link https://www.khronos.org/opengles/sdk/docs/man/xhtml/glGet.xml|glGet} with <code>ALIASED_LINE_WIDTH_RANGE</code>.
         */
        maximumAliasedLineWidth : {
            get : function() {
                return this._context.maximumAliasedLineWidth;
            }
        },

        /**
         * The maximum length in pixels of one edge of a cube map, supported by this WebGL implementation.  It will be at least 16.
         * @memberof Scene.prototype
         *
         * @type {Number}
         * @readonly
         *
         * @see {@link https://www.khronos.org/opengles/sdk/docs/man/xhtml/glGet.xml|glGet} with <code>GL_MAX_CUBE_MAP_TEXTURE_SIZE</code>.
         */
        maximumCubeMapSize : {
            get : function() {
                return this._context.maximumCubeMapSize;
            }
        },

        /**
         * Returns true if the pickPosition function is supported.
         *
         * @type {Boolean}
         * @readonly
         */
        pickPositionSupported : {
            get : function() {
                return this._context.depthTexture;
            }
        },

        /**
         * Gets or sets the depth-test ellipsoid.
         * @memberof Scene.prototype
         *
         * @type {Globe}
         */
        globe : {
            get: function() {
                return this._globe;
            },

            set: function(globe) {
                this._globe = this._globe && this._globe.destroy();
                this._globe = globe;
            }
        },

        /**
         * Gets the collection of primitives.
         * @memberof Scene.prototype
         *
         * @type {PrimitiveCollection}
         * @readonly
         */
        primitives : {
            get : function() {
                return this._primitives;
            }
        },

        /**
         * Gets the camera.
         * @memberof Scene.prototype
         *
         * @type {Camera}
         * @readonly
         */
        camera : {
            get : function() {
                return this._camera;
            }
        },
        // TODO: setCamera

        /**
         * Gets the controller for camera input handling.
         * @memberof Scene.prototype
         *
         * @type {ScreenSpaceCameraController}
         * @readonly
         */
        screenSpaceCameraController : {
            get : function() {
                return this._screenSpaceCameraController;
            }
        },

        /**
         * Get the map projection to use in 2D and Columbus View modes.
         * @memberof Scene.prototype
         *
         * @type {MapProjection}
         * @readonly
         *
         * @default new GeographicProjection()
         */
        mapProjection : {
            get: function() {
                return this._mapProjection;
            }
        },

        /**
         * Gets state information about the current scene. If called outside of a primitive's <code>update</code>
         * function, the previous frame's state is returned.
         * @memberof Scene.prototype
         *
         * @type {FrameState}
         * @readonly
         *
         * @private
         */
        frameState : {
            get: function() {
                return this._frameState;
            }
        },

        /**
         * Gets the collection of tweens taking place in the scene.
         * @memberof Scene.prototype
         *
         * @type {TweenCollection}
         * @readonly
         *
         * @private
         */
        tweens : {
            get : function() {
                return this._tweens;
            }
        },

        /**
         * Gets the collection of image layers that will be rendered on the globe.
         * @memberof Scene.prototype
         *
         * @type {ImageryLayerCollection}
         * @readonly
         */
        imageryLayers : {
            get : function() {
                return this.globe.imageryLayers;
            }
        },

        /**
         * The terrain provider providing surface geometry for the globe.
         * @memberof Scene.prototype
         *
         * @type {TerrainProvider}
         */
        terrainProvider : {
            get : function() {
                return this.globe.terrainProvider;
            },
            set : function(terrainProvider) {
                this.globe.terrainProvider = terrainProvider;
            }
        },

        /**
         * Gets the event that will be raised when an error is thrown inside the <code>render</code> function.
         * The Scene instance and the thrown error are the only two parameters passed to the event handler.
         * By default, errors are not rethrown after this event is raised, but that can be changed by setting
         * the <code>rethrowRenderErrors</code> property.
         * @memberof Scene.prototype
         *
         * @type {Event}
         * @readonly
         */
        renderError : {
            get : function() {
                return this._renderError;
            }
        },

        /**
         * Gets the event that will be raised at the start of each call to <code>render</code>.  Subscribers to the event
         * receive the Scene instance as the first parameter and the current time as the second parameter.
         * @memberof Scene.prototype
         *
         * @type {Event}
         * @readonly
         */
        preRender : {
            get : function() {
                return this._preRender;
            }
        },

        /**
         * Gets the event that will be raised at the end of each call to <code>render</code>.  Subscribers to the event
         * receive the Scene instance as the first parameter and the current time as the second parameter.
         * @memberof Scene.prototype
         *
         * @type {Event}
         * @readonly
         */
        postRender : {
            get : function() {
                return this._postRender;
            }
        },

        /**
         * @memberof Scene.prototype
         * @private
         * @readonly
         */
        context : {
            get : function() {
                return this._context;
            }
        },

        /**
         * This property is for debugging only; it is not for production use.
         * <p>
         * When {@link Scene.debugShowFrustums} is <code>true</code>, this contains
         * properties with statistics about the number of command execute per frustum.
         * <code>totalCommands</code> is the total number of commands executed, ignoring
         * overlap. <code>commandsInFrustums</code> is an array with the number of times
         * commands are executed redundantly, e.g., how many commands overlap two or
         * three frustums.
         * </p>
         *
         * @memberof Scene.prototype
         *
         * @type {Object}
         * @readonly
         *
         * @default undefined
         */
        debugFrustumStatistics : {
            get : function() {
                return this._debugFrustumStatistics;
            }
        },

        /**
         * Gets whether or not the scene is optimized for 3D only viewing.
         * @memberof Scene.prototype
         * @type {Boolean}
         * @readonly
         */
        scene3DOnly : {
            get : function() {
                return this._frameState.scene3DOnly;
            }
        },

        /**
         * Gets whether or not the scene has order independent translucency enabled.
         * Note that this only reflects the original construction option, and there are
         * other factors that could prevent OIT from functioning on a given system configuration.
         * @memberof Scene.prototype
         * @type {Boolean}
         * @readonly
         */
        orderIndependentTranslucency : {
            get : function() {
                return defined(this._oit);
            }
        },

        /**
         * Gets the unique identifier for this scene.
         * @memberof Scene.prototype
         * @type {String}
         * @readonly
         */
        id : {
            get : function() {
                return this._id;
            }
        },

        /**
         * Gets or sets the current mode of the scene.
         * @memberof Scene.prototype
         * @type {SceneMode}
         * @default {@link SceneMode.SCENE3D}
         */
        mode : {
            get : function() {
                return this._mode;
            },
            set : function(value) {
                //>>includeStart('debug', pragmas.debug);
                if (!defined(value)) {
                    throw new DeveloperError('value is required.');
                }
                if (this.scene3DOnly && value !== SceneMode.SCENE3D) {
                    throw new DeveloperError('Only SceneMode.SCENE3D is valid when scene3DOnly is true.');
                }
                //>>includeEnd('debug');
                this._mode = value;
            }
        },

        /**
         * Gets the number of frustums used in the last frame.
         * @memberof Scene.prototype
         * @type {Number}
         *
         * @private
         */
        numberOfFrustums : {
            get : function() {
                return this._frustumCommandsList.length;
            }
        }
    });

    var scratchPosition0 = new Cartesian3();
    var scratchPosition1 = new Cartesian3();
    function maxComponent(a, b) {
        var x = Math.max(Math.abs(a.x), Math.abs(b.x));
        var y = Math.max(Math.abs(a.y), Math.abs(b.y));
        var z = Math.max(Math.abs(a.z), Math.abs(b.z));
        return Math.max(Math.max(x, y), z);
    }

    function cameraEqual(camera0, camera1, epsilon) {
        var scalar = 1 / Math.max(1, maxComponent(camera0.position, camera1.position));
        Cartesian3.multiplyByScalar(camera0.position, scalar, scratchPosition0);
        Cartesian3.multiplyByScalar(camera1.position, scalar, scratchPosition1);
        return Cartesian3.equalsEpsilon(scratchPosition0, scratchPosition1, epsilon) &&
            Cartesian3.equalsEpsilon(camera0.direction, camera1.direction, epsilon) &&
            Cartesian3.equalsEpsilon(camera0.up, camera1.up, epsilon) &&
            Cartesian3.equalsEpsilon(camera0.right, camera1.right, epsilon) &&
            Matrix4.equalsEpsilon(camera0.transform, camera1.transform, epsilon);
    }

    var scratchOccluderBoundingSphere = new BoundingSphere();
    var scratchOccluder;

    function getOccluder(scene) {
        // TODO: The occluder is the top-level globe. When we add
        //       support for multiple central bodies, this should be the closest one.
        var globe = scene.globe;
        if (scene._mode === SceneMode.SCENE3D && defined(globe)) {
            var ellipsoid = globe.ellipsoid;
            scratchOccluderBoundingSphere.radius = ellipsoid.minimumRadius;
            scratchOccluder = Occluder.fromBoundingSphere(scratchOccluderBoundingSphere, scene._camera.positionWC, scratchOccluder);
            return scratchOccluder;
        }

        return undefined;
    }

    function clearPasses(passes) {
        passes.render = false;
        passes.pick = false;
    }

    function updateFrameState(scene, frameNumber, time) {
        var camera = scene._camera;

        var frameState = scene._frameState;
        frameState.mode = scene._mode;
        frameState.morphTime = scene.morphTime;
        frameState.mapProjection = scene.mapProjection;
        frameState.frameNumber = frameNumber;
        frameState.time = JulianDate.clone(time, frameState.time);
        frameState.camera = camera;
        frameState.cullingVolume = camera.frustum.computeCullingVolume(camera.positionWC, camera.directionWC, camera.upWC);
        frameState.occluder = getOccluder(scene);

        clearPasses(frameState.passes);
    }

    function updateFrustums(near, far, farToNearRatio, numFrustums, frustumCommandsList) {
        frustumCommandsList.length = numFrustums;
        for (var m = 0; m < numFrustums; ++m) {
            var curNear = Math.max(near, Math.pow(farToNearRatio, m) * near);
            var curFar = Math.min(far, farToNearRatio * curNear);

            var frustumCommands = frustumCommandsList[m];
            if (!defined(frustumCommands)) {
                frustumCommands = frustumCommandsList[m] = new FrustumCommands(curNear, curFar);
            } else {
                frustumCommands.near = curNear;
                frustumCommands.far = curFar;
            }
        }
    }

    function insertIntoBin(scene, command, distance) {
        if (scene.debugShowFrustums) {
            command.debugOverlappingFrustums = 0;
        }

        var frustumCommandsList = scene._frustumCommandsList;
        var length = frustumCommandsList.length;

        for (var i = 0; i < length; ++i) {
            var frustumCommands = frustumCommandsList[i];
            var curNear = frustumCommands.near;
            var curFar = frustumCommands.far;

            if (distance.start > curFar) {
                continue;
            }

            if (distance.stop < curNear) {
                break;
            }

            var pass = command instanceof ClearCommand ? Pass.OPAQUE : command.pass;
            var index = frustumCommands.indices[pass]++;
            frustumCommands.commands[pass][index] = command;

            if (scene.debugShowFrustums) {
                command.debugOverlappingFrustums |= (1 << i);
            }

            if (command.executeInClosestFrustum) {
                break;
            }
        }

        if (scene.debugShowFrustums) {
            var cf = scene._debugFrustumStatistics.commandsInFrustums;
            cf[command.debugOverlappingFrustums] = defined(cf[command.debugOverlappingFrustums]) ? cf[command.debugOverlappingFrustums] + 1 : 1;
            ++scene._debugFrustumStatistics.totalCommands;
        }
    }

    var scratchCullingVolume = new CullingVolume();
    var distances = new Interval();

    function createPotentiallyVisibleSet(scene) {
        var commandList = scene._commandList;
        var overlayList = scene._overlayCommandList;

        var cullingVolume = scene._frameState.cullingVolume;
        var camera = scene._camera;

        var direction = camera.directionWC;
        var position = camera.positionWC;

        if (scene.debugShowFrustums) {
            scene._debugFrustumStatistics = {
                totalCommands : 0,
                commandsInFrustums : {}
            };
        }

        var frustumCommandsList = scene._frustumCommandsList;
        var numberOfFrustums = frustumCommandsList.length;
        var numberOfPasses = Pass.NUMBER_OF_PASSES;
        for (var n = 0; n < numberOfFrustums; ++n) {
            for (var p = 0; p < numberOfPasses; ++p) {
                frustumCommandsList[n].indices[p] = 0;
            }
        }
        overlayList.length = 0;

        var near = Number.MAX_VALUE;
        var far = Number.MIN_VALUE;
        var undefBV = false;

        var occluder;
        if (scene._frameState.mode === SceneMode.SCENE3D) {
            occluder = scene._frameState.occluder;
        }

        // get user culling volume minus the far plane.
        var planes = scratchCullingVolume.planes;
        for (var m = 0; m < 5; ++m) {
            planes[m] = cullingVolume.planes[m];
        }
        cullingVolume = scratchCullingVolume;

        var length = commandList.length;
        for (var i = 0; i < length; ++i) {
            var command = commandList[i];
            var pass = command.pass;

            if (pass === Pass.OVERLAY) {
                overlayList.push(command);
            } else {
                var boundingVolume = command.boundingVolume;
                if (defined(boundingVolume)) {
                    if (command.cull &&
                            ((cullingVolume.computeVisibility(boundingVolume) === Intersect.OUTSIDE) ||
                             (defined(occluder) && boundingVolume.isOccluded(occluder)))) {
                        continue;
                    }

                    distances = boundingVolume.computePlaneDistances(position, direction, distances);
                    near = Math.min(near, distances.start);
                    far = Math.max(far, distances.stop);
                } else {
                    // Clear commands don't need a bounding volume - just add the clear to all frustums.
                    // If another command has no bounding volume, though, we need to use the camera's
                    // worst-case near and far planes to avoid clipping something important.
                    distances.start = camera.frustum.near;
                    distances.stop = camera.frustum.far;
                    undefBV = !(command instanceof ClearCommand);
                }

                insertIntoBin(scene, command, distances);
            }
        }

        if (undefBV) {
            near = camera.frustum.near;
            far = camera.frustum.far;
        } else {
            // The computed near plane must be between the user defined near and far planes.
            // The computed far plane must between the user defined far and computed near.
            // This will handle the case where the computed near plane is further than the user defined far plane.
            near = Math.min(Math.max(near, camera.frustum.near), camera.frustum.far);
            far = Math.max(Math.min(far, camera.frustum.far), near);
        }

        // Exploit temporal coherence. If the frustums haven't changed much, use the frustums computed
        // last frame, else compute the new frustums and sort them by frustum again.
        var farToNearRatio = scene.farToNearRatio;
        var numFrustums = Math.ceil(Math.log(far / near) / Math.log(farToNearRatio));
        if (near !== Number.MAX_VALUE && (numFrustums !== numberOfFrustums || (frustumCommandsList.length !== 0 &&
                (near < frustumCommandsList[0].near || far > frustumCommandsList[numberOfFrustums - 1].far)))) {
            updateFrustums(near, far, farToNearRatio, numFrustums, frustumCommandsList);
            createPotentiallyVisibleSet(scene);
        }
    }

    function getAttributeLocations(shaderProgram) {
        var attributeLocations = {};
        var attributes = shaderProgram.vertexAttributes;
        for (var a in attributes) {
            if (attributes.hasOwnProperty(a)) {
                attributeLocations[a] = attributes[a].index;
            }
        }

        return attributeLocations;
    }

    function createDebugFragmentShaderProgram(command, scene, shaderProgram) {
        var context = scene.context;
        var sp = defaultValue(shaderProgram, command.shaderProgram);
        var fs = sp.fragmentShaderSource.clone();

        fs.sources = fs.sources.map(function(source) {
            return ShaderSource.replaceMain(source, 'czm_Debug_main');
        });

        var newMain =
            'void main() \n' +
            '{ \n' +
            '    czm_Debug_main(); \n';

        if (scene.debugShowCommands) {
            if (!defined(command._debugColor)) {
                command._debugColor = Color.fromRandom();
            }
            var c = command._debugColor;
            newMain += '    gl_FragColor.rgb *= vec3(' + c.red + ', ' + c.green + ', ' + c.blue + '); \n';
        }

        if (scene.debugShowFrustums) {
            // Support up to three frustums.  If a command overlaps all
            // three, it's code is not changed.
            var r = (command.debugOverlappingFrustums & (1 << 0)) ? '1.0' : '0.0';
            var g = (command.debugOverlappingFrustums & (1 << 1)) ? '1.0' : '0.0';
            var b = (command.debugOverlappingFrustums & (1 << 2)) ? '1.0' : '0.0';
            newMain += '    gl_FragColor.rgb *= vec3(' + r + ', ' + g + ', ' + b + '); \n';
        }

        newMain += '}';

        fs.sources.push(newMain);

        var attributeLocations = getAttributeLocations(sp);
        return context.createShaderProgram(sp.vertexShaderSource, fs, attributeLocations);
    }

    function executeDebugCommand(command, scene, passState, renderState, shaderProgram) {
        if (defined(command.shaderProgram) || defined(shaderProgram)) {
            // Replace shader for frustum visualization
            var sp = createDebugFragmentShaderProgram(command, scene, shaderProgram);
            command.execute(scene.context, passState, renderState, sp);
            sp.destroy();
        }
    }

    var transformFrom2D = new Matrix4(0.0, 0.0, 1.0, 0.0,
                                        1.0, 0.0, 0.0, 0.0,
                                        0.0, 1.0, 0.0, 0.0,
                                        0.0, 0.0, 0.0, 1.0);
    transformFrom2D = Matrix4.inverseTransformation(transformFrom2D, transformFrom2D);

    function executeCommand(command, scene, context, passState, renderState, shaderProgram, debugFramebuffer) {
        if ((defined(scene.debugCommandFilter)) && !scene.debugCommandFilter(command)) {
            return;
        }

        if (scene.debugShowCommands || scene.debugShowFrustums) {
            executeDebugCommand(command, scene, passState, renderState, shaderProgram);
        } else {
            command.execute(context, passState, renderState, shaderProgram);
        }

        if (command.debugShowBoundingVolume && (defined(command.boundingVolume))) {
            // Debug code to draw bounding volume for command.  Not optimized!
            // Assumes bounding volume is a bounding sphere or box
            var frameState = scene._frameState;
            var boundingVolume = command.boundingVolume;

            if (defined(scene._debugVolume)) {
                scene._debugVolume.destroy();
            }

            var geometry;

            var center = Cartesian3.clone(boundingVolume.center);
            if (frameState.mode !== SceneMode.SCENE3D) {
                center = Matrix4.multiplyByPoint(transformFrom2D, center, center);
                var projection = frameState.mapProjection;
                var centerCartographic = projection.unproject(center);
                center = projection.ellipsoid.cartographicToCartesian(centerCartographic);
            }

<<<<<<< HEAD
            scene._debugSphere = new Primitive({
                geometryInstances : new GeometryInstance({
                    geometry : geometry,
                    modelMatrix : Matrix4.fromTranslation(center),
                    attributes : {
                        color : new ColorGeometryInstanceAttribute(1.0, 0.0, 0.0, 1.0)
                    }
                }),
                appearance : new PerInstanceColorAppearance({
                    flat : true,
                    translucent : false
                }),
                asynchronous : false
            });
=======
            if (defined(boundingVolume.radius)) {
                var radius = boundingVolume.radius;

                geometry = GeometryPipeline.toWireframe(EllipsoidGeometry.createGeometry(new EllipsoidGeometry({
                    radii : new Cartesian3(radius, radius, radius),
                    vertexFormat : PerInstanceColorAppearance.FLAT_VERTEX_FORMAT
                })));

                scene._debugVolume = new Primitive({
                    geometryInstances : new GeometryInstance({
                        geometry : geometry,
                        modelMatrix : Matrix4.multiplyByTranslation(Matrix4.IDENTITY, center, new Matrix4()),
                        attributes : {
                            color : new ColorGeometryInstanceAttribute(1.0, 0.0, 0.0, 1.0)
                        }
                    }),
                    appearance : new PerInstanceColorAppearance({
                        flat : true,
                        translucent : false
                    }),
                    asynchronous : false
                });
            } else {
                var halfAxes = boundingVolume.halfAxes;

                geometry = GeometryPipeline.toWireframe(BoxGeometry.createGeometry(BoxGeometry.fromDimensions({
                    dimensions : new Cartesian3(2.0, 2.0, 2.0),
                    vertexFormat : PerInstanceColorAppearance.FLAT_VERTEX_FORMAT
                })));

                scene._debugVolume = new Primitive({
                    geometryInstances : new GeometryInstance({
                        geometry : geometry,
                        modelMatrix : Matrix4.fromRotationTranslation(halfAxes, center, new Matrix4()),
                        attributes : {
                            color : new ColorGeometryInstanceAttribute(1.0, 0.0, 0.0, 1.0)
                        }
                    }),
                    appearance : new PerInstanceColorAppearance({
                        flat : true,
                        translucent : false
                    }),
                    asynchronous : false
                });
            }
>>>>>>> bf381960

            var commandList = [];
            scene._debugVolume.update(context, frameState, commandList);

            var framebuffer;
            if (defined(debugFramebuffer)) {
                framebuffer = passState.framebuffer;
                passState.framebuffer = debugFramebuffer;
            }

            commandList[0].execute(context, passState);

            if (defined(framebuffer)) {
                passState.framebuffer = framebuffer;
            }
        }
    }

    function isVisible(command, frameState) {
        if (!defined(command)) {
            return;
        }

        var occluder = (frameState.mode === SceneMode.SCENE3D) ? frameState.occluder: undefined;
        var cullingVolume = frameState.cullingVolume;

        // get user culling volume minus the far plane.
        var planes = scratchCullingVolume.planes;
        for (var k = 0; k < 5; ++k) {
            planes[k] = cullingVolume.planes[k];
        }
        cullingVolume = scratchCullingVolume;

        var boundingVolume = command.boundingVolume;

        return ((defined(command)) &&
                 ((!defined(command.boundingVolume)) ||
                  !command.cull ||
                  ((cullingVolume.computeVisibility(boundingVolume) !== Intersect.OUTSIDE) &&
                   (!defined(occluder) || !boundingVolume.isOccluded(occluder)))));
    }

    function translucentCompare(a, b, position) {
        return b.boundingVolume.distanceSquaredTo(position) - a.boundingVolume.distanceSquaredTo(position);
    }

    function executeTranslucentCommandsSorted(scene, executeFunction, passState, commands) {
        var context = scene.context;

        mergeSort(commands, translucentCompare, scene._camera.positionWC);

        var length = commands.length;
        for (var j = 0; j < length; ++j) {
            executeFunction(commands[j], scene, context, passState);
        }
    }

    function getDebugGlobeDepth(scene, index) {
        var globeDepth = scene._debugGlobeDepths[index];
        if (!defined(globeDepth) && scene.context.depthTexture) {
            globeDepth = new GlobeDepth();
            scene._debugGlobeDepths[index] = globeDepth;
        }
        return globeDepth;
    }

    function getPickDepth(scene, index) {
        var pickDepth = scene._pickDepths[index];
        if (!defined(pickDepth)) {
            pickDepth = new PickDepth();
            scene._pickDepths[index] = pickDepth;
        }
        return pickDepth;
    }

    var scratchPerspectiveFrustum = new PerspectiveFrustum();
    var scratchPerspectiveOffCenterFrustum = new PerspectiveOffCenterFrustum();
    var scratchOrthographicFrustum = new OrthographicFrustum();

    function executeCommands(scene, passState, clearColor, picking) {
        var i;
        var j;

        var frameState = scene._frameState;
        var camera = scene._camera;
        var context = scene.context;
        var us = context.uniformState;

        // Manage sun bloom post-processing effect.
        if (defined(scene.sun) && scene.sunBloom !== scene._sunBloom) {
            if (scene.sunBloom) {
                scene._sunPostProcess = new SunPostProcess();
            } else if(defined(scene._sunPostProcess)){
                scene._sunPostProcess = scene._sunPostProcess.destroy();
            }

            scene._sunBloom = scene.sunBloom;
        } else if (!defined(scene.sun) && defined(scene._sunPostProcess)) {
            scene._sunPostProcess = scene._sunPostProcess.destroy();
            scene._sunBloom = false;
        }

        // Manage celestial and terrestrial environment effects.
        var renderPass = frameState.passes.render;
        var skyBoxCommand = (renderPass && defined(scene.skyBox)) ? scene.skyBox.update(context, frameState) : undefined;
        var skyAtmosphereCommand = (renderPass && defined(scene.skyAtmosphere)) ? scene.skyAtmosphere.update(context, frameState) : undefined;
        var sunCommand = (renderPass && defined(scene.sun)) ? scene.sun.update(scene) : undefined;
        var sunVisible = isVisible(sunCommand, frameState);
        var moonCommand = (renderPass && defined(scene.moon)) ? scene.moon.update(context, frameState) : undefined;
        var moonVisible = isVisible(moonCommand, frameState);

        // Preserve the reference to the original framebuffer.
        var originalFramebuffer = passState.framebuffer;

        // Create a working frustum from the original camera frustum.
        var frustum;
        if (defined(camera.frustum.fov)) {
            frustum = camera.frustum.clone(scratchPerspectiveFrustum);
        } else if (defined(camera.frustum.infiniteProjectionMatrix)){
            frustum = camera.frustum.clone(scratchPerspectiveOffCenterFrustum);
        } else {
            frustum = camera.frustum.clone(scratchOrthographicFrustum);
        }

        // Clear the pass state framebuffer.
        var clear = scene._clearColorCommand;
        Color.clone(clearColor, clear.color);
        clear.execute(context, passState);

        // Update globe depth rendering based on the current context and clear the globe depth framebuffer.
        var useGlobeDepthFramebuffer = !picking && defined(scene._globeDepth);
        if (useGlobeDepthFramebuffer) {
            scene._globeDepth.update(context);
            scene._globeDepth.clear(context, passState, clearColor);
        }

        // Determine if there are any translucent surfaces in any of the frustums.
        var renderTranslucentCommands = false;
        var frustumCommandsList = scene._frustumCommandsList;
        var numFrustums = frustumCommandsList.length;
        for (i = 0; i < numFrustums; ++i) {
            if (frustumCommandsList[i].indices[Pass.TRANSLUCENT] > 0) {
                renderTranslucentCommands = true;
                break;
            }
        }

        if (defined(scene.globe) && !scene.globe.depthTestAgainstTerrain) {
            // Update the depth plane that is rendered in 3D when the primitives are
            // not depth tested against terrain so primitives on the backface
            // of the globe are not picked.
            scene._depthPlane.update(context, frameState);
        }

        // If supported, configure OIT to use the globe depth framebuffer and clear the OIT framebuffer.
        var useOIT = !picking && renderTranslucentCommands && defined(scene._oit) && scene._oit.isSupported();
        if (useOIT) {
            scene._oit.update(context, scene._globeDepth.framebuffer);
            scene._oit.clear(context, passState, clearColor);
            useOIT = useOIT && scene._oit.isSupported();
        }

        // If supported, configure FXAA to use the globe depth color texture and clear the FXAA framebuffer.
        var useFXAA = !picking && scene.fxaa;
        if (useFXAA) {
            scene._fxaa.update(context);
            scene._fxaa.clear(context, passState, clearColor);
        }

        if (sunVisible && scene.sunBloom) {
            passState.framebuffer = scene._sunPostProcess.update(context);
        } else if (useGlobeDepthFramebuffer) {
            passState.framebuffer = scene._globeDepth.framebuffer;
        } else if (useFXAA) {
            passState.framebuffer = scene._fxaa.getColorFramebuffer();
        }

        if (defined(passState.framebuffer)) {
            clear.execute(context, passState);
        }

        // Ideally, we would render the sky box and atmosphere last for
        // early-z, but we would have to draw it in each frustum
        frustum.near = camera.frustum.near;
        frustum.far = camera.frustum.far;
        us.updateFrustum(frustum);

        if (defined(skyBoxCommand)) {
            executeCommand(skyBoxCommand, scene, context, passState);
        }

        if (defined(skyAtmosphereCommand)) {
            executeCommand(skyAtmosphereCommand, scene, context, passState);
        }

        if (sunVisible) {
            sunCommand.execute(context, passState);
            if (scene.sunBloom) {
                var framebuffer;
                if (useGlobeDepthFramebuffer) {
                    framebuffer = scene._globeDepth.framebuffer;
                } else if (useFXAA) {
                    framebuffer = scene._fxaa.getColorFramebuffer();
                } else {
                    framebuffer = originalFramebuffer;
                }
                scene._sunPostProcess.execute(context, framebuffer);
                passState.framebuffer = framebuffer;
            }
        }

        // Moon can be seen through the atmosphere, since the sun is rendered after the atmosphere.
        if (moonVisible) {
            moonCommand.execute(context, passState);
        }

        // Determine how translucent surfaces will be handled.
        var executeTranslucentCommands;
        if (useOIT) {
            if (!defined(scene._executeOITFunction)) {
                scene._executeOITFunction = function(scene, executeFunction, passState, commands) {
                    scene._oit.executeCommands(scene, executeFunction, passState, commands);
                };
            }
            executeTranslucentCommands = scene._executeOITFunction;
        } else {
            executeTranslucentCommands = executeTranslucentCommandsSorted;
        }

        // Execute commands in each frustum in back to front order
        var clearDepth = scene._depthClearCommand;
        for (i = 0; i < numFrustums; ++i) {
            var index = numFrustums - i - 1;
            var frustumCommands = frustumCommandsList[index];

            // Avoid tearing artifacts between adjacent frustums in the opaque passes
            frustum.near = index !== 0 ? frustumCommands.near * OPAQUE_FRUSTUM_NEAR_OFFSET : frustumCommands.near;
            frustum.far = frustumCommands.far;

            var globeDepth = scene.debugShowGlobeDepth ? getDebugGlobeDepth(scene, index) : scene._globeDepth;

            var fb;
            if (scene.debugShowGlobeDepth && defined(globeDepth) && useGlobeDepthFramebuffer) {
                fb = passState.framebuffer;
                passState.framebuffer = globeDepth.framebuffer;
            }

            us.updateFrustum(frustum);
            clearDepth.execute(context, passState);

            var commands = frustumCommands.commands[Pass.GLOBE];
            var length = frustumCommands.indices[Pass.GLOBE];
            for (j = 0; j < length; ++j) {
                executeCommand(commands[j], scene, context, passState);
            }

            if (defined(globeDepth) && useGlobeDepthFramebuffer && (scene.copyGlobeDepth || scene.debugShowGlobeDepth)) {
                globeDepth.update(context);
                globeDepth.executeCopyDepth(context, passState);
            }

            if (scene.debugShowGlobeDepth && defined(globeDepth) && useGlobeDepthFramebuffer) {
                passState.framebuffer = fb;
            }

            commands = frustumCommands.commands[Pass.GROUND];
            length = frustumCommands.indices[Pass.GROUND];
            for (j = 0; j < length; ++j) {
                executeCommand(commands[j], scene, context, passState);
            }

            if (defined(scene.globe) && !scene.globe.depthTestAgainstTerrain) {
                clearDepth.execute(context, passState);
                scene._depthPlane.execute(context, passState);
            }

            // Execute commands in order by pass up to the translucent pass.
            // Translucent geometry needs special handling (sorting/OIT).
            var startPass = Pass.GROUND + 1;
            var endPass = Pass.TRANSLUCENT;
            for (var pass = startPass; pass < endPass; ++pass) {
                commands = frustumCommands.commands[pass];
                length = frustumCommands.indices[pass];
                for (j = 0; j < length; ++j) {
                    executeCommand(commands[j], scene, context, passState);
                }
            }

            if (index !== 0) {
                // Do not overlap frustums in the translucent pass to avoid blending artifacts
                frustum.near = frustumCommands.near;
                us.updateFrustum(frustum);
            }

            commands = frustumCommands.commands[Pass.TRANSLUCENT];
            commands.length = frustumCommands.indices[Pass.TRANSLUCENT];
            executeTranslucentCommands(scene, executeCommand, passState, commands);

            if (defined(globeDepth) && useGlobeDepthFramebuffer && scene.useDepthPicking ) {
                // PERFORMANCE_IDEA: Use MRT to avoid the extra copy.
                var pickDepth = getPickDepth(scene, index);
                pickDepth.update(context, globeDepth.framebuffer.depthStencilTexture);
                pickDepth.executeCopyDepth(context, passState);
            }
        }

        if (scene.debugShowGlobeDepth && useGlobeDepthFramebuffer) {
            var gd = getDebugGlobeDepth(scene, scene.debugShowDepthFrustum - 1);
            gd.executeDebugGlobeDepth(context, passState);
        }

        if (scene.debugShowPickDepth && useGlobeDepthFramebuffer) {
            var pd = getPickDepth(scene, scene.debugShowDepthFrustum - 1);
            pd.executeDebugPickDepth(context, passState);
        }

        if (useOIT) {
            passState.framebuffer = useFXAA ? scene._fxaa.getColorFramebuffer() : undefined;
            scene._oit.execute(context, passState);
        }

        if (useFXAA) {
            if (!useOIT && useGlobeDepthFramebuffer) {
                passState.framebuffer = scene._fxaa.getColorFramebuffer();
                scene._globeDepth.executeCopyColor(context, passState);
            }

            passState.framebuffer = originalFramebuffer;
            scene._fxaa.execute(context, passState);
        }

        if (!useOIT && !useFXAA && useGlobeDepthFramebuffer) {
            passState.framebuffer = originalFramebuffer;
            scene._globeDepth.executeCopyColor(context, passState);
        }
    }

    function executeOverlayCommands(scene, passState) {
        var context = scene.context;
        var commandList = scene._overlayCommandList;
        var length = commandList.length;
        for (var i = 0; i < length; ++i) {
            commandList[i].execute(context, passState);
        }
    }

    function updatePrimitives(scene) {
        var context = scene.context;
        var frameState = scene._frameState;
        var commandList = scene._commandList;

        if (scene._globe) {
            scene._globe.update(context, frameState, commandList);
        }

        scene._primitives.update(context, frameState, commandList);
    }

    function callAfterRenderFunctions(frameState) {
        // Functions are queued up during primitive update and executed here in case
        // the function modifies scene state that should remain constant over the frame.
        var functions = frameState.afterRender;
        for (var i = 0, length = functions.length; i < length; ++i) {
            functions[i]();
        }
        functions.length = 0;
    }

    /**
     * @private
     */
    Scene.prototype.initializeFrame = function() {
        // Destroy released shaders once every 120 frames to avoid thrashing the cache
        if (this._shaderFrameCount++ === 120) {
            this._shaderFrameCount = 0;
            this._context.shaderCache.destroyReleasedShaderPrograms();
        }

        this._tweens.update();
        this._camera.update(this._mode);
        this._screenSpaceCameraController.update();
    };

    function render(scene, time) {
        if (!defined(time)) {
            time = JulianDate.now();
        }

        var camera = scene._camera;
        if (!cameraEqual(camera, scene._cameraClone, CesiumMath.EPSILON6)) {
            if (!scene._cameraStartFired) {
                camera.moveStart.raiseEvent();
                scene._cameraStartFired = true;
            }
            scene._cameraMovedTime = getTimestamp();
            Camera.clone(camera, scene._cameraClone);
        } else if (scene._cameraStartFired && getTimestamp() - scene._cameraMovedTime > scene.cameraEventWaitTime) {
            camera.moveEnd.raiseEvent();
            scene._cameraStartFired = false;
        }

        scene._preRender.raiseEvent(scene, time);
        scene._jobScheduler.resetBudgets();

        var us = scene.context.uniformState;
        var frameState = scene._frameState;

        var frameNumber = CesiumMath.incrementWrap(frameState.frameNumber, 15000000.0, 1.0);
        updateFrameState(scene, frameNumber, time);
        frameState.passes.render = true;
        frameState.creditDisplay.beginFrame();

        var context = scene.context;
        us.update(context, frameState);

        scene._commandList.length = 0;
        scene._overlayCommandList.length = 0;

        updatePrimitives(scene);
        createPotentiallyVisibleSet(scene);

        var passState = scene._passState;
        passState.framebuffer = undefined;
        passState.blendingEnabled = undefined;
        passState.scissorTest = undefined;

        executeCommands(scene, passState, defaultValue(scene.backgroundColor, Color.BLACK));
        executeOverlayCommands(scene, passState);

        frameState.creditDisplay.endFrame();

        if (scene.debugShowFramesPerSecond) {
            if (!defined(scene._performanceDisplay)) {
                var performanceContainer = document.createElement('div');
                performanceContainer.className = 'cesium-performanceDisplay-defaultContainer';
                var container = scene._canvas.parentNode;
                container.appendChild(performanceContainer);
                var performanceDisplay = new PerformanceDisplay({container: performanceContainer});
                scene._performanceDisplay = performanceDisplay;
                scene._performanceContainer = performanceContainer;
            }

            scene._performanceDisplay.update();
        } else if (defined(scene._performanceDisplay)) {
            scene._performanceDisplay = scene._performanceDisplay && scene._performanceDisplay.destroy();
            scene._performanceContainer.parentNode.removeChild(scene._performanceContainer);
        }

        context.endFrame();
        callAfterRenderFunctions(frameState);

        scene._postRender.raiseEvent(scene, time);
    }

    /**
     * @private
     */
    Scene.prototype.render = function(time) {
        try {
            render(this, time);
        } catch (error) {
            this._renderError.raiseEvent(this, error);

            if (this.rethrowRenderErrors) {
                throw error;
            }
        }
    };

    /**
     * @private
     */
    Scene.prototype.clampLineWidth = function(width) {
        var context = this._context;
        return Math.max(context.minimumAliasedLineWidth, Math.min(width, context.maximumAliasedLineWidth));
    };

    var orthoPickingFrustum = new OrthographicFrustum();
    var scratchOrigin = new Cartesian3();
    var scratchDirection = new Cartesian3();
    var scratchBufferDimensions = new Cartesian2();
    var scratchPixelSize = new Cartesian2();
    var scratchPickVolumeMatrix4 = new Matrix4();

    function getPickOrthographicCullingVolume(scene, drawingBufferPosition, width, height) {
        var camera = scene._camera;
        var frustum = camera.frustum;

        var drawingBufferWidth = scene.drawingBufferWidth;
        var drawingBufferHeight = scene.drawingBufferHeight;

        var x = (2.0 / drawingBufferWidth) * drawingBufferPosition.x - 1.0;
        x *= (frustum.right - frustum.left) * 0.5;
        var y = (2.0 / drawingBufferHeight) * (drawingBufferHeight - drawingBufferPosition.y) - 1.0;
        y *= (frustum.top - frustum.bottom) * 0.5;

        var transform = Matrix4.clone(camera.transform, scratchPickVolumeMatrix4);
        camera._setTransform(Matrix4.IDENTITY);

        var origin = Cartesian3.clone(camera.position, scratchOrigin);
        Cartesian3.multiplyByScalar(camera.right, x, scratchDirection);
        Cartesian3.add(scratchDirection, origin, origin);
        Cartesian3.multiplyByScalar(camera.up, y, scratchDirection);
        Cartesian3.add(scratchDirection, origin, origin);

        camera._setTransform(transform);

        Cartesian3.fromElements(origin.z, origin.x, origin.y, origin);

        scratchBufferDimensions.x = drawingBufferWidth;
        scratchBufferDimensions.y = drawingBufferHeight;

        var pixelSize = frustum.getPixelSize(scratchBufferDimensions, undefined, scratchPixelSize);

        var ortho = orthoPickingFrustum;
        ortho.right = pixelSize.x * 0.5;
        ortho.left = -ortho.right;
        ortho.top = pixelSize.y * 0.5;
        ortho.bottom = -ortho.top;
        ortho.near = frustum.near;
        ortho.far = frustum.far;

        return ortho.computeCullingVolume(origin, camera.directionWC, camera.upWC);
    }

    var perspPickingFrustum = new PerspectiveOffCenterFrustum();

    function getPickPerspectiveCullingVolume(scene, drawingBufferPosition, width, height) {
        var camera = scene._camera;
        var frustum = camera.frustum;
        var near = frustum.near;

        var drawingBufferWidth = scene.drawingBufferWidth;
        var drawingBufferHeight = scene.drawingBufferHeight;

        var tanPhi = Math.tan(frustum.fovy * 0.5);
        var tanTheta = frustum.aspectRatio * tanPhi;

        var x = (2.0 / drawingBufferWidth) * drawingBufferPosition.x - 1.0;
        var y = (2.0 / drawingBufferHeight) * (drawingBufferHeight - drawingBufferPosition.y) - 1.0;

        var xDir = x * near * tanTheta;
        var yDir = y * near * tanPhi;

        scratchBufferDimensions.x = drawingBufferWidth;
        scratchBufferDimensions.y = drawingBufferHeight;

        var pixelSize = frustum.getPixelSize(scratchBufferDimensions, undefined, scratchPixelSize);
        var pickWidth = pixelSize.x * width * 0.5;
        var pickHeight = pixelSize.y * height * 0.5;

        var offCenter = perspPickingFrustum;
        offCenter.top = yDir + pickHeight;
        offCenter.bottom = yDir - pickHeight;
        offCenter.right = xDir + pickWidth;
        offCenter.left = xDir - pickWidth;
        offCenter.near = near;
        offCenter.far = frustum.far;

        return offCenter.computeCullingVolume(camera.positionWC, camera.directionWC, camera.upWC);
    }

    function getPickCullingVolume(scene, drawingBufferPosition, width, height) {
        if (scene._mode === SceneMode.SCENE2D) {
            return getPickOrthographicCullingVolume(scene, drawingBufferPosition, width, height);
        }

        return getPickPerspectiveCullingVolume(scene, drawingBufferPosition, width, height);
    }

    // pick rectangle width and height, assumed odd
    var rectangleWidth = 3.0;
    var rectangleHeight = 3.0;
    var scratchRectangle = new BoundingRectangle(0.0, 0.0, rectangleWidth, rectangleHeight);
    var scratchColorZero = new Color(0.0, 0.0, 0.0, 0.0);
    var scratchPosition = new Cartesian2();

    /**
     * Returns an object with a `primitive` property that contains the first (top) primitive in the scene
     * at a particular window coordinate or undefined if nothing is at the location. Other properties may
     * potentially be set depending on the type of primitive.
     *
     * @param {Cartesian2} windowPosition Window coordinates to perform picking on.
     * @returns {Object} Object containing the picked primitive.
     *
     * @exception {DeveloperError} windowPosition is undefined.
     */
    Scene.prototype.pick = function(windowPosition) {
        //>>includeStart('debug', pragmas.debug);
        if(!defined(windowPosition)) {
            throw new DeveloperError('windowPosition is undefined.');
        }
        //>>includeEnd('debug');

        var context = this._context;
        var us = context.uniformState;
        var frameState = this._frameState;

        var drawingBufferPosition = SceneTransforms.transformWindowToDrawingBuffer(this, windowPosition, scratchPosition);

        if (!defined(this._pickFramebuffer)) {
            this._pickFramebuffer = context.createPickFramebuffer();
        }

        this._jobScheduler.disableThisFrame();

        // Update with previous frame's number and time, assuming that render is called before picking.
        updateFrameState(this, frameState.frameNumber, frameState.time);
        frameState.cullingVolume = getPickCullingVolume(this, drawingBufferPosition, rectangleWidth, rectangleHeight);
        frameState.passes.pick = true;

        us.update(context, frameState);

        this._commandList.length = 0;
        updatePrimitives(this);
        createPotentiallyVisibleSet(this);

        scratchRectangle.x = drawingBufferPosition.x - ((rectangleWidth - 1.0) * 0.5);
        scratchRectangle.y = (this.drawingBufferHeight - drawingBufferPosition.y) - ((rectangleHeight - 1.0) * 0.5);

        executeCommands(this, this._pickFramebuffer.begin(scratchRectangle), scratchColorZero, true);
        var object = this._pickFramebuffer.end(scratchRectangle);
        context.endFrame();
        callAfterRenderFunctions(frameState);
        return object;
    };

    var scratchPickDepthPosition = new Cartesian3();
    var scratchMinDistPos = new Cartesian3();
    var scratchPackedDepth = new Cartesian4();
    var packedDepthScale = new Cartesian4(1.0, 1.0 / 255.0, 1.0 / 65025.0, 1.0 / 160581375.0);

    /**
     * Returns the cartesian position reconstructed from the depth buffer and window position.
     *
     * @param {Cartesian2} windowPosition Window coordinates to perform picking on.
     * @param {Cartesian3} [result] The object on which to restore the result.
     * @returns {Cartesian3} The cartesian position.
     *
     * @exception {DeveloperError} Picking from the depth buffer is not supported. Check pickPositionSupported.
     * @exception {DeveloperError} 2D is not supported. An orthographic projection matrix is not invertible.
     */
    Scene.prototype.pickPosition = function(windowPosition, result) {
        if (!this.useDepthPicking) {
            return undefined;
        }

        //>>includeStart('debug', pragmas.debug);
        if(!defined(windowPosition)) {
            throw new DeveloperError('windowPosition is undefined.');
        }
        if (!defined(this._globeDepth)) {
            throw new DeveloperError('Picking from the depth buffer is not supported. Check pickPositionSupported.');
        }
        //>>includeEnd('debug');

        var context = this._context;
        var uniformState = context.uniformState;

        var drawingBufferPosition = SceneTransforms.transformWindowToDrawingBuffer(this, windowPosition, scratchPosition);
        drawingBufferPosition.y = this.drawingBufferHeight - drawingBufferPosition.y;

        var camera = this._camera;

        // Create a working frustum from the original camera frustum.
        var frustum;
        if (defined(camera.frustum.fov)) {
            frustum = camera.frustum.clone(scratchPerspectiveFrustum);
        } else if (defined(camera.frustum.infiniteProjectionMatrix)){
            frustum = camera.frustum.clone(scratchPerspectiveOffCenterFrustum);
        } else {
            //>>includeStart('debug', pragmas.debug);
            throw new DeveloperError('2D is not supported. An orthographic projection matrix is not invertible.');
            //>>includeEnd('debug');
        }

        var numFrustums = this.numberOfFrustums;
        for (var i = 0; i < numFrustums; ++i) {
            var pickDepth = getPickDepth(this, i);
            var pixels = context.readPixels({
                x : drawingBufferPosition.x,
                y : drawingBufferPosition.y,
                width : 1,
                height : 1,
                framebuffer : pickDepth.framebuffer
            });

            var packedDepth = Cartesian4.unpack(pixels, 0, scratchPackedDepth);
            Cartesian4.divideByScalar(packedDepth, 255.0, packedDepth);
            var depth = Cartesian4.dot(packedDepth, packedDepthScale);

            if (depth > 0.0 && depth < 1.0) {
                var renderedFrustum = this._frustumCommandsList[i];
                frustum.near = renderedFrustum.near * (i !== 0 ? OPAQUE_FRUSTUM_NEAR_OFFSET : 1.0);
                frustum.far = renderedFrustum.far;
                uniformState.updateFrustum(frustum);

                return SceneTransforms.drawingBufferToWgs84Coordinates(this, drawingBufferPosition, depth, result);
            }
        }

        return undefined;
    };

    /**
     * Returns a list of objects, each containing a `primitive` property, for all primitives at
     * a particular window coordinate position. Other properties may also be set depending on the
     * type of primitive. The primitives in the list are ordered by their visual order in the
     * scene (front to back).
     *
     * @param {Cartesian2} windowPosition Window coordinates to perform picking on.
     * @param {Number} [limit] If supplied, stop drilling after collecting this many picks.
     * @returns {Object[]} Array of objects, each containing 1 picked primitives.
     *
     * @exception {DeveloperError} windowPosition is undefined.
     *
     * @example
     * var pickedObjects = scene.drillPick(new Cesium.Cartesian2(100.0, 200.0));
     */
    Scene.prototype.drillPick = function(windowPosition, limit) {
        // PERFORMANCE_IDEA: This function calls each primitive's update for each pass. Instead
        // we could update the primitive once, and then just execute their commands for each pass,
        // and cull commands for picked primitives.  e.g., base on the command's owner.

        //>>includeStart('debug', pragmas.debug);
        if (!defined(windowPosition)) {
            throw new DeveloperError('windowPosition is undefined.');
        }
        //>>includeEnd('debug');

        var i;
        var attributes;
        var result = [];
        var pickedPrimitives = [];
        var pickedAttributes = [];
        if (!defined(limit)) {
            limit = Number.MAX_VALUE;
        }

        var pickedResult = this.pick(windowPosition);
        while (defined(pickedResult) && defined(pickedResult.primitive)) {
            result.push(pickedResult);
            if (0 >= --limit) {
                break;
            }

            var primitive = pickedResult.primitive;
            var hasShowAttribute = false;

            //If the picked object has a show attribute, use it.
            if (typeof primitive.getGeometryInstanceAttributes === 'function') {
                if (defined(pickedResult.id)) {
                    attributes = primitive.getGeometryInstanceAttributes(pickedResult.id);
                    if (defined(attributes) && defined(attributes.show)) {
                        hasShowAttribute = true;
                        attributes.show = ShowGeometryInstanceAttribute.toValue(false, attributes.show);
                        pickedAttributes.push(attributes);
                    }
                }
            }

            //Otherwise, hide the entire primitive
            if (!hasShowAttribute) {
                primitive.show = false;
                pickedPrimitives.push(primitive);
            }

            pickedResult = this.pick(windowPosition);
        }

        // unhide everything we hid while drill picking
        for (i = 0; i < pickedPrimitives.length; ++i) {
            pickedPrimitives[i].show = true;
        }

        for (i = 0; i < pickedAttributes.length; ++i) {
            attributes = pickedAttributes[i];
            attributes.show = ShowGeometryInstanceAttribute.toValue(true, attributes.show);
        }

        return result;
    };

    /**
     * Instantly completes an active transition.
     */
    Scene.prototype.completeMorph = function(){
        this._transitioner.completeMorph();
    };

    /**
     * Asynchronously transitions the scene to 2D.
     * @param {Number} [duration=2.0] The amount of time, in seconds, for transition animations to complete.
     */
    Scene.prototype.morphTo2D = function(duration) {
        var ellipsoid;
        var globe = this.globe;
        if (defined(globe)) {
            ellipsoid = globe.ellipsoid;
        } else {
            ellipsoid = this.mapProjection.ellipsoid;
        }
        duration = defaultValue(duration, 2.0);
        this._transitioner.morphTo2D(duration, ellipsoid);
    };

    /**
     * Asynchronously transitions the scene to Columbus View.
     * @param {Number} [duration=2.0] The amount of time, in seconds, for transition animations to complete.
     */
    Scene.prototype.morphToColumbusView = function(duration) {
        var ellipsoid;
        var globe = this.globe;
        if (defined(globe)) {
            ellipsoid = globe.ellipsoid;
        } else {
            ellipsoid = this.mapProjection.ellipsoid;
        }
        duration = defaultValue(duration, 2.0);
        this._transitioner.morphToColumbusView(duration, ellipsoid);
    };

    /**
     * Asynchronously transitions the scene to 3D.
     * @param {Number} [duration=2.0] The amount of time, in seconds, for transition animations to complete.
     */
    Scene.prototype.morphTo3D = function(duration) {
        var ellipsoid;
        var globe = this.globe;
        if (defined(globe)) {
            ellipsoid = globe.ellipsoid;
        } else {
            ellipsoid = this.mapProjection.ellipsoid;
        }
        duration = defaultValue(duration, 2.0);
        this._transitioner.morphTo3D(duration, ellipsoid);
    };

    /**
     * Returns true if this object was destroyed; otherwise, false.
     * <br /><br />
     * If this object was destroyed, it should not be used; calling any function other than
     * <code>isDestroyed</code> will result in a {@link DeveloperError} exception.
     *
     * @returns {Boolean} <code>true</code> if this object was destroyed; otherwise, <code>false</code>.
     *
     * @see Scene#destroy
     */
    Scene.prototype.isDestroyed = function() {
        return false;
    };

    /**
     * Destroys the WebGL resources held by this object.  Destroying an object allows for deterministic
     * release of WebGL resources, instead of relying on the garbage collector to destroy this object.
     * <br /><br />
     * Once an object is destroyed, it should not be used; calling any function other than
     * <code>isDestroyed</code> will result in a {@link DeveloperError} exception.  Therefore,
     * assign the return value (<code>undefined</code>) to the object as done in the example.
     *
     * @returns {undefined}
     *
     * @exception {DeveloperError} This object was destroyed, i.e., destroy() was called.
     *
     * @see Scene#isDestroyed
     *
     * @example
     * scene = scene && scene.destroy();
     */
    Scene.prototype.destroy = function() {
        this._tweens.removeAll();
        this._screenSpaceCameraController = this._screenSpaceCameraController && this._screenSpaceCameraController.destroy();
        this._pickFramebuffer = this._pickFramebuffer && this._pickFramebuffer.destroy();
        this._primitives = this._primitives && this._primitives.destroy();
        this._globe = this._globe && this._globe.destroy();
        this.skyBox = this.skyBox && this.skyBox.destroy();
        this.skyAtmosphere = this.skyAtmosphere && this.skyAtmosphere.destroy();
        this._debugSphere = this._debugSphere && this._debugSphere.destroy();
        this.sun = this.sun && this.sun.destroy();
        this._sunPostProcess = this._sunPostProcess && this._sunPostProcess.destroy();
        this._depthPlane = this._depthPlane && this._depthPlane.destroy();

        this._transitioner.destroy();

        if (defined(this._globeDepth)) {
            this._globeDepth.destroy();
        }

        if (defined(this._oit)) {
            this._oit.destroy();
        }
        this._fxaa.destroy();

        this._context = this._context && this._context.destroy();
        this._frameState.creditDisplay.destroy();
        if (defined(this._performanceDisplay)){
            this._performanceDisplay = this._performanceDisplay && this._performanceDisplay.destroy();
            this._performanceContainer.parentNode.removeChild(this._performanceContainer);
        }

        return destroyObject(this);
    };

    return Scene;
});<|MERGE_RESOLUTION|>--- conflicted
+++ resolved
@@ -1217,22 +1217,6 @@
                 center = projection.ellipsoid.cartographicToCartesian(centerCartographic);
             }
 
-<<<<<<< HEAD
-            scene._debugSphere = new Primitive({
-                geometryInstances : new GeometryInstance({
-                    geometry : geometry,
-                    modelMatrix : Matrix4.fromTranslation(center),
-                    attributes : {
-                        color : new ColorGeometryInstanceAttribute(1.0, 0.0, 0.0, 1.0)
-                    }
-                }),
-                appearance : new PerInstanceColorAppearance({
-                    flat : true,
-                    translucent : false
-                }),
-                asynchronous : false
-            });
-=======
             if (defined(boundingVolume.radius)) {
                 var radius = boundingVolume.radius;
 
@@ -1244,7 +1228,7 @@
                 scene._debugVolume = new Primitive({
                     geometryInstances : new GeometryInstance({
                         geometry : geometry,
-                        modelMatrix : Matrix4.multiplyByTranslation(Matrix4.IDENTITY, center, new Matrix4()),
+                        modelMatrix : Matrix4.fromTranslation(center),
                         attributes : {
                             color : new ColorGeometryInstanceAttribute(1.0, 0.0, 0.0, 1.0)
                         }
@@ -1278,7 +1262,6 @@
                     asynchronous : false
                 });
             }
->>>>>>> bf381960
 
             var commandList = [];
             scene._debugVolume.update(context, frameState, commandList);
