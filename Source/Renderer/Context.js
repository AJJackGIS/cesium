--- conflicted
+++ resolved
@@ -2288,11 +2288,7 @@
             throw new DeveloperError('command is required.');
         }
 
-<<<<<<< HEAD
-        if (!command.shaderProgram) {
-=======
         if (typeof command.shaderProgram === 'undefined') {
->>>>>>> 6b0aa6fb
             throw new DeveloperError('command.shaderProgram is required.');
         }
 
@@ -2339,11 +2335,7 @@
             throw new DeveloperError('command.primitiveType is required and must be valid.');
         }
 
-<<<<<<< HEAD
-        if (!command.vertexArray) {
-=======
         if (typeof command.vertexArray === 'undefined') {
->>>>>>> 6b0aa6fb
             throw new DeveloperError('command.vertexArray is required.');
         }
 
