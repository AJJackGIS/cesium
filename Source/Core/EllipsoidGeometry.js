--- conflicted
+++ resolved
@@ -64,21 +64,12 @@
     var EllipsoidGeometry = function(options) {
         options = defaultValue(options, defaultValue.EMPTY_OBJECT);
         var radii = defaultValue(options.radii, defaultRadii);
-<<<<<<< HEAD
-        var numberOfPartitions = defaultValue(options.numberOfPartitions, 32);
-
-        if (numberOfPartitions <= 0) {
-            throw new DeveloperError('options.numberOfPartitions must be greater than zero.');
-=======
         var ellipsoid = new Ellipsoid(radii.x, radii.y, radii.z);
         var stackPartitions = defaultValue(options.stackPartitions, 64);
         var slicePartitions = defaultValue(options.slicePartitions, 64);
 
-        var vertexFormat = defaultValue(options.vertexFormat, VertexFormat.DEFAULT);
-
         if (slicePartitions < 3) {
             throw new DeveloperError ('options.slicePartitions cannot be less than three.');
->>>>>>> 26b4c49e
         }
         if (stackPartitions < 3) {
             throw new DeveloperError('options.stackPartitions cannot be less than three.');
@@ -88,7 +79,6 @@
         var numIndices =  6*slicePartitions*(stackPartitions - 1);
         var indices = IndexDatatype.createTypedArray(vertexCount, numIndices);
 
-<<<<<<< HEAD
         this._radii = Cartesian3.clone(radii);
         this._numberOfPartitions = numberOfPartitions;
         this._vertexFormat = defaultValue(options.vertexFormat, VertexFormat.DEFAULT);
@@ -107,75 +97,14 @@
         var numberOfPartitions = ellipsoidGeometry._numberOfPartitions;
         var vertexFormat = ellipsoidGeometry._vertexFormat;
 
-        var positions = [];
-        var indices = [];
-
-        //
-        // Initial cube.  In the plane, z = -1:
-        //
-        //                   +y
-        //                    |
-        //             Q2     * p3     Q1
-        //                  / | \
-        //              p0 *--+--* p2   +x
-        //                  \ | /
-        //             Q3     * p1     Q4
-        //                    |
-        //
-        // Similarly, p4 to p7 are in the plane z = 1.
-        //
-        positions.push(new Cartesian3(-1, 0, -1));
-        positions.push(new Cartesian3(0, -1, -1));
-        positions.push(new Cartesian3(1, 0, -1));
-        positions.push(new Cartesian3(0, 1, -1));
-        positions.push(new Cartesian3(-1, 0, 1));
-        positions.push(new Cartesian3(0, -1, 1));
-        positions.push(new Cartesian3(1, 0, 1));
-        positions.push(new Cartesian3(0, 1, 1));
-
-        //
-        // Edges
-        //
-        // 0 -> 1, 1 -> 2, 2 -> 3, 3 -> 0.  Plane z = -1
-        // 4 -> 5, 5 -> 6, 6 -> 7, 7 -> 4.  Plane z = 1
-        // 0 -> 4, 1 -> 5, 2 -> 6, 3 -> 7.  From plane z = -1 to plane z - 1
-        //
-        var edge0to1 = addEdgePositions(0, 1, numberOfPartitions, positions);
-        var edge1to2 = addEdgePositions(1, 2, numberOfPartitions, positions);
-        var edge2to3 = addEdgePositions(2, 3, numberOfPartitions, positions);
-        var edge3to0 = addEdgePositions(3, 0, numberOfPartitions, positions);
-
-        var edge4to5 = addEdgePositions(4, 5, numberOfPartitions, positions);
-        var edge5to6 = addEdgePositions(5, 6, numberOfPartitions, positions);
-        var edge6to7 = addEdgePositions(6, 7, numberOfPartitions, positions);
-        var edge7to4 = addEdgePositions(7, 4, numberOfPartitions, positions);
-
-        var edge0to4 = addEdgePositions(0, 4, numberOfPartitions, positions);
-        var edge1to5 = addEdgePositions(1, 5, numberOfPartitions, positions);
-        var edge2to6 = addEdgePositions(2, 6, numberOfPartitions, positions);
-        var edge3to7 = addEdgePositions(3, 7, numberOfPartitions, positions);
-
-        // Q3 Face
-        addFaceTriangles(edge0to4, edge0to1, edge1to5, edge4to5, numberOfPartitions, positions, indices);
-        // Q4 Face
-        addFaceTriangles(edge1to5, edge1to2, edge2to6, edge5to6, numberOfPartitions, positions, indices);
-        // Q1 Face
-        addFaceTriangles(edge2to6, edge2to3, edge3to7, edge6to7, numberOfPartitions, positions, indices);
-        // Q2 Face
-        addFaceTriangles(edge3to7, edge3to0, edge0to4, edge7to4, numberOfPartitions, positions, indices);
-        // Plane z = 1
-        addFaceTriangles(edge7to4.slice(0).reverse(), edge4to5, edge5to6, edge6to7.slice(0).reverse(), numberOfPartitions, positions, indices);
-        // Plane z = -1
-        addFaceTriangles(edge1to2, edge0to1.slice(0).reverse(), edge3to0.slice(0).reverse(), edge2to3, numberOfPartitions, positions, indices);
-=======
         var normals = (vertexFormat.normal) ? new Float32Array(vertexCount * 3) : undefined;
         var tangents = (vertexFormat.tangent) ? new Float32Array(vertexCount * 3) : undefined;
         var binormals = (vertexFormat.binormal) ? new Float32Array(vertexCount * 3) : undefined;
         var st = (vertexFormat.st) ? new Float32Array(vertexCount * 2) : undefined;
->>>>>>> 26b4c49e
 
         var cosTheta = new Array(slicePartitions);
         var sinTheta = new Array(slicePartitions);
+
 
         var i;
         var j;
@@ -283,14 +212,6 @@
             }
         }
 
-<<<<<<< HEAD
-        return new Geometry({
-            attributes : attributes,
-            indices : IndexDatatype.createTypedArray(length, indices),
-            primitiveType : PrimitiveType.TRIANGLES,
-            boundingSphere : BoundingSphere.fromEllipsoid(ellipsoid)
-        });
-=======
         index = 0;
         for (i = 1; i < slicePartitions; i++) { //top row
             indices[index++] = 0;
@@ -363,7 +284,6 @@
          * @type BoundingSphere
          */
         this.boundingSphere = BoundingSphere.fromEllipsoid(ellipsoid);
->>>>>>> 26b4c49e
     };
 
     return EllipsoidGeometry;
