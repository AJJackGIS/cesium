/*global define*/
define([
        '../ThirdParty/when',
        './Credit',
        './defaultValue',
        './defined',
        './defineProperties',
        './DeveloperError',
        './Ellipsoid',
        './Event',
        './GeographicTilingScheme',
        './getImagePixels',
        './HeightmapTerrainData',
        './loadImage',
        './Math',
        './Request',
        './RequestScheduler',
        './RequestType',
        './TerrainProvider'
    ], function(
        when,
        Credit,
        defaultValue,
        defined,
        defineProperties,
        DeveloperError,
        Ellipsoid,
        Event,
        GeographicTilingScheme,
        getImagePixels,
        HeightmapTerrainData,
        loadImage,
        CesiumMath,
<<<<<<< HEAD
        Request,
        RequestScheduler,
        RequestType,
        TerrainProvider) {
    "use strict";
=======
        TerrainProvider,
        throttleRequestByServer) {
    'use strict';
>>>>>>> 7e98cd2c

    /**
     * A {@link TerrainProvider} that produces terrain geometry by tessellating height maps
     * retrieved from an ArcGIS ImageServer.
     *
     * @alias ArcGisImageServerTerrainProvider
     * @constructor
     *
     * @param {Object} options Object with the following properties:
     * @param {String} options.url The URL of the ArcGIS ImageServer service.
     * @param {String} [options.token] The authorization token to use to connect to the service.
     * @param {Object} [options.proxy] A proxy to use for requests. This object is expected to have a getURL function which returns the proxied URL, if needed.
     * @param {TilingScheme} [options.tilingScheme] The tiling scheme specifying how the terrain
     *                       is broken into tiles.  If this parameter is not provided, a {@link GeographicTilingScheme}
     *                       is used.
     * @param {Ellipsoid} [options.ellipsoid] The ellipsoid.  If the tilingScheme is specified,
     *                    this parameter is ignored and the tiling scheme's ellipsoid is used instead.
     *                    If neither parameter is specified, the WGS84 ellipsoid is used.
     * @param {Credit|String} [options.credit] The credit, which will is displayed on the canvas.
     *
     *
     * @example
     * var terrainProvider = new Cesium.ArcGisImageServerTerrainProvider({
     *   url : '//elevation.arcgisonline.com/ArcGIS/rest/services/WorldElevation/DTMEllipsoidal/ImageServer',
     *   token : 'KED1aF_I4UzXOHy3BnhwyBHU4l5oY6rO6walkmHoYqGp4XyIWUd5YZUC1ZrLAzvV40pR6gBXQayh0eFA8m6vPg..',
     *   proxy : new Cesium.DefaultProxy('/terrain/')
     * });
     * viewer.terrainProvider = terrainProvider;
     * 
     *  @see TerrainProvider
     */
    function ArcGisImageServerTerrainProvider(options) {
        //>>includeStart('debug', pragmas.debug);
        if (!defined(options) || !defined(options.url)) {
            throw new DeveloperError('options.url is required.');
        }
        //>>includeEnd('debug');

        this._url = options.url;
        this._token = options.token;

        this._tilingScheme = options.tilingScheme;
        if (!defined(this._tilingScheme)) {
            this._tilingScheme = new GeographicTilingScheme({
                ellipsoid : defaultValue(options.ellipsoid, Ellipsoid.WGS84)
            });
        }

        this._heightmapWidth = 65;
        this._levelZeroMaximumGeometricError = TerrainProvider.getEstimatedLevelZeroGeometricErrorForAHeightmap(this._tilingScheme.ellipsoid, this._heightmapWidth, this._tilingScheme.getNumberOfXTilesAtLevel(0));

        this._proxy = options.proxy;

        this._terrainDataStructure = {
            heightScale : 1.0 / 1000.0,
            heightOffset : -1000.0,
            elementsPerHeight : 3,
            stride : 4,
            elementMultiplier : 256.0,
            isBigEndian : true
        };

        this._errorEvent = new Event();

        var credit = options.credit;
        if (typeof credit === 'string') {
            credit = new Credit(credit);
        }
        this._credit = credit;
        this._readyPromise = when.resolve(true);
    }

    defineProperties(ArcGisImageServerTerrainProvider.prototype, {
        /**
         * Gets an event that is raised when the terrain provider encounters an asynchronous error.  By subscribing
         * to the event, you will be notified of the error and can potentially recover from it.  Event listeners
         * are passed an instance of {@link TileProviderError}.
         * @memberof ArcGisImageServerTerrainProvider.prototype
         * @type {Event}
         */
        errorEvent : {
            get : function() {
                return this._errorEvent;
            }
        },

        /**
         * Gets the credit to display when this terrain provider is active.  Typically this is used to credit
         * the source of the terrain.  This function should not be called before {@link ArcGisImageServerTerrainProvider#ready} returns true.
         * @memberof ArcGisImageServerTerrainProvider.prototype
         * @type {Credit}
         */
        credit : {
            get : function() {
                return this._credit;
            }
        },

        /**
         * Gets the tiling scheme used by this provider.  This function should
         * not be called before {@link ArcGisImageServerTerrainProvider#ready} returns true.
         * @memberof ArcGisImageServerTerrainProvider.prototype
         * @type {GeographicTilingScheme}
         */
        tilingScheme : {
            get : function() {
                return this._tilingScheme;
            }
        },

        /**
         * Gets a value indicating whether or not the provider is ready for use.
         * @memberof ArcGisImageServerTerrainProvider.prototype
         * @type {Boolean}
         */
        ready : {
            get : function() {
                return true;
            }
        },

        /**
         * Gets a promise that resolves to true when the provider is ready for use.
         * @memberof ArcGisImageServerTerrainProvider.prototype
         * @type {Promise.<Boolean>}
         * @readonly
         */
        readyPromise : {
            get : function() {
                return this._readyPromise;
            }
        },

        /**
         * Gets a value indicating whether or not the provider includes a water mask.  The water mask
         * indicates which areas of the globe are water rather than land, so they can be rendered
         * as a reflective surface with animated waves.  This function should not be
         * called before {@link ArcGisImageServerTerrainProvider#ready} returns true.
         * @memberof ArcGisImageServerTerrainProvider.prototype
         * @type {Boolean}
         */
        hasWaterMask : {
            get : function() {
                return false;
            }
        },

        /**
         * Gets a value indicating whether or not the requested tiles include vertex normals.
         * This function should not be called before {@link ArcGisImageServerTerrainProvider#ready} returns true.
         * @memberof ArcGisImageServerTerrainProvider.prototype
         * @type {Boolean}
         */
        hasVertexNormals : {
            get : function() {
                return false;
            }
        }
    });

    /**
     * Requests the geometry for a given tile.  This function should not be called before
     * {@link ArcGisImageServerTerrainProvider#ready} returns true.  The result includes terrain
     * data and indicates that all child tiles are available.
     *
     * @param {Number} x The X coordinate of the tile for which to request geometry.
     * @param {Number} y The Y coordinate of the tile for which to request geometry.
     * @param {Number} level The level of the tile for which to request geometry.
     * @param {Request} [request] The request object.
     *
     * @returns {Promise.<TerrainData>|undefined} A promise for the requested geometry.  If this method
     *          returns undefined instead of a promise, it is an indication that too many requests are already
     *          pending and the request will be retried later.
     */
    ArcGisImageServerTerrainProvider.prototype.requestTileGeometry = function(x, y, level, request) {
        var rectangle = this._tilingScheme.tileXYToRectangle(x, y, level);

        // Each pixel in the heightmap represents the height at the center of that
        // pixel.  So expand the rectangle by half a sample spacing in each direction
        // so that the first height is on the edge of the rectangle we need rather than
        // half a sample spacing into the rectangle.
        var xSpacing = (rectangle.east - rectangle.west) / (this._heightmapWidth - 1);
        var ySpacing = (rectangle.north - rectangle.south) / (this._heightmapWidth - 1);

        rectangle.west -= xSpacing * 0.5;
        rectangle.east += xSpacing * 0.5;
        rectangle.south -= ySpacing * 0.5;
        rectangle.north += ySpacing * 0.5;

        var bbox = CesiumMath.toDegrees(rectangle.west) + '%2C' + CesiumMath.toDegrees(rectangle.south) + '%2C' + CesiumMath.toDegrees(rectangle.east) + '%2C' + CesiumMath.toDegrees(rectangle.north);

        var url = this._url + '/exportImage?interpolation=RSP_BilinearInterpolation&format=tiff&f=image&size=' + this._heightmapWidth + '%2C' + this._heightmapWidth + '&bboxSR=4326&imageSR=4326&bbox=' + bbox;
        if (this._token) {
            url += '&token=' + this._token;
        }

        var proxy = this._proxy;
        if (defined(proxy)) {
            url = proxy.getURL(url);
        }

        if (!defined(request) || (request === false)) {
            // If a request object isn't provided, perform an immediate request
            request = new Request({
                defer : true
            });
        }

        request.url = url;
        request.requestFunction = loadImage;
        request.type = RequestType.TERRAIN;

        var promise = RequestScheduler.schedule(request);
        if (!defined(promise)) {
            return undefined;
        }

        var that = this;
        return when(promise, function(image) {
            return new HeightmapTerrainData({
                buffer : getImagePixels(image),
                width : that._heightmapWidth,
                height : that._heightmapWidth,
                childTileMask : 15, // all children present
                structure : that._terrainDataStructure
            });
        });
    };

    /**
     * Gets the maximum geometric error allowed in a tile at a given level.
     *
     * @param {Number} level The tile level for which to get the maximum geometric error.
     * @returns {Number} The maximum geometric error.
     */
    ArcGisImageServerTerrainProvider.prototype.getLevelMaximumGeometricError = function(level) {
        return this._levelZeroMaximumGeometricError / (1 << level);
    };

    /**
     * Determines whether data for a tile is available to be loaded.
     *
     * @param {Number} x The X coordinate of the tile for which to request geometry.
     * @param {Number} y The Y coordinate of the tile for which to request geometry.
     * @param {Number} level The level of the tile for which to request geometry.
     * @returns {Boolean} Undefined if not supported, otherwise true or false.
     */
    ArcGisImageServerTerrainProvider.prototype.getTileDataAvailable = function(x, y, level) {
        return undefined;
    };

    return ArcGisImageServerTerrainProvider;
});<|MERGE_RESOLUTION|>--- conflicted
+++ resolved
@@ -31,17 +31,11 @@
         HeightmapTerrainData,
         loadImage,
         CesiumMath,
-<<<<<<< HEAD
         Request,
         RequestScheduler,
         RequestType,
         TerrainProvider) {
-    "use strict";
-=======
-        TerrainProvider,
-        throttleRequestByServer) {
     'use strict';
->>>>>>> 7e98cd2c
 
     /**
      * A {@link TerrainProvider} that produces terrain geometry by tessellating height maps
