/*global define*/
define([
        '../Core/defaultValue',
        '../Core/defined',
        '../Core/DeveloperError',
        '../Core/destroyObject',
        '../Core/Cartesian3',
        '../Core/Matrix3',
        '../Core/Matrix4',
        '../Core/Quaternion',
        '../Scene/EllipsoidPrimitive',
        '../Scene/Material',
        './MaterialProperty'
    ], function(
        defaultValue,
        defined,
        DeveloperError,
        destroyObject,
        Cartesian3,
        Matrix3,
        Matrix4,
        Quaternion,
        EllipsoidPrimitive,
        Material,
        MaterialProperty) {
    "use strict";

    var matrix3Scratch = new Matrix3();

    /**
     * A DynamicObject visualizer which maps the DynamicEllipsoid instance
     * in DynamicObject.ellipsoid to a Ellipsoid primitive.
     * @alias DynamicEllipsoidVisualizer
     * @constructor
     *
     * @param {Scene} scene The scene the primitives will be rendered in.
     * @param {DynamicObjectCollection} [dynamicObjectCollection] The dynamicObjectCollection to visualize.
     *
     * @exception {DeveloperError} scene is required.
     *
     * @see DynamicEllipsoid
     * @see Scene
     * @see DynamicObject
     * @see DynamicObjectCollection
     * @see CompositeDynamicObjectCollection
     * @see VisualizerCollection
     * @see DynamicBillboardVisualizer
     * @see DynamicConeVisualizer
     * @see DynamicConeVisualizerUsingCustomSensorr
     * @see DynamicLabelVisualizer
     * @see DynamicPointVisualizer
     * @see DynamicPolygonVisualizer
     * @see DynamicPolylineVisualizer
     */
    var DynamicEllipsoidVisualizer = function(scene, dynamicObjectCollection) {
        if (!defined(scene)) {
            throw new DeveloperError('scene is required.');
        }
        this._scene = scene;
        this._unusedIndexes = [];
        this._primitives = scene.getPrimitives();
        this._ellipsoidCollection = [];
        this._dynamicObjectCollection = undefined;
        this.setDynamicObjectCollection(dynamicObjectCollection);
    };

    /**
     * Returns the scene being used by this visualizer.
     *
     * @returns {Scene} The scene being used by this visualizer.
     */
    DynamicEllipsoidVisualizer.prototype.getScene = function() {
        return this._scene;
    };

    /**
     * Gets the DynamicObjectCollection being visualized.
     *
     * @returns {DynamicObjectCollection} The DynamicObjectCollection being visualized.
     */
    DynamicEllipsoidVisualizer.prototype.getDynamicObjectCollection = function() {
        return this._dynamicObjectCollection;
    };

    /**
     * Sets the DynamicObjectCollection to visualize.
     *
     * @param dynamicObjectCollection The DynamicObjectCollection to visualizer.
     */
    DynamicEllipsoidVisualizer.prototype.setDynamicObjectCollection = function(dynamicObjectCollection) {
        var oldCollection = this._dynamicObjectCollection;
        if (oldCollection !== dynamicObjectCollection) {
            if (defined(oldCollection)) {
                oldCollection.objectsRemoved.removeEventListener(DynamicEllipsoidVisualizer.prototype._onObjectsRemoved, this);
                this.removeAllPrimitives();
            }
            this._dynamicObjectCollection = dynamicObjectCollection;
            if (defined(dynamicObjectCollection)) {
                dynamicObjectCollection.objectsRemoved.addEventListener(DynamicEllipsoidVisualizer.prototype._onObjectsRemoved, this);
            }
        }
    };

    /**
     * Updates all of the primitives created by this visualizer to match their
     * DynamicObject counterpart at the given time.
     *
     * @param {JulianDate} time The time to update to.
     *
     * @exception {DeveloperError} time is required.
     */
    DynamicEllipsoidVisualizer.prototype.update = function(time) {
        if (!defined(time)) {
            throw new DeveloperError('time is requied.');
        }
        if (defined(this._dynamicObjectCollection)) {
            var dynamicObjects = this._dynamicObjectCollection.getObjects();
            for ( var i = 0, len = dynamicObjects.length; i < len; i++) {
                updateObject(this, time, dynamicObjects[i]);
            }
        }
    };

    /**
     * Removes all primitives from the scene.
     */
    DynamicEllipsoidVisualizer.prototype.removeAllPrimitives = function() {
        var i, len;
        for (i = 0, len = this._ellipsoidCollection.length; i < len; i++) {
            this._primitives.remove(this._ellipsoidCollection[i]);
        }

        if (defined(this._dynamicObjectCollection)) {
            var dynamicObjects = this._dynamicObjectCollection.getObjects();
            for (i = dynamicObjects.length - 1; i > -1; i--) {
                dynamicObjects[i]._ellipsoidVisualizerIndex = undefined;
            }
        }

        this._unusedIndexes = [];
        this._ellipsoidCollection = [];
    };

    /**
     * Returns true if this object was destroyed; otherwise, false.
     * <br /><br />
     * If this object was destroyed, it should not be used; calling any function other than
     * <code>isDestroyed</code> will result in a {@link DeveloperError} exception.
     *
     * @memberof DynamicEllipsoidVisualizer
     *
     * @returns {Boolean} True if this object was destroyed; otherwise, false.
     *
     * @see DynamicEllipsoidVisualizer#destroy
     */
    DynamicEllipsoidVisualizer.prototype.isDestroyed = function() {
        return false;
    };

    /**
     * Destroys the WebGL resources held by this object.  Destroying an object allows for deterministic
     * release of WebGL resources, instead of relying on the garbage collector to destroy this object.
     * <br /><br />
     * Once an object is destroyed, it should not be used; calling any function other than
     * <code>isDestroyed</code> will result in a {@link DeveloperError} exception.  Therefore,
     * assign the return value (<code>undefined</code>) to the object as done in the example.
     *
     * @memberof DynamicEllipsoidVisualizer
     *
     * @returns {undefined}
     *
     * @exception {DeveloperError} This object was destroyed, i.e., destroy() was called.
     *
     * @see DynamicEllipsoidVisualizer#isDestroyed
     *
     * @example
     * visualizer = visualizer && visualizer.destroy();
     */
    DynamicEllipsoidVisualizer.prototype.destroy = function() {
        this.removeAllPrimitives();
        return destroyObject(this);
    };

    var position;
    var orientation;
    function updateObject(dynamicEllipsoidVisualizer, time, dynamicObject) {
        var context = dynamicEllipsoidVisualizer._scene.getContext();
        var dynamicEllipsoid = dynamicObject.ellipsoid;
        if (!defined(dynamicEllipsoid)) {
            return;
        }

        var radiiProperty = dynamicEllipsoid.radii;
        if (!defined(radiiProperty)) {
            return;
        }

        var positionProperty = dynamicObject.position;
        if (!defined(positionProperty)) {
            return;
        }

        var orientationProperty = dynamicObject.orientation;
        if (!defined(orientationProperty)) {
            return;
        }

        var ellipsoid;
        var showProperty = dynamicEllipsoid.show;
        var ellipsoidVisualizerIndex = dynamicObject._ellipsoidVisualizerIndex;
        var show = dynamicObject.isAvailable(time) && (!defined(showProperty) || showProperty.getValue(time));

        if (!show) {
            //don't bother creating or updating anything else
            if (defined(ellipsoidVisualizerIndex)) {
                ellipsoid = dynamicEllipsoidVisualizer._ellipsoidCollection[ellipsoidVisualizerIndex];
                ellipsoid.show = false;
                dynamicObject._ellipsoidVisualizerIndex = undefined;
                dynamicEllipsoidVisualizer._unusedIndexes.push(ellipsoidVisualizerIndex);
            }
            return;
        }

        if (!defined(ellipsoidVisualizerIndex)) {
            var unusedIndexes = dynamicEllipsoidVisualizer._unusedIndexes;
            var length = unusedIndexes.length;
            if (length > 0) {
                ellipsoidVisualizerIndex = unusedIndexes.pop();
                ellipsoid = dynamicEllipsoidVisualizer._ellipsoidCollection[ellipsoidVisualizerIndex];
            } else {
                ellipsoidVisualizerIndex = dynamicEllipsoidVisualizer._ellipsoidCollection.length;
                ellipsoid = new EllipsoidPrimitive();

                dynamicEllipsoidVisualizer._ellipsoidCollection.push(ellipsoid);
                dynamicEllipsoidVisualizer._primitives.add(ellipsoid);
            }
            dynamicObject._ellipsoidVisualizerIndex = ellipsoidVisualizerIndex;
            ellipsoid.dynamicObject = dynamicObject;

            ellipsoid.material = Material.fromType(context, Material.ColorType);
        } else {
            ellipsoid = dynamicEllipsoidVisualizer._ellipsoidCollection[ellipsoidVisualizerIndex];
        }

        ellipsoid.show = true;

        ellipsoid.radii = radiiProperty.getValue(time, ellipsoid.radii);

        position = defaultValue(positionProperty.getValue(time, position), ellipsoid._visualizerPosition);
        orientation = defaultValue(orientationProperty.getValue(time, orientation), ellipsoid._visualizerOrientation);

        if (defined(position) &&
            defined(orientation) &&
<<<<<<< HEAD
            (!Cartesian3.equals(position, ellipsoid._visualizerPosition) ||
             !Cartesian3.equals(orientation, ellipsoid._visualizerOrientation))) {
=======
            (!position.equals(ellipsoid._visualizerPosition) ||
             !Quaternion.equals(orientation, ellipsoid._visualizerOrientation))) {
>>>>>>> 4a7f4885
            Matrix4.fromRotationTranslation(Matrix3.fromQuaternion(orientation, matrix3Scratch), position, ellipsoid.modelMatrix);
            ellipsoid._visualizerPosition = position.clone(ellipsoid._visualizerPosition);
            ellipsoid._visualizerOrientation = orientation.clone(ellipsoid._visualizerOrientation);
        }

        ellipsoid.material = MaterialProperty.getValue(time, context, dynamicEllipsoid.material, ellipsoid.material);
    }

    DynamicEllipsoidVisualizer.prototype._onObjectsRemoved = function(dynamicObjectCollection, dynamicObjects) {
        var thisEllipsoidCollection = this._ellipsoidCollection;
        var thisUnusedIndexes = this._unusedIndexes;
        for ( var i = dynamicObjects.length - 1; i > -1; i--) {
            var dynamicObject = dynamicObjects[i];
            var ellipsoidVisualizerIndex = dynamicObject._ellipsoidVisualizerIndex;
            if (defined(ellipsoidVisualizerIndex)) {
                var ellipsoid = thisEllipsoidCollection[ellipsoidVisualizerIndex];
                ellipsoid.show = false;
                thisUnusedIndexes.push(ellipsoidVisualizerIndex);
                dynamicObject._ellipsoidVisualizerIndex = undefined;
            }
        }
    };

    return DynamicEllipsoidVisualizer;
});<|MERGE_RESOLUTION|>--- conflicted
+++ resolved
@@ -251,13 +251,8 @@
 
         if (defined(position) &&
             defined(orientation) &&
-<<<<<<< HEAD
             (!Cartesian3.equals(position, ellipsoid._visualizerPosition) ||
-             !Cartesian3.equals(orientation, ellipsoid._visualizerOrientation))) {
-=======
-            (!position.equals(ellipsoid._visualizerPosition) ||
              !Quaternion.equals(orientation, ellipsoid._visualizerOrientation))) {
->>>>>>> 4a7f4885
             Matrix4.fromRotationTranslation(Matrix3.fromQuaternion(orientation, matrix3Scratch), position, ellipsoid.modelMatrix);
             ellipsoid._visualizerPosition = position.clone(ellipsoid._visualizerPosition);
             ellipsoid._visualizerOrientation = orientation.clone(ellipsoid._visualizerOrientation);
