--- conflicted
+++ resolved
@@ -524,13 +524,9 @@
         this._primitive = undefined;
         this._outlinePrimitive = undefined;
         this._geometryUpdater = geometryUpdater;
-<<<<<<< HEAD
         this._options = geometryUpdater._options;
         this._material = {};
-=======
-        this._options = new GeometryOptions(geometryUpdater._entity);
         this._entity = geometryUpdater._entity;
->>>>>>> dd17f3c7
     }
 
     DynamicGeometryUpdater.prototype.update = function(time) {
