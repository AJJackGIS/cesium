--- conflicted
+++ resolved
@@ -44,12 +44,9 @@
      * @param {Property} [options.scale=1.0] A numeric Property specifying a uniform linear scale.
      * @param {Property} [options.minimumPixelSize=0.0] A numeric Property specifying the approximate minimum pixel size of the model regardless of zoom.
      * @param {Property} [options.maximumScale] The maximum scale size of a model. An upper limit for minimumPixelSize.
-<<<<<<< HEAD
+     * @param {Property} [options.incrementallyLoadTextures=true] Determine if textures may continue to stream in after the model is loaded.
      * @param {Property} [options.runAnimations=true] A boolean Property specifying if glTF animations specified in the model should be started.
      * @param {Property} [options.nodeTransformations] An object, where keys are names of nodes, and values are {@link NodeTransformation} Properties describing the transformation to apply to that node.
-=======
-     * @param {Property} [options.incrementallyLoadTextures=true] Determine if textures may continue to stream in after the model is loaded.
->>>>>>> 7f0f9526
      *
      * @see {@link http://cesiumjs.org/2014/03/03/Cesium-3D-Models-Tutorial/|3D Models Tutorial}
      * @demo {@link http://cesiumjs.org/Cesium/Apps/Sandcastle/index.html?src=3D%20Models.html|Cesium Sandcastle 3D Models Demo}
