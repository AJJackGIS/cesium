import globals from "globals";
import html from "eslint-plugin-html";
import configCesium from "@cesium/eslint-config";

export default [
  {
    ignores: [
      "**/Build/",
      "Documentation/**/*",
      "Source/*",
      "**/ThirdParty/",
      "Tools/**/*",
      "index.html",
      "index.release.html",
      "Apps/HelloWorld.html",
      "Apps/Sandcastle/jsHintOptions.js",
      "Apps/Sandcastle/gallery/gallery-index.js",
      "packages/engine/Source/Scene/GltfPipeline/**/*",
      "packages/engine/Source/Shaders/**/*",
      "Specs/jasmine/*",
      "**/*/SpecList.js",
    ],
  },
  {
    ...configCesium.configs.recommended,
    languageOptions: {
      sourceType: "module",
    },
  },
  {
    files: ["**/*.cjs"],
    ...configCesium.configs.node,
  },
  {
    files: [".github/**/*.js", "scripts/**/*.js", "gulpfile.js", "server.js"],
    ...configCesium.configs.node,
    languageOptions: {
      ...configCesium.configs.node.languageOptions,
      sourceType: "module",
    },
  },
  {
    files: ["packages/**/*.js", "Apps/**/*.js", "Specs/**/*.js", "**/*.html"],
    ...configCesium.configs.browser,
    plugins: { html },
    rules: {
      ...configCesium.configs.browser.rules,
      "no-unused-vars": [
        "error",
        { vars: "all", args: "none", caughtErrors: "none" },
      ],
<<<<<<< HEAD
      "no-loss-of-precision": "off",
=======
      "no-restricted-syntax": [
        "warn",
        {
          // The pattern of Array.push.apply() can lead to stack
          // overflow errors when the source array is large.
          // See https://github.com/CesiumGS/cesium/issues/12053
          selector:
            "CallExpression[callee.object.property.name=push][callee.property.name=apply]",
          message:
            "Avoid Array.push.apply(). Use addAllToArray() for arrays of unknown size, or the spread syntax for arrays that are known to be small",
        },
      ],
>>>>>>> 553ac576
    },
  },
  {
    files: ["Apps/Sandcastle/**/*", "Apps/TimelineDemo/**/*"],
    languageOptions: {
      sourceType: "script",
      globals: {
        ...globals.amd,
        JSON: true,
        console: true,
        Sandcastle: true,
        Cesium: true,
      },
    },
    rules: {
      "no-alert": ["off"],
      "no-unused-vars": ["off"],
    },
  },
  {
    files: ["Apps/Sandcastle/load-cesium-es6.js"],
    languageOptions: {
      sourceType: "module",
    },
  },
  {
    files: ["Specs/**/*", "packages/**/Specs/**/*"],
    languageOptions: {
      globals: {
        ...globals.jasmine,
      },
    },
    rules: {
      "no-self-assign": "off",
    },
  },
  {
    files: ["Specs/e2e/**/*"],
    languageOptions: {
      globals: {
        ...globals.node,
        Cesium: true,
      },
    },
    rules: {
      "no-unused-vars": "off",
    },
  },
  {
    files: [".github/**/*"],
    rules: {
      "n/no-missing-import": "off",
    },
  },
];<|MERGE_RESOLUTION|>--- conflicted
+++ resolved
@@ -49,9 +49,6 @@
         "error",
         { vars: "all", args: "none", caughtErrors: "none" },
       ],
-<<<<<<< HEAD
-      "no-loss-of-precision": "off",
-=======
       "no-restricted-syntax": [
         "warn",
         {
@@ -64,7 +61,6 @@
             "Avoid Array.push.apply(). Use addAllToArray() for arrays of unknown size, or the spread syntax for arrays that are known to be small",
         },
       ],
->>>>>>> 553ac576
     },
   },
   {
