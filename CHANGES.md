# Change Log

### 1.104 - 2023-04-03

#### @cesium/engine

##### Additions :tada:

- Added `ArcGisMapServerImageryProvider.fromUrl`, `ArcGISTiledElevationTerrainProvider.fromUrl`, `BingMapsImageryProvider.fromUrl`, `CesiumTerrainProvider.fromUrl`, `GoogleEarthEnterpriseMetadata.fromUrl`, `GoogleEarthEnterpriseImageryProvider.fromMetadata`, `GoogleEarthEnterpriseMapsProvider.fromUrl`, `GoogleEarthEnterpriseTerrainProvider.fromMetadata`, `ImageryLayer.fromProviderAsync`, `IonImageryProvider.fromAssetId`, `SingleTileImageryProvider.fromUrl`, `Terrain`, `TileMapServiceImageryProvider.fromUrl`, `VRTheWorldTerrainProvider.fromUrl`, and `createWorldTerrainAsync` for better async flow and error handling.

##### Fixes :wrench:

- Fixed issue where passing `children` in the Entity constructor options will override children. [#11101](https://github.com/CesiumGS/cesium/issues/11101)
<<<<<<< HEAD
- Fixed `SingleTileImageryProvider` fetching image when `show` is `false` by allowing lazy-loading for `SingleTileImageryProvider` if `tileWidth` and `tileHeight` are provided to the constructor. [#9529](https://github.com/CesiumGS/cesium/issues/9529)

##### Deprecated :hourglass_flowing_sand:

- `CesiumWidget` constructor option `options.imageryProvider` haw been deprecated in CesiumJS 1.104. It will be removed in 1.107. Use `options.baseLayer` instead.
- `ImageryProvider.ready` and `ImageryProvider.readyPromise` were deprecated in CesiumJS 1.104. They will be removed in 1.107.
- `ImageryProvider.defaultAlpha`, `ImageryProvider.defaultNightAlpha`, `ImageryProvider.defaultDayAlpha`, `ImageryProvider.defaultBrightness`, `ImageryProvider.defaultContrast`, `ImageryProvider.defaultHue`, `ImageryProvider.defaultSaturation`, `ImageryProvider.defaultGamma`, `ImageryProvider.defaultMinificationFilter`, `ImageryProvider.defaultMagnificationFilter` were deprecated in CesiumJS 1.104. They will be removed in 1.107. Use `ImageryLayer.alpha`, `ImageryLayer.nightAlpha`, `ImageryLayer.dayAlpha`, `ImageryLayer.brightness`, `ImageryLayer.contrast`, `ImageryLayer.hue`, `ImageryLayer.saturation`, `ImageryLayer.gamma`, `ImageryLayer.minificationFilter`, `ImageryLayer.magnificationFilter`instead.
- `ImageryLayer.getViewableRectangle` was deprecated in CesiumJS 1.104. It will be removed in 1.107. Use `ImageryLayer.getImageryRectangle` instead.
- `ArcGisMapServerImageryProvider` constructor parameter `url`,`ArcGisMapServerImageryProvider.ready`, and `ArcGisMapServerImageryProvider.readyPromise` were deprecated in CesiumJS 1.104. They will be removed in 1.107. Use `ArcGisMapServerImageryProvider.fromUrl` instead.
- `BingMapsImageryProvider` constructor parameter `url`,`BingMapsImageryProvider.ready`, and `BingMapsImageryProvider.readyPromise` were deprecated in CesiumJS 1.104. They will be removed in 1.107. Use `BingMapsImageryProvider.fromUrl` instead.
- `GoogleEarthEnterpriseImageryProvider` constructor parameters `options.url` and `options.metadata`, `GoogleEarthEnterpriseImageryProvider.ready`, and `GoogleEarthEnterpriseImageryProvider.readyPromise` were deprecated in CesiumJS 1.104. They will be removed in 1.107. Use `GoogleEarthEnterpriseImageryProvider.fromMetadata` instead.
- `GoogleEarthEnterpriseMapsProvider` constructor parameters `options.url` and `options.channel`, `GoogleEarthEnterpriseMapsProvider.ready`, and `GoogleEarthEnterpriseMapsProvider.readyPromise` were deprecated in CesiumJS 1.104. They will be removed in 1.107. Use `GoogleEarthEnterpriseMapsProvider.fromUrl` instead.
- `GridImageryProvider.ready` and `GridImageryProvider.readyPromise` were deprecated in CesiumJS 1.104. They will be removed in 1.107.
- `IonImageryProvider` constructor parameter `assetId`,`BIonImageryProvider.ready`, and `IonImageryProvider.readyPromise` were deprecated in CesiumJS 1.104. They will be removed in 1.107. Use `IonImageryProvider.fromAssetId` instead.
- `MapboxImageryProvider.ready` and `MapboxImageryProvider.readyPromise` were deprecated in CesiumJS 1.104. They will be removed in 1.107.
- `MapboxStyleImageryProvider.ready` and `MapboxStyleImageryProvider.readyPromise` were deprecated in CesiumJS 1.104. They will be removed in 1.107.
- `OpenStreetMapImageryProvider.ready` and `OpenStreetMapImageryProvider.readyPromise` were deprecated in CesiumJS 1.104. They will be removed in 1.107.
- `SingleTileImageryProvider` constructor parameters `options.tileHeight` and `options.tileWidth` became required in CesiumJS 1.104. Omitting these properties will result in an error in 1.107. Provide `options.tileHeight` and `options.tileWidth`, or use `SingleTileImageryProvider.fromUrl` instead.
- `SingleTileImageryProvider.ready` and `SingleTileImageryProvider.readyPromise` were deprecated in CesiumJS 1.104. They will be removed in 1.107. Use `SingleTileImageryProvider.fromUrl` instead.
- `TileCoordinatesImageryProvider.ready` and `TileCoordinatesImageryProvider.readyPromise` were deprecated in CesiumJS 1.104. They will be removed in 1.107.
- `TileMapServiceImageryProvider` constructor parameter `options.url`, `TileMapServiceImageryProvider.ready`, and `TileMapServiceImageryProvider.readyPromise` were deprecated in CesiumJS 1.104. They will be removed in 1.107. Use `TileMapServiceImageryProvider.fromUrl` instead.
- `UrlTemplateImageryProvider.reinitialize`, `UrlTemplateImageryProvider.ready`, and `UrlTemplateImageryProvider.readyPromise` were deprecated in CesiumJS 1.104. They will be removed in 1.107.
- `WebMapServiceImageryProvider.ready`, and `WebMapServiceImageryProvider.readyPromise` were deprecated in CesiumJS 1.104. They will be removed in 1.107.
- `WebMapTileServiceImageryProvider.ready`, and `WebMapTileServiceImageryProvider.readyPromise` were deprecated in CesiumJS 1.104. They will be removed in 1.107.
- `TerrainProvider.ready` and `TerrainProvider.readyPromise` were deprecated in CesiumJS 1.104. They will be removed in 1.107.
- `createWorldImagery` was deprecated in CesiumJS 1.104. It will be removed in 1.107. Use `createWorldImageryAsync` instead.
- `ArcGISTiledElevationTerrainProvider` constructor parameter `options.url`, `ArcGISTiledElevationTerrainProvider.ready`, and `ArcGISTiledElevationTerrainProvider.readyPromise` were deprecated in CesiumJS 1.104. They will be removed in 1.107. Use `ArcGISTiledElevationTerrainProvider.fromUrl` instead.
- `CesiumTerrainProvider` constructor parameter `options.url`, `CesiumTerrainProvider.ready`, and `CesiumTerrainProvider.readyPromise` were deprecated in CesiumJS 1.104. They will be removed in 1.107. Use `CesiumTerrainProvider.fromUrl` instead.
- `CustomHeightmapTerrainProvider.ready`, and `CustomHeightmapTerrainProvider.readyPromise` were deprecated in CesiumJS 1.104.
- `EllipsoidTerrainProvider.ready`, and `EllipsoidTerrainProvider.readyPromise` were deprecated in CesiumJS 1.104.
- `GoogleEarthEnterpriseMetadata` constructor parameter `options.url` and `GoogleEarthEnterpriseMetadata.readyPromise` were deprecated in CesiumJS 1.104. They will be removed in 1.107. Use `GoogleEarthEnterpriseMetadata.fromUrl` instead.
- `GoogleEarthEnterpriseTerrainProvider` constructor parameters `options.url` and `options.metadata`, `GoogleEarthEnterpriseTerrainProvider.ready`, and `GoogleEarthEnterpriseTerrainProvider.readyPromise` were deprecated in CesiumJS 1.104. They will be removed in 1.107. Use `GoogleEarthEnterpriseTerrainProvider.fromMetadata` instead.
- `VRTheWorldTerrainProvider` constructor parameter `options.url`, `VRTheWorldTerrainProvider.ready`, and `VRTheWorldTerrainProvider.readyPromise` were deprecated in CesiumJS 1.104. They will be removed in 1.107. Use `VRTheWorldTerrainProvider.fromUrl` instead.
- `createWorldTerrain` was deprecated in CesiumJS 1.104. It will be removed in 1.107. Use createWorldTerrainAsync instead.

#### @cesium/widgets

##### Deprecated :hourglass_flowing_sand:

- `Viewer` constructor option `options.imageryProvider` haw been deprecated in CesiumJS 1.104. It will be removed in 1.107. Use `options.baseLayer` instead.
=======
- Fixed error type to be `RequestErrorEvent` in `Resource.retryCallback`. [#11177](https://github.com/CesiumGS/cesium/pull/11177)

#### @cesium/widgets

##### Fixes :wrench:

- Fixed Cesium.Viewer instantiated inside my lit component: CreditDisplay is missing its styles [#10907](https://github.com/CesiumGS/cesium/issues/10907)
- Fixed allowing `false` for `imageryProvider` in `Viewer.ConstructorOptions`. [#11179](https://github.com/CesiumGS/cesium/pull/11179)
>>>>>>> 1313b319

### 1.103 - 2023-03-01

#### @cesium/engine

##### Additions :tada:

- Added smooth zoom with mouse wheel. [#11062](https://github.com/CesiumGS/cesium/pull/11062)
- Enabled lighting on voxels with BOX shape. [#11076](https://github.com/CesiumGS/cesium/pull/11076)

##### Fixes :wrench:

- Fixed browser warning for `willReadFrequently` option. [#11025](https://github.com/CesiumGS/cesium/issues/11025)
- Replaced constructor types with primitive types in JSDoc and generated TypeScript definitions. [#11080](https://github.com/CesiumGS/cesium/pull/11080)
- Adjusted render order of voxels and opaque entities. [#11120](https://github.com/CesiumGS/cesium/pull/11120)
- Fixed artifacts on edges of voxels with BOX shape. [#11050](https://github.com/CesiumGS/cesium/pull/11050)
- Fixed initial textures visibility for particle systems. [#11099](https://github.com/CesiumGS/cesium/pull/11099)
- Fixed Primitive.getGeometryInstanceAttributes cache acquisition speed. [#11066](https://github.com/CesiumGS/cesium/issues/11066)
- Fixed requestWebgl1 hint error in context. [#11082](https://github.com/CesiumGS/cesium/issues/11082)

#### @cesium/widgets

##### Fixes :wrench:

- Replaced constructor types with primitive types in JSDoc and generated TypeScript definitions. [#11080](https://github.com/CesiumGS/cesium/pull/11080)

### 1.102 - 2023-02-01

#### @cesium/engine

#### Major Announcements :loudspeaker:

- CesiumJS now defaults to using a WebGL2 context for rendering. WebGL2 is widely supported on all platforms and this results in better feature support across devices, especially mobile.
  - WebGL1 is supported. If WebGL2 is not available, CesiumJS will automatically fall back to WebGL1.
  - In order to work in a WebGL2 context, any custom materials, custom primitives or custom shaders will need to be upgraded to use GLSL 300.
  - Otherwise to request a WebGL 1 context, set `requestWebgl1` to `true` when providing `ContextOptions` as shown below:
    ```js
    const viewer = new Viewer("cesiumContainer", {
      contextOptions: {
        requestWebgl1: true,
      },
    });
    ```

##### Additions :tada:

- Added `FeatureDetection.supportsWebgl2` to detect if a WebGL2 rendering context in the current browser.

##### Fixes :wrench:

- Fixed label background rendering. [#11040](https://github.com/CesiumGS/cesium/issues/11040)
- Fixed a bug decoding glTF Draco attributes with quantization bits above 16. [#7471](https://github.com/CesiumGS/cesium/issues/7471)
- Fixed an edge case in `viewer.flyTo` when flying to a imagery layer with certain terrain providers. [#10937](https://github.com/CesiumGS/cesium/issues/10937)
- Fixed a crash in terrain sampling if any points have an undefined position due to being outside the rectangle. [#10931](https://github.com/CesiumGS/cesium/pull/10931)
- Fixed a bug where scale was not being applied to the top-level tileset geometric error. [#11047](https://github.com/CesiumGS/cesium/pull/11047)
- Updating Bing Maps top page hyperlink to Bing Maps ToU hyperlink [#11049](https://github.com/CesiumGS/cesium/pull/11049)

### 1.101 - 2023-01-02

#### Major Announcements :loudspeaker:

- Starting with version 1.102, CesiumJS will default to using a WebGL2 context for rendering. WebGL2 is widely supported on all platforms and this change will result in better feature support across devices, especially mobile.
  - WebGL1 will still be supported. If WebGL2 is not available, CesiumJS will automatically fall back to WebGL1.
  - In order to work in a WebGL2 context, any custom materials, custom primitive or custom shaders will need to be upgraded to use GLSL 300.
  - Otherwise to request a WebGL 1 context, set `requestWebgl1` to `true` when providing `ContextOptions` as shown below:
    ```js
    const viewer = new Viewer("cesiumContainer", {
      contextOptions: {
        requestWebgl1: true,
      },
    });
    ```

#### @cesium/engine

##### Additions :tada:

- Added `vertexShadowDarkness` parameter to `Globe` to control the amount of darkness of the vertex shadow when terrain lighting is enabled. [#10914](https://github.com/CesiumGS/cesium/pull/10914)
- Added experimental support for 3D Tiles voxels with the [`3DTILES_content_voxels`](https://github.com/CesiumGS/3d-tiles/tree/voxels/extensions/3DTILES_content_voxels) extension. The current implementation is intended for development use, as the voxel format has not yet been finalized and is subject to breaking changes without deprecation.

##### Fixes :wrench:

- Fixed a bug where the scale of a `PointPrimitive` was incorrect when `scaleByDistance` was set to a `NearFarScalar`. [#10912](https://github.com/CesiumGS/cesium/pull/10912)
- Fixed glTF models with a mix of Draco and non-Draco attributes. [#10936](https://github.com/CesiumGS/cesium/pull/10936)
- Fixed a bug where billboards with `alignedAxis` properties were not properly aligned in 2D and Columbus View. [#10965](https://github.com/CesiumGS/cesium/issues/10965)
- Fixed a bug where \*.ktx2 image loading from a URI failed. [#10869](https://github.com/CesiumGS/cesium/pull/10869)
- Fixed a bug where a `Model` would sometimes disappear when loaded in Columbus View. [#10945](https://github.com/CesiumGS/cesium/pull/10945)
- Fixed a bug where the entity collection of a `GpxDataSource` did not have the `owner` property set. [#10921](https://github.com/CesiumGS/cesium/issues/10921)
- Fixed the JSDoc and TypeScript definitions of arguments in `Matrix2.multiplyByScalar`, `Matrix3.multiplyByScalar`, and several functions in the `S2Cell` class. [#10899](https://github.com/CesiumGS/cesium/pull/10899)
- Fixed a bug where `result` parameters were omitted from the TypeScript definitions. [#10864](https://github.com/CesiumGS/cesium/issues/10864)

#### Deprecated :hourglass_flowing_sand:

- `ContextOptions.requestWebgl2` was deprecated in CesiumJS 1.101 and will be removed in 1.102. Instead, CesiumJS will default to using a WebGL2 context for rendering. Use `ContextOptions.requestWebgl1` to request a WebGL1 or WebGL2 context.

#### @cesium/widgets

##### Additions :tada:

- Added `viewerVoxelInspectorMixin` and `VoxelInspector` to support experimental 3D Tiles voxels.

### 1.100 - 2022-12-01

#### Major Announcements :loudspeaker:

- CesiumJS is now published alongside two smaller packages `@cesium/engine` and `@cesium/widgets` [#10824](https://github.com/CesiumGS/cesium/pull/10824):
  - The source code has been paritioned into two folders: `packages/engine` and `packages/widgets`.
  - These workspaces packages will follow semantic versioning.
  - These workspaces packages will be published as ES modules with TypeScript definitions.
  - In the combined CesiumJS release, the `Source` folder only contains the following:
    - `Cesium.js`
    - `Cesium.d.ts`
    - `Assets`
    - `ThirdParty`
    - `Widgets`(CSS files only)
  - The ability to import modules and TypeScript definitions from individual files has been removed. Any imports should originate from the `cesium` module (`import { Cartesian3 } from "cesium";`) or the combined `Cesium.js` file (`import { Cartesian3 } from "Source/Cesium.js";`);

#### Breaking Changes :mega:

- The viewer parameter in `KmlTour.prototype.play` was removed. Instead of a `Viewer`, pass a `CesiumWidget` instead. [#10845](https://github.com/CesiumGS/cesium/pull/10845)

### 1.99 - 2022-11-01

#### Major Announcements :loudspeaker:

- Starting with version 1.100, CesiumJS will be published alongside two smaller packages `@cesium/engine` and `@cesium/widgets` [#10824](https://github.com/CesiumGS/cesium/pull/10824):
  - The source code will been paritioned into two folders: `packages/engine` and `packages/widgets`.
  - These workspaces packages will follow semantic versioning.
  - These workspaces packages will be published as ES modules with TypeScript definitions.
  - The combined CesiumJS release will continue to be published, however, the `Source` folder will only contain the following:
    - `Cesium.js`
    - `Cesium.d.ts`
    - `Assets`
    - `ThirdParty`
    - `Widgets`(CSS files only)
  - The ability to import modules and TypeScript definitions from individual files will been removed. Any imports should originate from the `cesium` module (`import { Cartesian3 } from "cesium";`) or the combined `Cesium.js` file (`import { Cartesian3 } from "Source/Cesium.js";`);

#### Breaking Changes :mega:

- The polyfills `requestAnimationFrame` and `cancelAnimationFrame` have been removed. Use the native browser methods instead. [#10579](https://github.com/CesiumGS/cesium/pull/10579)

##### Additions :tada:

- Added support for I3S 3D Object and IntegratedMesh Layers. [#9634](https://github.com/CesiumGS/cesium/pull/9634)

##### Deprecated :hourglass_flowing_sand:

- The viewer parameter in `KmlTour.prototype.play` was deprecated in Cesium 1.99. It will be removed in 1.100. Instead of a `Viewer`, pass a `CesiumWidget` instead. [#10845](https://github.com/CesiumGS/cesium/pull/10845)

##### Fixes :wrench:

- Fixed a bug where the scale of a `Model` was being incorrectly applied to its bounding sphere. [#10855](https://github.com/CesiumGS/cesium/pull/10855)
- Fixed a bug where rendering a `Model` with image-based lighting while specular environment maps were unsupported caused a crash. [#10859](https://github.com/CesiumGS/cesium/pull/10859)
- Fixed a bug where request render mode was broken when a ground primitive is added. [#10756](https://github.com/CesiumGS/cesium/issues/10756)

### 1.98.1 - 2022-10-03

- This is an npm only release to fix the improperly published 1.98.

### 1.98 - 2022-10-03

#### Breaking Changes :mega:

- As of the previous release (1.97), `new Model()` is an internal constructor and must not be used directly. Use `Model.fromGltf()` instead. [#10778](https://github.com/CesiumGS/cesium/pull/10778)
- The `.getPropertyNames` methods of `Cesium3DTileFeature`, `Cesium3DTilePointFeature`, and `ModelFeature` have been removed. Use the `.getPropertyIds` methods instead.

##### Additions :tada:

- Added support for the `WEB3D_quantized_attributes` extension found in some glTF 1.0 models. [#10758](https://github.com/CesiumGS/cesium/pull/10758)

##### Fixes :wrench:

- Fixed a bug where instanced models without normals would not render. [#10765](https://github.com/CesiumGS/cesium/pull/10765)
- Fixed a regression where `i3dm` with scale and without rotation would render incorrectly. [#10808](https://github.com/CesiumGS/cesium/pull/10808)
- Fixed a regression where instanced feature IDs were not processed correctly [#10771](https://github.com/CesiumGS/cesium/pull/10771)
- Fixed a regression where `Cesium3DTileFeature.setProperty()` was not creating properties for unknown property IDs. [#10775](https://github.com/CesiumGS/cesium/pull/10775)
- Fixed a regression where `pnts` tiles with `3DTILES_draco_point_compression` and <= 8 quantization bits were being rendered incorrectly. [#10794](https://github.com/CesiumGS/cesium/pull/10794)
- Fixed a regression where glTF models with unused nodes would crash [#10813](https://github.com/CesiumGS/cesium/pull/10813)
- Fixed a regression where tilesets would not load in multiple `Viewer`s. [#10828](https://github.com/CesiumGS/cesium/pull/10828)
- Fixed a bug where camera would not follow the `Viewer.trackedEntity` if it had a model with a `HeightReference` other than `NONE`. [#10805](https://github.com/CesiumGS/cesium/pull/10805)
- Fixed a bug where calling `removeAll` on a `ClippingPlaneCollection` attached to a `Model` would cause a crash. [#10827](https://github.com/CesiumGS/cesium/pull/10827)
- Fixed a bug where replacing a `Model`'s `ClippingPlaneCollection` with one of the same length would cause a crash. [#10831](https://github.com/CesiumGS/cesium/pull/10831)
- Fixed a bug where KMLs with a NetworkLink with viewRefreshMode=='onRegion' would cause Cesium to make numerous resource requests and possibly trigger an out of memory error. [#10790](https://github.com/CesiumGS/cesium/pull/10790)
- Fixed a bug where calling `Vector3DTileContent.getFeature` before a render update could result in no feature being returned. [#10819](https://github.com/CesiumGS/cesium/pull/10819)

### 1.97 - 2022-09-01

#### Major Announcements :loudspeaker:

- CesiumJS has switched to a new architecture for loading glTF models and tilesets to enable:
  - User-defined GLSL shaders via [`CustomShader`](Documentation/CustomShaderGuide/README.md)
  - Support for [3D Tiles Next](https://cesium.com/blog/2021/11/10/introducing-3d-tiles-next/) metadata extensions: [`EXT_structural_metadata`](https://github.com/CesiumGS/glTF/tree/proposal-EXT_structural_metadata/extensions/2.0/Vendor/EXT_structural_metadata), [`EXT_mesh_features`](https://github.com/CesiumGS/glTF/tree/proposal-EXT_mesh_features/extensions/2.0/Vendor/EXT_mesh_features) and [`EXT_instance_features`](https://github.com/CesiumGS/glTF/tree/3d-tiles-next/extensions/2.0/Vendor/EXT_instance_features)
  - Support for [`EXT_mesh_gpu_instancing`](https://github.com/KhronosGroup/glTF/tree/main/extensions/2.0/Vendor/EXT_mesh_gpu_instancing)
  - Support for [`EXT_meshopt_compression`](https://github.com/KhronosGroup/glTF/tree/main/extensions/2.0/Vendor/EXT_meshopt_compression)
  - Texture caching across different tiles
  - Numerous bug fixes
- Usage notes for the new glTF architecture:
  - Those using `ModelExperimental.fromGltf()` should now use `Model.fromGltf()`.
  - The `enableModelExperimental` flag was removed, as tilesets and entities always use the new architecture.
  - The new implementation of `Model` uses the same public API as before, so no other changes are necessary.

#### Breaking Changes :mega:

- glTF 1.0 assets are no longer fully supported. glTF 1.0 techniques are converted to PBR materials where possible, but more complex techniques will no longer function correctly. If custom GLSL shaders are needed, use `CustomShader` instead. [#10648](https://github.com/CesiumGS/cesium/pull/10648)
- The glTF 2.0 extension `KHR_techniques_webgl` and `KHR_materials_common` are also no longer fully supported. Materials are converted to PBR materials where possible.
- Support for rendering instanced models on the CPU has been removed.
- `Model.gltf`, `Model.basePath`, `Model.pendingTextureLoads` (properties), and `Model.dequantizeInShader` (constructor option) have been removed.
- `ModelMesh` and `ModelMaterial` have been removed.
- `new Model()` is an internal constructor and must not be used directly. Use `Model.fromGltf()` instead. [#10778](https://github.com/CesiumGS/cesium/pull/10778)

##### Additions :tada:

- `Model` can now classify other assets with a given `classificationType`. [#10623](https://github.com/CesiumGS/cesium/pull/10623)
- `Model` now supports back face culling for point clouds. [#10703](https://github.com/CesiumGS/cesium/pull/10703)
- Export asset files such as CSS in `package.json`, allowing bundlers to import without additional configuration. [#9212](https://github.com/CesiumGS/cesium/pull/9212)
- The `sideEffects` field in `package.json` is now specified, allowing more conservative bundlers like Webpack to enable tree shaking by default. [#10714](https://github.com/CesiumGS/cesium/pull/10714)
- Model entities now support `CustomShader`. [#10747](https://github.com/CesiumGS/cesium/pull/10747)

##### Fixes :wrench:

- Fixed bug with `Viewer.flyTo` where camera could go underground when target is an `Entity` with `ModelGraphics` with `HeightReference.CLAMP_TO_GROUND` or `HeightReference.RELATIVE_TO_GROUND`. [#10631](https://github.com/CesiumGS/cesium/pull/10631)
- Fixed issues running CesiumJS under Node.js when using ES modules. [#10684](https://github.com/CesiumGS/cesium/issues/10684)
- Fixed the incorrect lighting of instanced models. [#10690](https://github.com/CesiumGS/cesium/pull/10690)
- Fixed developer error with `Camera.flyTo` with an `orientation` and a `Rectangle` value for `destination`. [#10704](https://github.com/CesiumGS/cesium/issues/10704)
- Fixed rendering bug with points in .vctr format, where points wouldn't show until picked or styled. [#10707](https://github.com/CesiumGS/cesium/pull/10707)
- Fixed bounding volume calculations for glTF models with `KHR_mesh_quantization` and normalized positions. [#10741](https://github.com/CesiumGS/cesium/pull/10741)

### 1.96 - 2022-08-01

##### Major Announcements :loudspeaker:

- Built `Cesium.js` is no longer AMD format. This may or may not be a breaking change depending on how you use Cesium in your app. See our [blog post](https://cesium.com/blog/2022/07/19/build-tooling-updates-coming-to-cesiumjs/) for the full details. [#10399](https://github.com/CesiumGS/cesium/pull/10399)
  - Built `Cesium.js` has gone from `12.5MB` to `8.4MB` unminified and from `4.3MB` to `3.6MB` minified. `Cesium.js.map` has gone from `22MB` to `17.2MB`.
  - If you were ingesting individual ESM-style modules from the combined file `Build/Cesium/Cesium.js` or `Build/CesiumUnminified/Cesium.js`, instead use `Build/Cesium/index.js` or `Build/CesiumUnminified/index.js` respectively.
  - Using ESM from `Source` will require a bundler to resolve third party node dependencies.
  - `CESIUM_BASE_URL` should be set to either `Build/Cesium` or `Build/CesiumUnminified`.

##### Breaking Changes :mega:

- `Model.boundingSphere` now returns the bounding sphere in ECEF coordinates instead of the local coordinate system. [#10589](https://github.com/CesiumGS/cesium/pull/10589)
- `Cesium3DTileStyle.readyPromise` and `Cesium3DTileStyle.ready` have been removed. If loading a style from a url, use `Cesium3DTileStyle.fromUrl` instead. [#10348](https://github.com/CesiumGS/cesium/pull/10348)

##### Additions :tada:

- Models and tilesets that use the `CESIUM_primitive_outline` extension can now toggle outlines at runtime with the `showOutline` property. Furthermore, the color of the outlines can now be controlled by the `outlineColor` property. [#10506](https://github.com/CesiumGS/cesium/pull/10506)
- Added optional `blurActiveElementOnCanvasFocus` option to set the behavior of blurring the active element when interacting with the canvas. [#10518](https://github.com/CesiumGS/cesium/pull/10518)
- Added `ModelExperimental.getNode` to allow users to modify the transforms of model nodes at runtime. [#10540](https://github.com/CesiumGS/cesium/pull/10540)
- Added support for point cloud styling for tilesets loaded with `ModelExperimental`. [#10569](https://github.com/CesiumGS/cesium/pull/10569)
- Upgraded earcut from version 2.2.2 to version 2.2.4 which includes 10-15% better performance in triangulation. [#10593](https://github.com/CesiumGS/cesium/pull/10593)

##### Fixes :wrench:

- Fixed crash when loading glTF models with the `EXT_mesh_features` and `EXT_structural_metadata` extensions without `channels` property. [#10511](https://github.com/CesiumGS/cesium/pull/10511)
- Fixed a crash in the 3D Tiles Feature Styling sandcastle that occurred when using `ModelExperimental`. [#10514](https://github.com/CesiumGS/cesium/pull/10514)
- Fixed improper handling of double-sided materials in `ModelExperimental`. [#10507](https://github.com/CesiumGS/cesium/pull/10507)
- Fixed a bug where the alpha component of `model.color` would not update in the 3D Models Coloring sandcastle when using `ModelExperimental`. [#10519](https://github.com/CesiumGS/cesium/pull/10519)
- Fixed a bug where .cmpt files were not cached correctly in `ModelExperimental`. [#10524](https://github.com/CesiumGS/cesium/pull/10524)
- Fixed a crash in the 3D Tiles Formats sandcastle when loading draco-compressed point clouds with `ModelExperimental`. [#10521](https://github.com/CesiumGS/cesium/pull/10521)
- Fixed a bug where per-feature post-processing was not working with `ModelExperimental`. [#10528](https://github.com/CesiumGS/cesium/pull/10528)
- Fixed error in `loadAndExecuteScript` and favorite icon lost in sandcaslte when CesiumJS was running in cross-origin isloated evironment.[#10515](https://github.com/CesiumGS/cesium/pull/10515)
- Fixed a bug where `Viewer.zoomTo` would continuously throw errors if a `Cesium3DTileset` failed to load.[#10523](https://github.com/CesiumGS/cesium/pull/10523)
- Fixed a bug where styles would not apply to tilesets if they were applied while the tileset was hidden. [#10582](https://github.com/CesiumGS/cesium/pull/10582)
- Fixed a bug where `.i3dm` models with quantized positions were not being correctly loaded by `ModelExperimental`. [#10598](https://github.com/CesiumGS/cesium/pull/10598)
- Fixed a bug where dynamic geometry was not marked as `ready`. [#10517](https://github.com/CesiumGS/cesium/issues/10517)

##### Deprecated :hourglass_flowing_sand:

- Support for rendering instanced models on the CPU has been deprecated and will be removed in CesiumJS 1.97. [#10589](https://github.com/CesiumGS/cesium/pull/10589)
- The polyfills `requestAnimationFrame` and `cancelAnimationFrame` have been deprecated and will be removed in 1.99. Use the native browser methods instead. [#10579](https://github.com/CesiumGS/cesium/pull/10579)

### 1.95 - 2022-07-01

##### Breaking Changes :mega:

- Tilesets rendered with `ModelExperimental` must set `projectTo2D` to true in order to be accurately projected and rendered in 2D / CV mode. [#10440](https://github.com/CesiumGS/cesium/pull/10440)

##### Additions :tada:

- Memory statistics for `ModelExperimental` now appear in the `Cesium3DTilesInspector`. This includes binary metadata memory, which is not counted by `Model`. [#10397](https://github.com/CesiumGS/cesium/pull/10397)
- Memory statistics for `ResourceCache` (used by `ModelExperimental`) now appear in the `Cesium3DTilesInspector`. [#10413](https://github.com/CesiumGS/cesium/pull/10413)
- Added support for rendering individual models in 2D / CV using `ModelExperimental`. [#10419](https://github.com/CesiumGS/cesium/pull/10419)
- Added support for rendering instanced tilesets in 2D / CV using `ModelExperimental`. [#10433](https://github.com/CesiumGS/cesium/pull/10433)
- Added `modelUpAxis` and `modelForwardAxis` constructor options to `Cesium3DTileset` [#10439](https://github.com/CesiumGS/cesium/pull/10439)
- Added `heightReference` to `ModelExperimental`. [#10448](https://github.com/CesiumGS/cesium/pull/10448)
- Added `silhouetteSize` and `silhouetteColor` to `ModelExperimental`. [#10457](https://github.com/CesiumGS/cesium/pull/10457)
- Added support for mipmapped textures in `ModelExperimental`. [#10231](https://github.com/CesiumGS/cesium/issues/10231)
- Added `distanceDisplayCondition` to `ModelExperimental`. [#10481](https://github.com/CesiumGS/cesium/pull/10481)
- Added support for `AGI_articulations` to `ModelExperimental`. [#10479](https://github.com/CesiumGS/cesium/pull/10479)
- Added `credit` to `ModelExperimental`. [#10489](https://github.com/CesiumGS/cesium/pull/10489)
- Added `asynchronous` to `ModelExperimental.fromGltf`. [#10490](https://github.com/CesiumGS/cesium/pull/10490)
- Added `id` to `ModelExperimental`. [#10491](https://github.com/CesiumGS/cesium/pull/10491)
- `ExperimentalFeatures.enableModelExperimental` now enables `ModelExperimental` for entities and CZML in addition to 3D Tiles. [#10492](https://github.com/CesiumGS/cesium/pull/10492)

##### Fixes :wrench:

- Fixed `FeatureDetection` for Microsoft Edge. [#10429](https://github.com/CesiumGS/cesium/pull/10429)
- Fixed broken links in documentation of `CesiumTerrainProvider`. [#7478](https://github.com/CesiumGS/cesium/issues/7478)
- Warn if `Cesium3DTile` content.uri property is empty, and load empty tile. [#7263](https://github.com/CesiumGS/cesium/issues/7263)
- Updated text highlighting for code examples in documentation. [#10051](https://github.com/CesiumGS/cesium/issues/10051)
- Updated ModelExperimental shader defaults to match glTF spec. [#9992](https://github.com/CesiumGS/cesium/issues/9992)
- Fixed shadow rendering artifacts that appeared in `ModelExperimental`. [#10501](https://github.com/CesiumGS/cesium/pull/10501/)

##### Deprecated :hourglass_flowing_sand:

- The `.getPropertyNames` methods of `Cesium3DTileFeature`, `Cesium3DTilePointFeature`, and `ModelFeature` have been deprecated and will be removed in 1.98. Use the `.getPropertyIds` methods instead.

### 1.94.3 - 2022-06-10

- Fixed a crash with vector tilesets with lines when clamping to terrain or 3D tiles. [#10447](https://github.com/CesiumGS/cesium/pull/10447)

### 1.94.2 - 2022-06-03

- This is an npm only release to fix the improperly published 1.94.1.

### 1.94.1 - 2022-06-03

##### Additions :tada:

- Added support for rendering individual models in 2D / CV using `ModelExperimental`. [#10419](https://github.com/CesiumGS/cesium/pull/10419)

##### Fixes :wrench:

- Fixed `Cesium3DTileColorBlendMode.REPLACE` for certain tilesets. [#10424](https://github.com/CesiumGS/cesium/pull/10424)
- Fixed a crash when applying a style to a vector tileset with point features. [#10427](https://github.com/CesiumGS/cesium/pull/10427)

### 1.94 - 2022-06-01

##### Breaking Changes :mega:

- Removed individual image-based lighting parameters from `Model` and `Cesium3DTileset`. [#10388](https://github.com/CesiumGS/cesium/pull/10388)
- Models and tilesets rendered with `ModelExperimental` must set `enableDebugWireframe` to true in order for `debugWireframe` to work in WebGL1. [#10344](https://github.com/CesiumGS/cesium/pull/10344)
- Removed `ImagerySplitPosition` and `Scene.imagerySplitPosition`. Use `SplitDirection` and `Scene.splitPosition` instead.[#10418](https://github.com/CesiumGS/cesium/pull/10418)
- Tilesets and models should now specify image-based lighting parameters in `ImageBasedLighting` instead of as individual options. [#10226](https://github.com/CesiumGS/cesium/pull/10226)

##### Additions :tada:

- Added `Cesium3DTileStyle.fromUrl` for loading a style from a url. [#10348](https://github.com/CesiumGS/cesium/pull/10348)
- Added `IndexDatatype.fromTypedArray`. [#10350](https://github.com/CesiumGS/cesium/pull/10350)
- Added `ModelAnimationCollection.animateWhilePaused` and `ModelAnimation.animationTime` to allow explicit control over a model's animations. [#9339](https://github.com/CesiumGS/cesium/pull/9339)
- Replaced `options.gltf` with `options.url` in `ModelExperimental.fromGltf`. [#10371](https://github.com/CesiumGS/cesium/pull/10371)
- Added support for 2D / CV mode for non-instanced tilesets rendered with `ModelExperimental`. [#10384](https://github.com/CesiumGS/cesium/pull/10384)
- Added `PolygonGraphics.textureCoordinates`, `PolygonGeometry.textureCoordinates`, `CoplanarPolygonGeometry.textureCoordinates`, which override the default `stRotation`-based texture coordinate calculation behaviour with the provided texture coordinates, specified in the form of a `PolygonHierarchy` of `Cartesian2` points. [#10109](https://github.com/CesiumGS/cesium/pull/10109)

##### Fixes :wrench:

- Fixed the rendering issues related to order-independent translucency on iOS devices. [#10417](https://github.com/CesiumGS/cesium/pull/10417)
- Fixed the inaccurate computation of bounding spheres for models not centered at (0,0,0) in their local space. [#10395](https://github.com/CesiumGS/cesium/pull/10395)
- Fixed the inaccurate computation of bounding spheres for `ModelExperimental`. [#10339](https://github.com/CesiumGS/cesium/pull/10339/)
- Fixed error when destroying a 3D tileset before it has finished loading. [#10363](Fixes https://github.com/CesiumGS/cesium/issues/10363)
- Fixed race condition which can occur when updating `Cesium3DTileStyle` before its `readyPromise` has resolved. [#10345](https://github.com/CesiumGS/cesium/issues/10345)
- Fixed label background rendering. [#10342](https://github.com/CesiumGS/cesium/issues/10342)
- Enabled support for loading web assembly modules in Edge. [#6541](https://github.com/CesiumGS/cesium/pull/6541)
- Fixed crash for zero-area `region` bounding volumes in a 3D Tileset. [#10351](https://github.com/CesiumGS/cesium/pull/10351)
- Fixed `Cesium3DTileset.debugShowUrl` so that it works for implicit tiles too. [#10372](https://github.com/CesiumGS/cesium/issues/10372)
- Fixed crash when loading a tileset without a metadata schema but has external tilesets with tile or content metadata. [#10387](https://github.com/CesiumGS/cesium/pull/10387)
- Fixed winding order for negatively scaled models in `ModelExperimental`. [#10405](https://github.com/CesiumGS/cesium/pull/10405)
- Fixed error when calling `sampleTerrain` over a large area that required lots of tile requests. [#10425](https://github.com/CesiumGS/cesium/pull/10425)

##### Deprecated :hourglass_flowing_sand:

- `Cesium3DTileStyle` constructor parameters of `string` or `Resource` type have been deprecated and will be removed in CesiumJS 1.96. If loading a style from a url, use `Cesium3DTileStyle.fromUrl` instead. [#10348](https://github.com/CesiumGS/cesium/pull/10348)
- `Cesium3DTileStyle.readyPromise` and `Cesium3DTileStyle.ready` have been deprecated and will be removed in CesiumJS 1.96. If loading a style from a url, use `Cesium3DTileStyle.fromUrl` instead. [#10348](https://github.com/CesiumGS/cesium/pull/10348)
- `Model.gltf`, `Model.basePath`, `Model.pendingTextureLoads` (properties), and `Model.dequantizeInShader` (constructor option) have been deprecated and will be removed in CesiumJS 1.97. [#10415](https://github.com/CesiumGS/cesium/pull/10415)
- Support for glTF 1.0 assets has been deprecated and will be removed in CesiumJS 1.97. Please convert any glTF 1.0 assets to glTF 2.0. [#10414](https://github.com/CesiumGS/cesium/pull/10414)
- Support for the glTF extension `KHR_techniques_webgl` has been deprecated and will be removed in CesiumJS 1.97. If custom GLSL shaders are needed, use `CustomShader` instead. [#10414](https://github.com/CesiumGS/cesium/pull/10414)
- `Model.boundingSphere` currently returns results in the model's local coordinate system, but in CesiumJS 1.96 it will be changed to return results in ECEF coordinates. [#10415](https://github.com/CesiumGS/cesium/pull/10415)

### 1.93 - 2022-05-02

##### Breaking Changes :mega:

- Temporarily disable `Scene.orderIndependentTranslucency` by default on iPad and iOS due to a WebGL regression, see [#9827](https://github.com/CesiumGS/cesium/issues/9827). The old default will be restored once the issue has been resolved.

##### Additions :tada:

- Improved rendering of ground and sky atmosphere. [#10063](https://github.com/CesiumGS/cesium/pull/10063)
- Added support for morph targets in `ModelExperimental`. [#10271](https://github.com/CesiumGS/cesium/pull/10271)
- Added support for skins in `ModelExperimental`. [#10282](https://github.com/CesiumGS/cesium/pull/10282)
- Added support for animations in `ModelExperimental`. [#10314](https://github.com/CesiumGS/cesium/pull/10314)
- Added `debugWireframe` to `ModelExperimental`. [#10332](https://github.com/CesiumGS/cesium/pull/10332)
- Added `GeoJsonSource.process` to support adding features without removing existing entities, similar to `CzmlDataSource.process`. [#9275](https://github.com/CesiumGS/cesium/issues/9275)
- `KmlDataSource` now exposes the `camera` and `canvas` properties, which are used to provide information about the state of the `Viewer` when making network requests for a [`Link`](https://developers.google.com/kml/documentation/kmlreference#link). Passing these values in the constructor is now optional.
- Prevent text selection in the Timeline widget. [#10325](https://github.com/CesiumGS/cesium/pull/10325)

##### Fixes :wrench:

- Fixed `GoogleEarthEnterpriseImageryProvider.requestImagery`, `GridImageryProvider.requestImagery`, and `TileCoordinateImageryProvider.requestImagery` return types to match interface. [#10265](https://github.com/CesiumGS/cesium/issues/10265)
- Various property and return TypeScript definitions were corrected, and the `Event` class was made generic in order to support strongly typed event callbacks. [#10292](https://github.com/CesiumGS/cesium/pull/10292)
- Fixed debug label rendering in `Cesium3dTilesInspector`. [#10246](https://github.com/CesiumGS/cesium/issues/10246)
- Fixed a crash that occurred in `ModelExperimental` when loading a Draco-compressed model with tangents. [#10294](https://github.com/CesiumGS/cesium/pull/10294)
- Fixed an incorrect model matrix computation for `i3dm` tilesets that are loaded using `ModelExperimental`. [#10302](https://github.com/CesiumGS/cesium/pull/10302)
- Fixed race condition during billboard clamping when the height reference changes. [#10191](https://github.com/CesiumGS/cesium/issues/10191)
- Fixed ability to run `test` and other support tasks from within the release zip file. [#10311](https://github.com/CesiumGS/cesium/pull/10311)

### 1.92 - 2022-04-01

##### Breaking Changes :mega:

- Removed `Cesium.when`. Any `Promise` in the Cesium API has changed to the native `Promise` API. Code bases using cesium will likely need updates after this change. See the [upgrade guide](https://community.cesium.com/t/cesiumjs-is-switching-from-when-js-to-native-promises-which-will-be-a-breaking-change-in-1-92/17213) for instructions on how to update your code base to be compliant with native promises.
- `ArcGisMapServerImageryProvider.readyPromise` will not reject if there is a failure unless the request cannot be retried.
- `SingleTileImageryProvider.readyPromise` will not reject if there is a failure unless the request cannot be retried.
- Removed links to SpecRunner.html and related Jasmine files for running unit tests in browsers.

##### Additions :tada:

- Added experimental support for the [3D Tiles 1.1 draft](https://github.com/CesiumGS/3d-tiles/pull/666). [#10189](https://github.com/CesiumGS/cesium/pull/10189)
- Added support for `EXT_structural_metadata` property attributes in `CustomShader` [#10228](https://github.com/CesiumGS/cesium/pull/10228)
- Added partial support for `EXT_structural_metadata` property textures in `CustomShader` [#10247](https://github.com/CesiumGS/cesium/pull/10247)
- Added `minimumPixelSize`, `scale`, and `maximumScale` to `ModelExperimental`. [#10092](https://github.com/CesiumGS/cesium/pull/10092)
- `Cesium3DTileset` now has a `splitDirection` property, allowing the tileset to only be drawn on the left or right side of the screen. This is useful for visual comparison of tilesets. [#10193](https://github.com/CesiumGS/cesium/pull/10193)
- Added `lightColor` to `ModelExperimental` [#10207](https://github.com/CesiumGS/cesium/pull/10207)
- Added image-based lighting to `ModelExperimental`. [#10234](https://github.com/CesiumGS/cesium/pull/10234)
- Added clipping planes to `ModelExperimental`. [#10250](https://github.com/CesiumGS/cesium/pull/10250)
- Added `Cartesian2.clamp`, `Cartesian3.clamp`, and `Cartesian4.clamp`. [#10197](https://github.com/CesiumGS/cesium/pull/10197)
- Added a 'renderable' property to 'Fog' to disable its visual rendering while preserving tiles culling at a distance. [#10186](https://github.com/CesiumGS/cesium/pull/10186)
- Refactored metadata API so `tileset.metadata` and `content.group.metadata` are more symmetric with `content.metadata` and `tile.metadata`. [#10224](https://github.com/CesiumGS/cesium/pull/10224)

##### Fixes :wrench:

- Fixed `Scene` documentation for `msaaSamples` property. [#10205](https://github.com/CesiumGS/cesium/pull/10205)
- Fixed a bug where `pnts` tiles would crash when `Cesium.ExperimentalFeatures.enableModelExperimental` was true. [#10183](https://github.com/CesiumGS/cesium/pull/10183)
- Fixed an issue with Firefox and dimensionless SVG images. [#9191](https://github.com/CesiumGS/cesium/pull/9191)
- Fixed `ShadowMap` documentation for `options.pointLightRadius` type. [#10195](https://github.com/CesiumGS/cesium/pull/10195)
- Fixed evaluation of `minimumLevel` on metadataFailure for TileMapServiceImageryProvider. [#10198](https://github.com/CesiumGS/cesium/pull/10198)
- Fixed a bug where models without normals would render as solid black. Now, such models will use unlit shading. [#10237](https://github.com/CesiumGS/cesium/pull/10237)

##### Deprecated :hourglass_flowing_sand:

- `ImagerySplitDirection` and `Scene.imagerySplitPosition` have been deprecated and will be removed in CesiumJS 1.94. Use `SplitDirection` and `Scene.splitPosition` instead.
- Tilesets and models should now specify image-based lighting parameters in `ImageBasedLighting` instead of as individual options. The individual parameters are deprecated and will be removed in CesiumJS 1.94. [#10226](https://github.com/CesiumGS/cesium/pull/10226)

### 1.91 - 2022-03-01

##### Breaking Changes :mega:

- In Cesium 1.92, `when.js` will be removed and replaced with native promises. `Cesium.when` is deprecated and will be removed in 1.92. Any `Promise` returned from a function as of 1.92 will switch the native `Promise` API. Code bases using cesium will likely need updates after this change. See the [upgrade guide](https://community.cesium.com/t/cesiumjs-is-switching-from-when-js-to-native-promises-which-will-be-a-breaking-change-in-1-92/17213) for instructions on how to update your code base to be compliant with native promises.
- Fixed an inconsistently handled exception in `camera.getPickRay` that arises when the scene is not rendered. `camera.getPickRay` can now return undefined. [#10139](https://github.com/CesiumGS/cesium/pull/10139)

##### Additions :tada:

- Added MSAA support for WebGL2. Enabled in the `Viewer` constructor with the `msaaSamples` option and can be controlled through `Scene.msaaSamples`.
- glTF contents now use `ModelExperimental` by default. [#10055](https://github.com/CesiumGS/cesium/pull/10055)
- Added the ability to toggle back-face culling in `ModelExperimental`. [#10070](https://github.com/CesiumGS/cesium/pull/10070)
- Added `depthPlaneEllipsoidOffset` to `Viewer` and `Scene` constructors to address rendering artifacts below the WGS84 ellipsoid. [#9200](https://github.com/CesiumGS/cesium/pull/9200)
- Added support for `debugColorTiles` in `ModelExperimental`. [#10071](https://github.com/CesiumGS/cesium/pull/10071)
- Added support for shadows in `ModelExperimental`. [#10077](https://github.com/CesiumGS/cesium/pull/10077)
- Added `packArray` and `unpackArray` for matrix types. [#10118](https://github.com/CesiumGS/cesium/pull/10118)
- Added more affine transformation helper functions to `Matrix2`, `Matrix3`, and `Matrix4`. [#10124](https://github.com/CesiumGS/cesium/pull/10124)
  - Added `setScale`, `setUniformScale`, `setRotation`, `getRotation`, and `multiplyByUniformScale` to `Matrix2`.
  - Added `setScale`, `setUniformScale`, `setRotation`, and `multiplyByUniformScale` to `Matrix3`.
  - Added `setUniformScale`, `setRotation`, `getRotation`, and `fromRotation` to `Matrix4`.
- Added `AxisAlignedBoundingBox.fromCorners`. [#10130](https://github.com/CesiumGS/cesium/pull/10130)
- Added `BoundingSphere.fromTransformation`. [#10130](https://github.com/CesiumGS/cesium/pull/10130)
- Added `OrientedBoundingBox.fromTransformation`, `OrientedBoundingBox.computeCorners`, and `OrientedBoundingBox.computeTransformation`. [#10130](https://github.com/CesiumGS/cesium/pull/10130)
- Added `Rectangle.subsection`. [#10130](https://github.com/CesiumGS/cesium/pull/10130)
- Added option to show tileset credits on screen. [#10144](https://github.com/CesiumGS/cesium/pull/10144)
- glTF copyrights now appear under the credits display. [#10138](https://github.com/CesiumGS/cesium/pull/10138)
- Credits are now sorted based on their number of occurrences. [#10141](https://github.com/CesiumGS/cesium/pull/10141)

##### Fixes :wrench:

- Fixed a bug where updating `ModelExperimental`'s model matrix would not update its bounding sphere. [#10078](https://github.com/CesiumGS/cesium/pull/10078)
- Fixed feature ID texture artifacts on Safari. [#10111](https://github.com/CesiumGS/cesium/pull/10111)
- Fixed a bug where a translucent shader applied to a `ModelExperimental` with opaque features was not being rendered. [#10110](https://github.com/CesiumGS/cesium/pull/10110)

### 1.90 - 2022-02-01

##### Additions :tada:

- Feature IDs for styling and picking in `ModelExperimental` can now be selected via `(tileset|model).featureIdIndex` and `(tileset|model).instanceFeatureIdIndex`. [#10018](https://github.com/CesiumGS/cesium/pull/10018)
- Added support for all types of feature IDs in `CustomShader`. [#10018](https://github.com/CesiumGS/cesium/pull/10018)
- Moved documentation for `CustomShader` into `Documentation/CustomShaderGuide/` to make it more discoverable. [#10054](https://github.com/CesiumGS/cesium/pull/10054)
- Added getters `Cesium3DTileFeature.featureId` and `ModelFeature.featureId` so the feature ID or batch ID can be accessed from a picked feature. [#10022](https://github.com/CesiumGS/cesium/pull/10022)
- Added `I3dmLoader` to transcode .i3dm to `ModelExperimental`. [#9968](https://github.com/CesiumGS/cesium/pull/9968)
- Added `PntsLoader` to transcode .pnts to `ModelExperimental`. [#9978](https://github.com/CesiumGS/cesium/pull/9978)
- Added point cloud attenuation support to `ModelExperimental`. [#9998](https://github.com/CesiumGS/cesium/pull/9998)

##### Fixes :wrench:

- Fixed an error when loading GeoJSON with null `stroke` or `fill` properties but valid opacity values. [#9717](https://github.com/CesiumGS/cesium/pull/9717)
- Fixed `scene.pickTranslucentDepth` for translucent point clouds with eye dome lighting. [#9991](https://github.com/CesiumGS/cesium/pull/9991)
- Added a setter for `tileset.pointCloudShading` that throws if set to `undefined` to clarify that this is disallowed. [#9998](https://github.com/CesiumGS/cesium/pull/9998)
- Fixes handling .b3dm `_BATCHID` accessors in `ModelExperimental` [#10008](https://github.com/CesiumGS/cesium/pull/10008) and [10031](https://github.com/CesiumGS/cesium/pull/10031)
- Fixed path entity being drawn when data is unavailable [#1704](https://github.com/CesiumGS/cesium/pull/1704)
- Fixed setting `tileset.imageBasedLightingFactor` has no effect on i3dm tile content. [#10020](https://github.com/CesiumGS/cesium/pull/10020)
- Zooming out is no longer sluggish when close to `screenSpaceCameraController.minimumDistance`. [#9932](https://github.com/CesiumGS/cesium/pull/9932)
- Fixed Particle System Weather sandcastle demo to work with new ES6 rules. [#10045](https://github.com/CesiumGS/cesium/pull/10045)

### 1.89 - 2022-01-03

##### Breaking Changes :mega:

- Removed `Scene.debugShowGlobeDepth`. [#9965](https://github.com/CesiumGS/cesium/pull/9965)
- Removed `CesiumInspectorViewModel.globeDepth` and `CesiumInspectorViewModel.pickDepth`. [#9965](https://github.com/CesiumGS/cesium/pull/9965)
- `barycentricCoordinates` returns `undefined` when the input triangle is degenerate. [#9175](https://github.com/CesiumGS/cesium/pull/9175)

##### Additions :tada:

- Added a `pointSize` field to custom vertex shaders for more control over shading point clouds. [#9960](https://github.com/CesiumGS/cesium/pull/9960)
- Added `lambertDiffuseMultiplier` property to Globe object to enhance terrain lighting. [#9878](https://github.com/CesiumGS/cesium/pull/9878)
- Added `getFeatureInfoUrl` option to `WebMapServiceImageryProvider` which reads the getFeatureInfo request URL for WMS service if it differs with the getCapabilities URL. [#9563](https://github.com/CesiumGS/cesium/pull/9563)
- Added `tileset.enableModelExperimental` so tilesets with `Model` and `ModelExperimental` can be mixed in the same scene. [#9982](https://github.com/CesiumGS/cesium/pull/9982)

##### Fixes :wrench:

- Fixed handling of vec3 vertex colors in `ModelExperimental`. [#9955](https://github.com/CesiumGS/cesium/pull/9955)
- Fixed handling of Draco quantized vec3 vertex colors in `ModelExperimental`. [#9957](https://github.com/CesiumGS/cesium/pull/9957)
- Fixed handling of vec3 vertex colors in `CustomShaderPipelineStage`. [#9964](https://github.com/CesiumGS/cesium/pull/9964)
- Fixes how `Camera.changed` handles changes in `heading`. [#9970](https://github.com/CesiumGS/cesium/pull/9970)
- Fixed handling of subtree root transforms in `Implicit3DTileContent`. [#9971](https://github.com/CesiumGS/cesium/pull/9971)
- Fixed issue in `ModelExperimental` where indices were not the correct data type after draco decode. [#9974](https://github.com/CesiumGS/cesium/pull/9974)
- Fixed WMS 1.3.0 `GetMap` `bbox` parameter so that it follows the axis ordering as defined in the EPSG database. [#9797](https://github.com/CesiumGS/cesium/pull/9797)
- Fixed `KmlDataSource` so that it can handle relative URLs for additional elements - video, audio, iframe etc. [#9328](https://github.com/CesiumGS/cesium/pull/9328)

### 1.88 - 2021-12-01

##### Fixes :wrench:

- Fixed a bug with .ktx2 textures having an incorrect minification filter. [#9876](https://github.com/CesiumGS/cesium/pull/9876/)
- Fixed incorrect diffuse texture alpha in glTFs with the `KHR_materials_pbrSpecularGlossiness` extension. [#9943](https://github.com/CesiumGS/cesium/pull/9943)

### 1.87.1 - 2021-11-09

##### Additions :tada:

- Added experimental implementations of [3D Tiles Next](https://github.com/CesiumGS/3d-tiles/tree/main/next). The following extensions are supported:
  - [3DTILES_content_gltf](https://github.com/CesiumGS/3d-tiles/tree/main/extensions/3DTILES_content_gltf) for using glTF models directly as tile contents
  - [3DTILES_metadata](https://github.com/CesiumGS/3d-tiles/tree/main/extensions/3DTILES_metadata) for adding structured metadata to tilesets, tiles, or groups of tile content
  - [EXT_mesh_features](https://github.com/KhronosGroup/glTF/pull/2082) for adding feature identification and feature metadata to glTF models
  - [3DTILES_implicit_tiling](https://github.com/CesiumGS/3d-tiles/tree/main/extensions/3DTILES_implicit_tiling) for a compact representation of quadtrees and octrees
  - [3DTILES_bounding_volume_S2](https://github.com/CesiumGS/3d-tiles/tree/main/extensions/3DTILES_bounding_volume_S2) for [S2](https://s2geometry.io/) bounding volumes
  - [3DTILES_multiple_contents](https://github.com/CesiumGS/3d-tiles/tree/main/extensions/3DTILES_multiple_contents) for storing multiple contents within a single tile
- Added `ModelExperimental`, a new experimental architecture for loading glTF models. It is disabled by default; set `ExperimentalFeatures.enableModelExperimental = true` to enable it.
- Added `CustomShader` class for styling `Cesium3DTileset` or `ModelExperimental` with custom GLSL shaders
- Added Sandcastle examples for 3D Tiles Next: [Photogrammetry Classification](http://sandcastle.cesium.com/index.html?src=3D%20Tiles%20Next%20Photogrammetry%20Classification.html&label=3D%20Tiles%20Next), [CDB Yemen](http://sandcastle.cesium.com/index.html?src=3D%20Tiles%20Next%20CDB%20Yemen.html&label=3D%20Tiles%20Next), and [S2 Globe](http://sandcastle.cesium.com/index.html?src=3D%20Tiles%20Next%20S2%20Globe.html&label=3D%20Tiles%20Next)

### 1.87 - 2021-11-01

##### Additions :tada:

- Added `ScreenOverlay` support to `KmlDataSource`. [#9864](https://github.com/CesiumGS/cesium/pull/9864)
- Added back some support for Draco attribute quantization as a workaround until a full fix in the next Draco version. [#9904](https://github.com/CesiumGS/cesium/pull/9904)
- Added `CumulusCloud.color` for customizing cloud colors. [#9877](https://github.com/CesiumGS/cesium/pull/9877)

##### Fixes :wrench:

- Point cloud styles that reference a missing property now treat the missing property as `undefined` rather than throwing an error. [#9882](https://github.com/CesiumGS/cesium/pull/9882)
- Fixed Draco attribute quantization in point clouds. [#9908](https://github.com/CesiumGS/cesium/pull/9908)
- Fixed crashes caused by the cloud noise texture exceeding WebGL's maximum supported texture size. [#9885](https://github.com/CesiumGS/cesium/pull/9885)
- Updated third-party zip.js library to 2.3.12 to fix compatibility with Webpack 4. [#9897](https://github.com/cesiumgs/cesium/pull/9897)

### 1.86.1 - 2021-10-15

##### Fixes :wrench:

- Fixed zip.js configurations causing CesiumJS to not work with Node 16. [#9861](https://github.com/CesiumGS/cesium/pull/9861)
- Fixed a bug in `Rectangle.union` with rectangles that span the entire globe. [#9866](https://github.com/CesiumGS/cesium/pull/9866)

### 1.86 - 2021-10-01

##### Breaking Changes :mega:

- Updated to Draco 1.4.1 and temporarily disabled attribute quantization. [#9847](https://github.com/CesiumGS/cesium/issues/9847)

##### Fixes :wrench:

- Fixed incorrect behavior in `CameraFlightPath` when using Columbus View. [#9192](https://github.com/CesiumGS/cesium/pull/9192)

### 1.85 - 2021-09-01

##### Breaking Changes :mega:

- Removed `Scene.terrainExaggeration` and `options.terrainExaggeration` for `CesiumWidget`, `Viewer`, and `Scene`, which were deprecated in CesiumJS 1.83. Use `Globe.terrainExaggeration` instead.

##### Additions :tada:

- Added `CloudCollection` and `CumulusCloud` for adding procedurally generated clouds to a scene. [#9737](https://github.com/CesiumGS/cesium/pull/9737)
- `BingMapsGeocoderService` now takes an optional [Culture Code](https://docs.microsoft.com/en-us/bingmaps/rest-services/common-parameters-and-types/supported-culture-codes) for localizing results. [#9729](https://github.com/CesiumGS/cesium/pull/9729)

##### Fixes :wrench:

- Fixed several crashes related to point cloud eye dome lighting. [#9719](https://github.com/CesiumGS/cesium/pull/9719)

### 1.84 - 2021-08-02

##### Breaking Changes :mega:

- Dropped support for Internet Explorer, which was deprecated in CesiumJS 1.83.

##### Additions :tada:

- Added a `polylinePositions` getter to `Cesium3DTileFeature` that gets the decoded positions of a polyline vector feature. [#9684](https://github.com/CesiumGS/cesium/pull/9684)
- Added `ImageryLayerCollection.pickImageryLayers`, which determines the imagery layers that are intersected by a pick ray. [#9651](https://github.com/CesiumGS/cesium/pull/9651)

##### Fixes :wrench:

- Fixed an issue where styling vector points based on their batch table properties would crash. [#9692](https://github.com/CesiumGS/cesium/pull/9692)
- Fixed an issue in `TileBoundingRegion.distanceToCamera` that caused incorrect results when the camera was on the opposite site of the globe. [#9678](https://github.com/CesiumGS/cesium/pull/9678)
- Fixed an error with removing a CZML datasource when the clock interval has a duration of zero. [#9637](https://github.com/CesiumGS/cesium/pull/9637)
- Fixed the ability to set a material's image to `undefined` and `Material.DefaultImageId`. [#9644](https://github.com/CesiumGS/cesium/pull/9644)
- Fixed render crash when creating a `polylineVolume` with very close points. [#9669](https://github.com/CesiumGS/cesium/pull/9669)
- Fixed a bug in `PolylineGeometry` that incorrectly shifted colors when duplicate positions were removed. [#9676](https://github.com/CesiumGS/cesium/pull/9676)
- Fixed the calculation of `OrientedBoundingBox.distancedSquaredTo` such that they handle `halfAxes` with magnitudes near zero. [#9670](https://github.com/CesiumGS/cesium/pull/9670)
- Fixed a crash that would hang the browser if a `Label` was created with a soft hyphen in its text. [#9682](https://github.com/CesiumGS/cesium/pull/9682)
- Fixed the incorrect calculation of `distanceSquaredTo` in `BoundingSphere`. [#9686](https://github.com/CesiumGS/cesium/pull/9686)

### 1.83 - 2021-07-01

##### Breaking Changes :mega:

- Dropped support for KTX1 and Crunch textures; use the [`ktx2ktx2`](https://github.com/KhronosGroup/KTX-Software) converter tool to update existing KTX1 files.

##### Additions :tada:

- Added support for KTX2 and Basis Universal compressed textures. [#9513](https://github.com/CesiumGS/cesium/issues/9513)
  - Added support for glTF models with the [`KHR_texture_basisu`](https://github.com/KhronosGroup/glTF/blob/master/extensions/2.0/Khronos/KHR_texture_basisu/README.md) extension.
  - Added support for 8-bit, 16-bit float, and 32-bit float KTX2 specular environment maps.
  - Added support for KTX2 images in `Material`.
  - Added new `PixelFormat` and `WebGLConstants` enums from WebGL extensions `WEBGL_compressed_texture_etc`, `WEBGL_compressed_texture_astc`, and `EXT_texture_compression_bptc`.
- Added dynamic terrain exaggeration with `Globe.terrainExaggeration` and `Globe.terrainExaggerationRelativeHeight`. [#9603](https://github.com/CesiumGS/cesium/pull/9603)
- Added `CustomHeightmapTerrainProvider`, a simple `TerrainProvider` that gets height values from a callback function. [#9604](https://github.com/CesiumGS/cesium/pull/9604)
- Added the ability to hide outlines on OSM Buildings and other tilesets and glTF models using the `CESIUM_primitive_outline` extension. [#8959](https://github.com/CesiumGS/cesium/issues/8959)
- Added checks for supported 3D Tiles extensions. [#9552](https://github.com/CesiumGS/cesium/issues/9552)
- Added option to ignore extraneous colorspace information in glTF textures and `ImageBitmap`. [#9624](https://github.com/CesiumGS/cesium/pull/9624)
- Added `options.fadingEnabled` parameter to `ShadowMap` to control whether shadows fade out when the light source is close to the horizon. [#9565](https://github.com/CesiumGS/cesium/pull/9565)
- Added documentation clarifying that the `outlineWidth` property will be ignored on all major browsers on Windows platforms. [#9600](https://github.com/CesiumGS/cesium/pull/9600)
- Added documentation for `KmlTour`, `KmlTourFlyTo`, and `KmlTourWait`. Added documentation and a `kmlTours` getter to `KmlDataSource`. Removed references to `KmlTourSoundCues`. [#8073](https://github.com/CesiumGS/cesium/issues/8073)

##### Fixes :wrench:

- Fixed a regression where older tilesets without a top-level `geometricError` would fail to load. [#9618](https://github.com/CesiumGS/cesium/pull/9618)
- Fixed an issue in `WebMapTileServiceImageryProvider` where using URL subdomains caused query parameters to be dropped from requests. [#9606](https://github.com/CesiumGS/cesium/pull/9606)
- Fixed an issue in `ScreenSpaceCameraController.tilt3DOnTerrain` that caused unexpected camera behavior when tilting terrain diagonally along the screen. [#9562](https://github.com/CesiumGS/cesium/pull/9562)
- Fixed error handling in `GlobeSurfaceTile` to print terrain tile request errors to console. [#9570](https://github.com/CesiumGS/cesium/pull/9570)
- Fixed broken image URL in the KML Sandcastle. [#9579](https://github.com/CesiumGS/cesium/pull/9579)
- Fixed an error where the `positionToEyeEC` and `tangentToEyeMatrix` properties for custom materials were not set in `GlobeFS`. [#9597](https://github.com/CesiumGS/cesium/pull/9597)
- Fixed misleading documentation in `Matrix4.inverse` and `Matrix4.inverseTransformation` that used "affine transformation" instead of "rotation and translation" specifically. [#9608](https://github.com/CesiumGS/cesium/pull/9608)
- Fixed a regression where external images in glTF models were not being loaded with `preferImageBitmap`, which caused them to decode on the main thread and cause frame rate stuttering. [#9627](https://github.com/CesiumGS/cesium/pull/9627)
- Fixed misleading "else" case condition for `color` and `show` in `Cesium3DTileStyle`. A default `color` value is used if no `color` conditions are given. The default value for `show`, `true`, is used if no `show` conditions are given. [#9633](https://github.com/CesiumGS/cesium/pull/9633)
- Fixed a crash that occurred after disabling and re-enabling a post-processing stage. This also prevents the screen from randomly flashing when enabling stages for the first time. [#9649](https://github.com/CesiumGS/cesium/pull/9649)

##### Deprecated :hourglass_flowing_sand:

- `Scene.terrainExaggeration` and `options.terrainExaggeration` for `CesiumWidget`, `Viewer`, and `Scene` have been deprecated and will be removed in CesiumJS 1.85. They will be replaced with `Globe.terrainExaggeration`.
- Support for Internet Explorer has been deprecated and will end in CesiumJS 1.84.

### 1.82.1 - 2021-06-01

- This is an npm only release to fix the improperly published 1.82.0.

### 1.82 - 2021-06-01

##### Additions :tada:

- Added `FeatureDetection.supportsBigInt64Array`, `FeatureDetection.supportsBigUint64Array` and `FeatureDetection.supportsBigInt`.

##### Fixes :wrench:

- Fixed `processTerrain` in `decodeGoogleEarthEnterprisePacket` to handle a newer terrain packet format that includes water surface meshes after terrain meshes. [#9519](https://github.com/CesiumGS/cesium/pull/9519)

### 1.81 - 2021-05-01

##### Fixes :wrench:

- Fixed an issue where `Camera.flyTo` would not work properly with a non-WGS84 Ellipsoid. [#9498](https://github.com/CesiumGS/cesium/pull/9498)
- Fixed an issue where setting the `ViewportQuad` rectangle after creating the viewport had no effect.[#9511](https://github.com/CesiumGS/cesium/pull/9511)
- Fixed an issue where TypeScript was not picking up type defintions for `ArcGISTiledElevationTerrainProvider`. [#9522](https://github.com/CesiumGS/cesium/pull/9522)

##### Deprecated :hourglass_flowing_sand:

- `loadCRN` and `loadKTX` have been deprecated and will be removed in CesiumJS 1.83. They will be replaced with support for KTX2. [#9478](https://github.com/CesiumGS/cesium/pull/9478)

### 1.80 - 2021-04-01

##### Additions :tada:

- Added support for drawing ground primitives on translucent 3D Tiles. [#9399](https://github.com/CesiumGS/cesium/pull/9399)

### 1.79.1 - 2021-03-01

##### Fixes :wrench:

- Fixed a regression in 1.79 that broke terrain exaggeration. [#9397](https://github.com/CesiumGS/cesium/pull/9397)
- Fixed an issue where interpolating certain small rhumblines with surface distance 0.0 would not return the expected result. [#9430](https://github.com/CesiumGS/cesium/pull/9430)

### 1.79 - 2021-03-01

##### Breaking Changes :mega:

- Removed `Cesium3DTileset.url`, which was deprecated in CesiumJS 1.78. Use `Cesium3DTileset.resource.url` to retrieve the url value.
- Removed `EasingFunction.QUADRACTIC_IN`, which was deprecated in CesiumJS 1.77. Use `EasingFunction.QUADRATIC_IN`.
- Removed `EasingFunction.QUADRACTIC_OUT`, which was deprecated in CesiumJS 1.77. Use `EasingFunction.QUADRATIC_OUT`.
- Removed `EasingFunction.QUADRACTIC_IN_OUT`, which was deprecated in CesiumJS 1.77. Use `EasingFunction.QUADRATIC_IN_OUT`.
- Changed `TaskProcessor.maximumActiveTasks` constructor option to be infinity by default. [#9313](https://github.com/CesiumGS/cesium/pull/9313)

##### Fixes :wrench:

- Fixed an issue that prevented use of the full CesiumJS zip release package in a Node.js application.
- Fixed an issue where certain inputs to EllipsoidGeodesic would result in a surfaceDistance of NaN. [#9316](https://github.com/CesiumGS/cesium/pull/9316)
- Fixed `sampleTerrain` and `sampleTerrainMostDetailed` not working for `ArcGISTiledElevationTerrainProvider`. [#9286](https://github.com/CesiumGS/cesium/pull/9286)
- Consistent with the spec, CZML `polylineVolume` now expects its shape positions to specified using the `cartesian2` property. Use of the `cartesian` is also supported for backward-compatibility. [#9384](https://github.com/CesiumGS/cesium/pull/9384)
- Removed an unnecessary matrix copy each time a `Cesium3DTileset` is updated. [#9366](https://github.com/CesiumGS/cesium/pull/9366)

### 1.78 - 2021-02-01

##### Additions :tada:

- Added `BillboardCollection.show`, `EntityCluster.show`, `LabelCollection.show`, `PointPrimitiveCollection.show`, and `PolylineCollection.show` for a convenient way to control show of the entire collection [#9307](https://github.com/CesiumGS/cesium/pull/9307)
- `TaskProcessor` now accepts an absolute URL in addition to a worker name as it's first parameter. This makes it possible to use custom web workers with Cesium's task processing system without copying them to Cesium's Workers directory. [#9338](https://github.com/CesiumGS/cesium/pull/9338)
- Added `Cartesian2.cross` which computes the magnitude of the cross product of two vectors whose Z values are implicitly 0. [#9305](https://github.com/CesiumGS/cesium/pull/9305)
- Added `Math.previousPowerOfTwo`. [#9310](https://github.com/CesiumGS/cesium/pull/9310)

##### Fixes :wrench:

- Fixed an issue with `Math.mod` introducing a small amount of floating point error even when the input did not need to be altered. [#9354](https://github.com/CesiumGS/cesium/pull/9354)

##### Deprecated :hourglass_flowing_sand:

- `Cesium3DTileset.url` has been deprecated and will be removed in Cesium 1.79. Instead, use `Cesium3DTileset.resource.url` to retrieve the url value.

### 1.77 - 2021-01-04

##### Additions :tada:

- Added `ElevationBand` material, which maps colors and gradients to exact elevations. [#9132](https://github.com/CesiumGS/cesium/pull/9132)

##### Fixes :wrench:

- Fixed an issue where changing a model or tileset's `color`, `backFaceCulling`, or `silhouetteSize` would trigger an error. [#9271](https://github.com/CesiumGS/cesium/pull/9271)

##### Deprecated :hourglass_flowing_sand:

- `EasingFunction.QUADRACTIC_IN` was deprecated and will be removed in Cesium 1.79. It has been replaced with `EasingFunction.QUADRATIC_IN`. [#9220](https://github.com/CesiumGS/cesium/issues/9220)
- `EasingFunction.QUADRACTIC_OUT` was deprecated and will be removed in Cesium 1.79. It has been replaced with `EasingFunction.QUADRATIC_OUT`. [#9220](https://github.com/CesiumGS/cesium/issues/9220)
- `EasingFunction.QUADRACTIC_IN_OUT` was deprecated and will be removed in Cesium 1.79. It has been replaced with `EasingFunction.QUADRATIC_IN_OUT`. [#9220](https://github.com/CesiumGS/cesium/issues/9220)

### 1.76 - 2020-12-01

##### Fixes :wrench:

- Fixed an issue where tileset styles would be reapplied every frame when a tileset has a style and `tileset.preloadWhenHidden` is true and `tileset.show` is false. Also fixed a related issue where styles would be reapplied if the style being set is the same as the active style. [#9223](https://github.com/CesiumGS/cesium/pull/9223)
- Fixed JSDoc and TypeScript type definitions for `EllipsoidTangentPlane.fromPoints` which didn't list a return type. [#9227](https://github.com/CesiumGS/cesium/pull/9227)
- Updated DOMPurify from 1.0.8 to 2.2.2. [#9240](https://github.com/CesiumGS/cesium/issues/9240)

### 1.75 - 2020-11-02

##### Fixes :wrench:

- Fixed an issue in the PBR material where models with the `KHR_materials_unlit` extension had the normal attribute disabled. [#9173](https://github.com/CesiumGS/cesium/pull/9173).
- Fixed JSDoc and TypeScript type definitions for `writeTextToCanvas` which listed incorrect return type. [#9196](https://github.com/CesiumGS/cesium/pull/9196)
- Fixed JSDoc and TypeScript type definitions for `Viewer.globe` constructor option to allow disabling the globe on startup. [#9063](https://github.com/CesiumGS/cesium/pull/9063)

### 1.74 - 2020-10-01

##### Additions :tada:

- Added `Matrix3.inverseTranspose` and `Matrix4.inverseTranspose`. [#9135](https://github.com/CesiumGS/cesium/pull/9135)

##### Fixes :wrench:

- Fixed an issue where the camera zooming is stuck when looking up. [#9126](https://github.com/CesiumGS/cesium/pull/9126)
- Fixed an issue where Plane doesn't rotate correctly around the main local axis. [#8268](https://github.com/CesiumGS/cesium/issues/8268)
- Fixed clipping planes with non-uniform scale. [#9135](https://github.com/CesiumGS/cesium/pull/9135)
- Fixed an issue where ground primitives would get clipped at certain camera angles. [#9114](https://github.com/CesiumGS/cesium/issues/9114)
- Fixed a bug that could cause half of the globe to disappear when setting the `terrainProvider. [#9161](https://github.com/CesiumGS/cesium/pull/9161)
- Fixed a crash when loading Cesium OSM buildings with shadows enabled. [#9172](https://github.com/CesiumGS/cesium/pull/9172)

### 1.73 - 2020-09-01

##### Breaking Changes :mega:

- Removed `MapboxApi`, which was deprecated in CesiumJS 1.72. Pass your access token directly to the `MapboxImageryProvider` or `MapboxStyleImageryProvider` constructors.
- Removed `BingMapsApi`, which was deprecated in CesiumJS 1.72. Pass your access key directly to the `BingMapsImageryProvider` or `BingMapsGeocoderService` constructors.

##### Additions :tada:

- Added support for the CSS `line-height` specifier in the `font` property of a `Label`. [#8954](https://github.com/CesiumGS/cesium/pull/8954)
- `Viewer` now has default pick handling for `Cesium3DTileFeature` data and will display its properties in the default Viewer `InfoBox` as well as set `Viewer.selectedEntity` to a transient Entity instance representing the data. [#9121](https://github.com/CesiumGS/cesium/pull/9121).

##### Fixes :wrench:

- Fixed several artifacts on mobile devices caused by using insufficient precision. [#9064](https://github.com/CesiumGS/cesium/pull/9064)
- Fixed handling of `data:` scheme for the Cesium ion logo URL. [#9085](https://github.com/CesiumGS/cesium/pull/9085)
- Fixed an issue where the boundary rectangles in `TileAvailability` are not sorted correctly, causing terrain to sometimes fail to achieve its maximum detail. [#9098](https://github.com/CesiumGS/cesium/pull/9098)
- Fixed an issue where a request for an availability tile of the reference layer is delayed because the throttle option is on. [#9099](https://github.com/CesiumGS/cesium/pull/9099)
- Fixed an issue where Node.js tooling could not resolve package.json. [#9105](https://github.com/CesiumGS/cesium/pull/9105)
- Fixed classification artifacts on some mobile devices. [#9108](https://github.com/CesiumGS/cesium/pull/9108)
- Fixed an issue where Resource silently fails to load if being used multiple times. [#9093](https://github.com/CesiumGS/cesium/issues/9093)

### 1.72 - 2020-08-03

##### Breaking Changes :mega:

- CesiumJS no longer ships with a default Mapbox access token and Mapbox imagery layers have been removed from the `BaseLayerPicker` defaults. If you are using `MapboxImageryProvider` or `MapboxStyleImageryProvider`, use `options.accessToken` when initializing the imagery provider.

##### Additions :tada:

- Added support for glTF multi-texturing via `TEXCOORD_1`. [#9075](https://github.com/CesiumGS/cesium/pull/9075)

##### Deprecated :hourglass_flowing_sand:

- `MapboxApi.defaultAccessToken` was deprecated and will be removed in CesiumJS 1.73. Pass your access token directly to the MapboxImageryProvider or MapboxStyleImageryProvider constructors.
- `BingMapsApi` was deprecated and will be removed in CesiumJS 1.73. Pass your access key directly to the BingMapsImageryProvider or BingMapsGeocoderService constructors.

##### Fixes :wrench:

- Fixed `Color.fromCssColorString` when color string contains spaces. [#9015](https://github.com/CesiumGS/cesium/issues/9015)
- Fixed 3D Tileset replacement refinement when leaf is empty. [#8996](https://github.com/CesiumGS/cesium/pull/8996)
- Fixed a bug in the assessment of terrain tile visibility [#9033](https://github.com/CesiumGS/cesium/issues/9033)
- Fixed vertical polylines with `arcType: ArcType.RHUMB`, including lines drawn via GeoJSON. [#9028](https://github.com/CesiumGS/cesium/pull/9028)
- Fixed wall rendering when underground [#9041](https://github.com/CesiumGS/cesium/pull/9041)
- Fixed issue where a side of the wall was missing if the first position and the last position were equal [#9044](https://github.com/CesiumGS/cesium/pull/9044)
- Fixed `translucencyByDistance` for label outline color [#9003](https://github.com/CesiumGS/cesium/pull/9003)
- Fixed return value for `SampledPositionProperty.removeSample` [#9017](https://github.com/CesiumGS/cesium/pull/9017)
- Fixed issue where wall doesn't have correct texture coordinates when there are duplicate positions input [#9042](https://github.com/CesiumGS/cesium/issues/9042)
- Fixed an issue where clipping planes would not clip at the correct distances on some Android devices, most commonly reproducible on devices with `Mali` GPUs that do not support float textures via WebGL [#9023](https://github.com/CesiumGS/cesium/issues/9023)

### 1.71 - 2020-07-01

##### Breaking Changes :mega:

- Updated `WallGeometry` to respect the order of positions passed in, instead of making the positions respect a counter clockwise winding order. This will only affect the look of walls with an image material. If this changed the way your wall is drawing, reverse the order of the positions. [#8955](https://github.com/CesiumGS/cesium/pull/8955/)

##### Additions :tada:

- Added `backFaceCulling` property to `Cesium3DTileset` and `Model` to support viewing the underside or interior of a tileset or model. [#8981](https://github.com/CesiumGS/cesium/pull/8981)
- Added `Ellipsoid.surfaceArea` for computing the approximate surface area of a rectangle on the surface of an ellipsoid. [#8986](https://github.com/CesiumGS/cesium/pull/8986)
- Added support for PolylineVolume in CZML. [#8841](https://github.com/CesiumGS/cesium/pull/8841)
- Added `Color.toCssHexString` for getting the CSS hex string equivalent for a color. [#8987](https://github.com/CesiumGS/cesium/pull/8987)

##### Fixes :wrench:

- Fixed issue where tileset was not playing glTF animations. [#8962](https://github.com/CesiumGS/cesium/issues/8962)
- Fixed a divide-by-zero bug in `Ellipsoid.geodeticSurfaceNormal` when given the origin as input. `undefined` is returned instead. [#8986](https://github.com/CesiumGS/cesium/pull/8986)
- Fixed error with `WallGeometry` when there were adjacent positions with very close values. [#8952](https://github.com/CesiumGS/cesium/pull/8952)
- Fixed artifact for skinned model when log depth is enabled. [#6447](https://github.com/CesiumGS/cesium/issues/6447)
- Fixed a bug where certain rhumb arc polylines would lead to a crash. [#8787](https://github.com/CesiumGS/cesium/pull/8787)
- Fixed handling of Label's backgroundColor and backgroundPadding option [#8949](https://github.com/CesiumGS/cesium/pull/8949)
- Fixed several bugs when rendering CesiumJS in a WebGL 2 context. [#797](https://github.com/CesiumGS/cesium/issues/797)
- Fixed a bug where switching from perspective to orthographic caused triangles to overlap each other incorrectly. [#8346](https://github.com/CesiumGS/cesium/issues/8346)
- Fixed a bug where switching to orthographic camera on the first frame caused the zoom level to be incorrect. [#8853](https://github.com/CesiumGS/cesium/pull/8853)
- Fixed `scene.pickFromRay` intersection inaccuracies. [#8439](https://github.com/CesiumGS/cesium/issues/8439)
- Fixed a bug where a null or undefined name property passed to the `Entity` constructor would throw an exception.[#8832](https://github.com/CesiumGS/cesium/pull/8832)
- Fixed JSDoc and TypeScript type definitions for `ScreenSpaceEventHandler.getInputAction` which listed incorrect return type. [#9002](https://github.com/CesiumGS/cesium/pull/9002)
- Improved the style of the error panel. [#8739](https://github.com/CesiumGS/cesium/issues/8739)
- Fixed animation widget SVG icons not appearing in iOS 13.5.1. [#8993](https://github.com/CesiumGS/cesium/pull/8993)

### 1.70.1 - 2020-06-10

##### Additions :tada:

- Add a `toString` method to the `Resource` class in case an instance gets logged as a string. [#8722](https://github.com/CesiumGS/cesium/issues/8722)
- Exposed `Transforms.rotationMatrixFromPositionVelocity` method from Cesium's private API. [#8927](https://github.com/CesiumGS/cesium/issues/8927)

##### Fixes :wrench:

- Fixed JSDoc and TypeScript type definitions for all `ImageryProvider` types, which were missing `defaultNightAlpha` and `defaultDayAlpha` properties. [#8908](https://github.com/CesiumGS/cesium/pull/8908)
- Fixed JSDoc and TypeScript for `MaterialProperty`, which were missing the ability to take primitive types in their constructor. [#8904](https://github.com/CesiumGS/cesium/pull/8904)
- Fixed JSDoc and TypeScript type definitions to allow the creation of `GeometryInstance` instances using `XXXGeometry` classes. [#8941](https://github.com/CesiumGS/cesium/pull/8941).
- Fixed JSDoc and TypeScript for `buildModuleUrl`, which was accidentally excluded from the official CesiumJS API. [#8923](https://github.com/CesiumGS/cesium/pull/8923)
- Fixed JSDoc and TypeScript type definitions for `EllipsoidGeodesic` which incorrectly listed `result` as required. [#8904](https://github.com/CesiumGS/cesium/pull/8904)
- Fixed JSDoc and TypeScript type definitions for `EllipsoidTangentPlane.fromPoints`, which takes an array of `Cartesian3`, not a single instance. [#8928](https://github.com/CesiumGS/cesium/pull/8928)
- Fixed JSDoc and TypeScript type definitions for `EntityCollection.getById` and `CompositeEntityCollection.getById`, which can both return undefined. [#8928](https://github.com/CesiumGS/cesium/pull/8928)
- Fixed JSDoc and TypeScript type definitions for `Viewer` options parameters.
- Fixed a memory leak where some 3D Tiles requests were being unintentionally retained after the requests were cancelled. [#8843](https://github.com/CesiumGS/cesium/pull/8843)
- Fixed a bug with handling of PixelFormat's flipY. [#8893](https://github.com/CesiumGS/cesium/pull/8893)

### 1.70.0 - 2020-06-01

##### Major Announcements :loudspeaker:

- All Cesium ion users now have access to Cesium OSM Buildings - a 3D buildings layer covering the entire world built with OpenStreetMap building data, available as 3D Tiles. Read more about it [on our blog](https://cesium.com/blog/2020/06/01/cesium-osm-buildings/).
  - [Explore it on Sandcastle](https://sandcastle.cesium.com/index.html?src=Cesium%20OSM%20Buildings.html).
  - Add it to your CesiumJS app: `viewer.scene.primitives.add(Cesium.createOsmBuildings())`.
  - Contains per-feature data like building name, address, and much more. [Read more about the available properties](https://cesium.com/content/cesium-osm-buildings/).
- CesiumJS now ships with official TypeScript type definitions! [#8878](https://github.com/CesiumGS/cesium/pull/8878)
  - If you import CesiumJS as a module, the new definitions will automatically be used by TypeScript and related tooling.
  - If you import individual CesiumJS source files directly, you'll need to add `"types": ["cesium"]` in your tsconfig.json in order for the definitions to be used.
  - If you’re using your own custom definitions and you’re not yet ready to switch, you can delete `Source/Cesium.d.ts` after install.
  - See our [blog post](https://cesium.com/blog/2020/06/01/cesiumjs-tsd/) for more information and a technical overview of how it all works.
- CesiumJS now supports underground rendering with globe translucency! [#8726](https://github.com/CesiumGS/cesium/pull/8726)
  - Added options for controlling globe translucency through the new [`GlobeTranslucency`](https://cesium.com/learn/cesiumjs/ref-doc/GlobeTranslucency.html) object including front face alpha, back face alpha, and a translucency rectangle.
  - Added `Globe.undergroundColor` and `Globe.undergroundColorAlphaByDistance` for controlling how the back side of the globe is rendered when the camera is underground or the globe is translucent. [#8867](https://github.com/CesiumGS/cesium/pull/8867)
  - Improved camera controls when the camera is underground. [#8811](https://github.com/CesiumGS/cesium/pull/8811)
  - Sandcastle examples: [Globe Translucency](https://sandcastle.cesium.com/?src=Globe%20Translucency.html), [Globe Interior](https://sandcastle.cesium.com/?src=Globe%20Interior.html), and [Underground Color](https://sandcastle.cesium.com/?src=Underground%20Color.html&label=All)

##### Additions :tada:

- Our API reference documentation has received dozens of fixes and improvements, largely due to the TypeScript effort.
- Added `Cesium3DTileset.extensions` to get the extensions property from the tileset JSON. [#8829](https://github.com/CesiumGS/cesium/pull/8829)
- Added `Camera.completeFlight`, which causes the current camera flight to immediately jump to the final destination and call its complete callback. [#8788](https://github.com/CesiumGS/cesium/pull/8788)
- Added `nightAlpha` and `dayAlpha` properties to `ImageryLayer` to control alpha separately for the night and day sides of the globe. [#8868](https://github.com/CesiumGS/cesium/pull/8868)
- Added `SkyAtmosphere.perFragmentAtmosphere` to switch between per-vertex and per-fragment atmosphere shading. [#8866](https://github.com/CesiumGS/cesium/pull/8866)
- Added a new sandcastle example to show how to add fog using a `PostProcessStage` [#8798](https://github.com/CesiumGS/cesium/pull/8798)
- Added `frustumSplits` option to `DebugCameraPrimitive`. [8849](https://github.com/CesiumGS/cesium/pull/8849)
- Supported `#rgba` and `#rrggbbaa` formats in `Color.fromCssColorString`. [8873](https://github.com/CesiumGS/cesium/pull/8873)

##### Fixes :wrench:

- Fixed a bug that could cause rendering of a glTF model to become corrupt when switching from a Uint16 to a Uint32 index buffer to accomodate new vertices added for edge outlining. [#8820](https://github.com/CesiumGS/cesium/pull/8820)
- Fixed a bug where a removed billboard could prevent changing of the `TerrainProvider`. [#8766](https://github.com/CesiumGS/cesium/pull/8766)
- Fixed an issue with 3D Tiles point cloud styling where `${feature.propertyName}` and `${feature["propertyName"]}` syntax would cause a crash. Also fixed an issue where property names with non-alphanumeric characters would crash. [#8785](https://github.com/CesiumGS/cesium/pull/8785)
- Fixed a bug where `DebugCameraPrimitive` was ignoring the near and far planes of the `Camera`. [#8848](https://github.com/CesiumGS/cesium/issues/8848)
- Fixed sky atmosphere artifacts below the horizon. [#8866](https://github.com/CesiumGS/cesium/pull/8866)
- Fixed ground primitives in orthographic mode. [#5110](https://github.com/CesiumGS/cesium/issues/5110)
- Fixed the depth plane in orthographic mode. This improves the quality of polylines and other primitives that are rendered near the horizon. [8858](https://github.com/CesiumGS/cesium/pull/8858)

### 1.69.0 - 2020-05-01

##### Breaking Changes :mega:

- The property `Scene.sunColor` has been removed. Use `scene.light.color` and `scene.light.intensity` instead. [#8774](https://github.com/CesiumGS/cesium/pull/8774)
- Removed `isArray`. Use the native `Array.isArray` function instead. [#8779](https://github.com/CesiumGS/cesium/pull/8779)

##### Additions :tada:

- Added `RequestScheduler` to the public API; this allows users to have more control over the requests made by CesiumJS. [#8384](https://github.com/CesiumGS/cesium/issues/8384)
- Added support for high-quality edges on solid geometry in glTF models. [#8776](https://github.com/CesiumGS/cesium/pull/8776)
- Added `Scene.cameraUnderground` for checking whether the camera is underneath the globe. [#8765](https://github.com/CesiumGS/cesium/pull/8765)

##### Fixes :wrench:

- Fixed several problems with polylines when the logarithmic depth buffer is enabled, which is the default on most systems. [#8706](https://github.com/CesiumGS/cesium/pull/8706)
- Fixed a bug with very long view ranges requiring multiple frustums even with the logarithmic depth buffer enabled. Previously, such scenes could resolve depth incorrectly. [#8727](https://github.com/CesiumGS/cesium/pull/8727)
- Fixed an issue with glTF skinning support where an optional property `skeleton` was considered required by Cesium. [#8175](https://github.com/CesiumGS/cesium/issues/8175)
- Fixed an issue with clamping of non-looped glTF animations. Subscribers to animation `update` events should expect one additional event firing as an animation stops. [#7387](https://github.com/CesiumGS/cesium/issues/7387)
- Geometry instance floats now work for high precision floats on newer iOS devices. [#8805](https://github.com/CesiumGS/cesium/pull/8805)
- Fixed a bug where the elevation contour material's alpha was not being applied. [#8749](https://github.com/CesiumGS/cesium/pull/8749)
- Fix potential memory leak when destroying `CesiumWidget` instances. [#8591](https://github.com/CesiumGS/cesium/pull/8591)
- Fixed displaying the Cesium ion icon when running in an Android, iOS or UWP WebView. [#8758](https://github.com/CesiumGS/cesium/pull/8758)

### 1.68.0 - 2020-04-01

##### Additions :tada:

- Added basic underground rendering support. When the camera is underground the globe will be rendered as a solid surface and underground entities will not be culled. [#8572](https://github.com/AnalyticalGraphicsInc/cesium/pull/8572)
- The `CesiumUnminified` build now includes sourcemaps. [#8572](https://github.com/CesiumGS/cesium/pull/8659)
- Added glTF `STEP` animation interpolation. [#8786](https://github.com/CesiumGS/cesium/pull/8786)
- Added the ability to edit CesiumJS shaders on-the-fly using the [SpectorJS](https://spector.babylonjs.com/) Shader Editor. [#8608](https://github.com/CesiumGS/cesium/pull/8608)

##### Fixes :wrench:

- Cesium can now be used in Node.JS 12 and later, with or without `--experimental-modules`. It can still be used in earlier versions as well. [#8572](https://github.com/CesiumGS/cesium/pull/8659)
- Interacting with the Cesium canvas will now blur the previously focused element. This prevents unintended modification of input elements when interacting with the globe. [#8662](https://github.com/CesiumGS/cesium/pull/8662)
- `TileMapServiceImageryProvider` will now force `minimumLevel` to 0 if the `tilemapresource.xml` metadata request fails and the `rectangle` is too large for the given detail level [#8448](https://github.com/AnalyticalGraphicsInc/cesium/pull/8448)
- Fixed ground atmosphere rendering when using a smaller ellipsoid. [#8683](https://github.com/CesiumGS/cesium/issues/8683)
- Fixed globe incorrectly occluding objects when using a smaller ellipsoid. [#7124](https://github.com/CesiumGS/cesium/issues/7124)
- Fixed a regression introduced in 1.67 which caused overlapping colored ground geometry to have visual artifacts. [#8694](https://github.com/CesiumGS/cesium/pull/8694)
- Fixed a clipping problem when viewing a polyline up close with the logarithmic depth buffer enabled, which is the default on most systems. [#8703](https://github.com/CesiumGS/cesium/pull/8703)

### 1.67.0 - 2020-03-02

##### Breaking Changes :mega:

- `Cesium3DTileset.skipLevelOfDetail` is now `false` by default. [#8631](https://github.com/CesiumGS/cesium/pull/8631)
- glTF models are now rendered using the `LEQUALS` depth test function instead of `LESS`. This means that when geometry overlaps, the _later_ geometry will be visible above the earlier, where previously the opposite was true. We believe this is a more sensible default, and makes it easier to render e.g. outlined buildings with glTF. [#8646](https://github.com/CesiumGS/cesium/pull/8646)

##### Additions :tada:

- Massively improved performance of clamped Entity ground geometry with dynamic colors. [#8630](https://github.com/CesiumGS/cesium/pull/8630)
- Added `Entity.tileset` for loading a 3D Tiles tileset via the Entity API using the new `Cesium3DTilesetGraphics` class. [#8580](https://github.com/CesiumGS/cesium/pull/8580)
- Added `tileset.uri`, `tileset.show`, and `tileset.maximumScreenSpaceError` properties to CZML processing for loading 3D Tiles. [#8580](https://github.com/CesiumGS/cesium/pull/8580)
- Added `Color.lerp` for linearly interpolating between two RGB colors. [#8607](https://github.com/CesiumGS/cesium/pull/8607)
- `CesiumTerrainProvider` now supports terrain tiles using a `WebMercatorTilingScheme` by specifying `"projection": "EPSG:3857"` in `layer.json`. It also now supports numbering tiles from the North instead of the South by specifying `"scheme": "slippyMap"` in `layer.json`. [#8563](https://github.com/CesiumGS/cesium/pull/8563)
- Added basic support for `isNaN`, `isFinite`, `null`, and `undefined` in the 3D Tiles styling GLSL backend for point clouds. [#8621](https://github.com/CesiumGS/cesium/pull/8621)
- Added `sizeInMeters` to `ParticleSystem`. [#7746](https://github.com/CesiumGS/cesium/pull/7746)

##### Fixes :wrench:

- Fixed a bug that caused large, nearby geometry to be clipped when using a logarithmic depth buffer, which is the default on most systems. [#8600](https://github.com/CesiumGS/cesium/pull/8600)
- Fixed a bug where tiles would not load if the camera was tracking a moving tileset. [#8598](https://github.com/CesiumGS/cesium/pull/8598)
- Fixed a bug where applying a new 3D Tiles style during a flight would not update all existing tiles. [#8622](https://github.com/CesiumGS/cesium/pull/8622)
- Fixed a bug where Cartesian vectors could not be packed to typed arrays [#8568](https://github.com/CesiumGS/cesium/pull/8568)
- Updated knockout from 3.5.0 to 3.5.1. [#8424](https://github.com/CesiumGS/cesium/pull/8424)
- Cesium's local development server now works in Node 12 & 13 [#8648](https://github.com/CesiumGS/cesium/pull/8648)

##### Deprecated :hourglass_flowing_sand:

- The `isArray` function has been deprecated and will be removed in Cesium 1.69. Use the native `Array.isArray` function instead. [#8526](https://github.com/CesiumGS/cesium/pull/8526)

### 1.66.0 - 2020-02-03

##### Deprecated :hourglass_flowing_sand:

- The property `Scene.sunColor` has been deprecated and will be removed in Cesium 1.69. Use `scene.light.color` and `scene.light.intensity` instead. [#8493](https://github.com/CesiumGS/cesium/pull/8493)

##### Additions :tada:

- `useBrowserRecommendedResolution` flag in `Viewer` and `CesiumWidget` now defaults to `true`. This ensures Cesium rendering is fast and smooth by default across all devices. Set it to `false` to always render at native device resolution instead at the cost of performance on under-powered devices. [#8548](https://github.com/CesiumGS/cesium/pull/8548)
- Cesium now creates a WebGL context with a `powerPreference` value of `high-performance`. Some browsers use this setting to enable a second, more powerful, GPU. You can set it back to `default`, or opt-in to `low-power` mode, by passing the context option when creating a `Viewer` or `CesiumWidget` instance:

```js
var viewer = new Viewer("cesiumContainer", {
  contextOptions: {
    webgl: {
      powerPreference: "default",
    },
  },
});
```

- Added more customization to Cesium's lighting system. [#8493](https://github.com/CesiumGS/cesium/pull/8493)
  - Added `Light`, `DirectionalLight`, and `SunLight` classes for creating custom light sources.
  - Added `Scene.light` for setting the scene's light source, which defaults to a `SunLight`.
  - Added `Globe.dynamicAtmosphereLighting` for enabling lighting effects on atmosphere and fog, such as day/night transitions. It is true by default but may be set to false if the atmosphere should stay unchanged regardless of the scene's light direction.
  - Added `Globe.dynamicAtmosphereLightingFromSun` for using the sun direction instead of the scene's light direction when `Globe.dynamicAtmosphereLighting` is enabled. See the moonlight example in the [Lighting Sandcastle example](https://cesiumjs.org/Cesium/Apps/Sandcastle/?src=Lighting.html).
  - Primitives and the globe are now shaded with the scene light's color.
- Updated SampleData models to glTF 2.0. [#7802](https://github.com/CesiumGS/cesium/issues/7802)
- Added `Globe.showSkirts` to support the ability to hide terrain skirts when viewing terrain from below the surface. [#8489](https://github.com/CesiumGS/cesium/pull/8489)
- Added `minificationFilter` and `magnificationFilter` options to `Material` to control texture filtering. [#8473](https://github.com/CesiumGS/cesium/pull/8473)
- Updated [earcut](https://github.com/mapbox/earcut) to 2.2.1. [#8528](https://github.com/CesiumGS/cesium/pull/8528)
- Added a font cache to improve label performance. [#8537](https://github.com/CesiumGS/cesium/pull/8537)

##### Fixes :wrench:

- Fixed a bug where the camera could go underground during mouse navigation. [#8504](https://github.com/CesiumGS/cesium/pull/8504)
- Fixed a bug where rapidly updating a `PolylineCollection` could result in an `instanceIndex` is out of range error. [#8546](https://github.com/CesiumGS/cesium/pull/8546)
- Fixed issue where `RequestScheduler` double-counted image requests made via `createImageBitmap`. [#8162](https://github.com/CesiumGS/cesium/issues/8162)
- Reduced Cesium bundle size by avoiding unnecessarily importing `Cesium3DTileset` in `Picking.js`. [#8532](https://github.com/CesiumGS/cesium/pull/8532)
- Fixed a bug where files with backslashes were not loaded in KMZ files. [#8533](https://github.com/CesiumGS/cesium/pull/8533)
- Fixed WebGL warning message about `EXT_float_blend` being implicitly enabled. [#8534](https://github.com/CesiumGS/cesium/pull/8534)
- Fixed a bug where toggling point cloud classification visibility would result in a grey screen on Linux / Nvidia. [#8538](https://github.com/CesiumGS/cesium/pull/8538)
- Fixed a bug where a point in a `PointPrimitiveCollection` was rendered in the middle of the screen instead of being clipped. [#8542](https://github.com/CesiumGS/cesium/pull/8542)
- Fixed a crash when deleting and re-creating polylines from CZML. `ReferenceProperty` now returns undefined when the target entity or property does not exist, instead of throwing. [#8544](https://github.com/CesiumGS/cesium/pull/8544)
- Fixed terrain tile picking in the Cesium Inspector. [#8567](https://github.com/CesiumGS/cesium/pull/8567)
- Fixed a crash that could occur when an entity was deleted while the corresponding `Primitive` was being created asynchronously. [#8569](https://github.com/CesiumGS/cesium/pull/8569)
- Fixed a crash when calling `camera.lookAt` with the origin (0, 0, 0) as the target. This could happen when looking at a tileset with the origin as its center. [#8571](https://github.com/CesiumGS/cesium/pull/8571)
- Fixed a bug where `camera.viewBoundingSphere` was modifying the `offset` parameter. [#8438](https://github.com/CesiumGS/cesium/pull/8438)
- Fixed a crash when creating a plane with both position and normal on the Z-axis. [#8576](https://github.com/CesiumGS/cesium/pull/8576)
- Fixed `BoundingSphere.projectTo2D` when the bounding sphere’s center is at the origin. [#8482](https://github.com/CesiumGS/cesium/pull/8482)

### 1.65.0 - 2020-01-06

##### Breaking Changes :mega:

- `OrthographicFrustum.getPixelDimensions`, `OrthographicOffCenterFrustum.getPixelDimensions`, `PerspectiveFrustum.getPixelDimensions`, and `PerspectiveOffCenterFrustum.getPixelDimensions` now require a `pixelRatio` argument before the `result` argument. The previous function definition has been deprecated since 1.63. [#8320](https://github.com/CesiumGS/cesium/pull/8320)
- The function `Matrix4.getRotation` has been renamed to `Matrix4.getMatrix3`. `Matrix4.getRotation` has been deprecated since 1.62. [#8183](https://github.com/CesiumGS/cesium/pull/8183)
- `createTileMapServiceImageryProvider` and `createOpenStreetMapImageryProvider` have been removed. Instead, pass the same options to `new TileMapServiceImageryProvider` and `new OpenStreetMapImageryProvider` respectively. The old functions have been deprecated since 1.62. [#8174](https://github.com/CesiumGS/cesium/pull/8174)

##### Additions :tada:

- Added `Globe.backFaceCulling` to support viewing terrain from below the surface. [#8470](https://github.com/CesiumGS/cesium/pull/8470)

##### Fixes :wrench:

- Fixed Geocoder auto-complete suggestions when hosted inside Web Components. [#8425](https://github.com/CesiumGS/cesium/pull/8425)
- Fixed terrain tile culling problems when under ellipsoid. [#8397](https://github.com/CesiumGS/cesium/pull/8397)
- Fixed primitive culling when below the ellipsoid but above terrain. [#8398](https://github.com/CesiumGS/cesium/pull/8398)
- Improved the translucency calculation for the Water material type. [#8455](https://github.com/CesiumGS/cesium/pull/8455)
- Fixed bounding volume calculation for `GroundPrimitive`. [#4883](https://github.com/CesiumGS/cesium/issues/4483)
- Fixed `OrientedBoundingBox.fromRectangle` for rectangles with width greater than 180 degrees. [#8475](https://github.com/CesiumGS/cesium/pull/8475)
- Fixed globe picking so that it returns the closest intersecting triangle instead of the first intersecting triangle. [#8390](https://github.com/CesiumGS/cesium/pull/8390)
- Fixed horizon culling issues with large root tiles. [#8487](https://github.com/CesiumGS/cesium/pull/8487)
- Fixed a lighting bug affecting Macs with Intel integrated graphics where glTF 2.0 PBR models with double sided materials would have flipped normals. [#8494](https://github.com/CesiumGS/cesium/pull/8494)

### 1.64.0 - 2019-12-02

##### Fixes :wrench:

- Fixed an issue in image based lighting where an invalid environment map would silently fail. [#8303](https://github.com/CesiumGS/cesium/pull/8303)
- Various small internal improvements

### 1.63.1 - 2019-11-06

##### Fixes :wrench:

- Fixed regression in 1.63 where ground atmosphere and labels rendered incorrectly on displays with `window.devicePixelRatio` greater than 1.0. [#8351](https://github.com/CesiumGS/cesium/pull/8351)
- Fixed regression in 1.63 where some primitives would show through the globe when log depth is disabled. [#8368](https://github.com/CesiumGS/cesium/pull/8368)

### 1.63 - 2019-11-01

##### Major Announcements :loudspeaker:

- Cesium has migrated to ES6 modules. This may or may not be a breaking change for your application depending on how you use Cesium. See our [blog post](https://cesium.com/blog/2019/10/31/cesiumjs-es6/) for the full details.
- We’ve consolidated all of our website content from cesiumjs.org and cesium.com into one home on cesium.com. Here’s where you can now find:
  - [Sandcastle](https://sandcastle.cesium.com) - `https://sandcastle.cesium.com`
  - [API Docs](https://cesium.com/learn/cesiumjs/ref-doc/) - `https://cesium.com/learn/cesiumjs/ref-doc/`
  - [Downloads](https://cesium.com/downloads/) - `https://cesium.com/downloads/`
  - Hosted releases can be found at `https://cesium.com/downloads/cesiumjs/releases/<CesiumJS Version Number>/Build/Cesium/Cesium.js`
  - See our [blog post](https://cesium.com/blog/2019/10/15/cesiumjs-migration/) for more information.

##### Additions :tada:

- Decreased Web Workers bundle size by a factor of 10, from 8384KB (2624KB gzipped) to 863KB (225KB gzipped). This makes Cesium load faster, especially on low-end devices and slower network connections.
- Added full UTF-8 support to labels, greatly improving support for non-latin alphabets and emoji. [#7280](https://github.com/CesiumGS/cesium/pull/7280)
- Added `"type": "module"` to package.json to take advantage of native ES6 module support in newer versions of Node.js. This also enables module-based front-end development for tooling that relies on Node.js module resolution.
- The combined `Build/Cesium/Cesium.js` and `Build/CesiumUnminified/Cesium.js` have been upgraded from IIFE to UMD modules that support IIFE, AMD, and commonjs.
- Added `pixelRatio` parameter to `OrthographicFrustum.getPixelDimensions`, `OrthographicOffCenterFrustum.getPixelDimensions`, `PerspectiveFrustum.getPixelDimensions`, and `PerspectiveOffCenterFrustum.getPixelDimensions`. Pass in `scene.pixelRatio` for dimensions in CSS pixel units or `1.0` for dimensions in native device pixel units. [#8237](https://github.com/CesiumGS/cesium/pull/8237)

##### Fixes :wrench:

- Fixed css pixel usage for polylines, point clouds, models, primitives, and post-processing. [#8113](https://github.com/CesiumGS/cesium/issues/8113)
- Fixed a bug where `scene.sampleHeightMostDetailed` and `scene.clampToHeightMostDetailed` would not resolve in request render mode. [#8281](https://github.com/CesiumGS/cesium/issues/8281)
- Fixed seam artifacts when log depth is disabled, `scene.globe.depthTestAgainstTerrain` is false, and primitives are under the globe. [#8205](https://github.com/CesiumGS/cesium/pull/8205)
- Fix dynamic ellipsoids using `innerRadii`, `minimumClock`, `maximumClock`, `minimumCone` or `maximumCone`. [#8277](https://github.com/CesiumGS/cesium/pull/8277)
- Fixed rendering billboard collections containing more than 65536 billboards. [#8325](https://github.com/CesiumGS/cesium/pull/8325)

##### Deprecated :hourglass_flowing_sand:

- `OrthographicFrustum.getPixelDimensions`, `OrthographicOffCenterFrustum.getPixelDimensions`, `PerspectiveFrustum.getPixelDimensions`, and `PerspectiveOffCenterFrustum.getPixelDimensions` now take a `pixelRatio` argument before the `result` argument. The previous function definition will no longer work in 1.65. [#8237](https://github.com/CesiumGS/cesium/pull/8237)

### 1.62 - 2019-10-01

##### Deprecated :hourglass_flowing_sand:

- `createTileMapServiceImageryProvider` and `createOpenStreetMapImageryProvider` have been deprecated and will be removed in Cesium 1.65. Instead, pass the same options to `new TileMapServiceImageryProvider` and `new OpenStreetMapImageryProvider` respectively.
- The function `Matrix4.getRotation` has been deprecated and renamed to `Matrix4.getMatrix3`. `Matrix4.getRotation` will be removed in version 1.65.

##### Additions :tada:

- Added ability to create partial ellipsoids using both the Entity API and CZML. New ellipsoid geometry properties: `innerRadii`, `minimumClock`, `maximumClock`, `minimumCone`, and `maximumCone`. This affects both `EllipsoidGeometry` and `EllipsoidOutlineGeometry`. See the updated [Sandcastle example](https://cesiumjs.org/Cesium/Apps/Sandcastle/?src=Partial%20Ellipsoids.html&label=Geometries). [#5995](https://github.com/CesiumGS/cesium/pull/5995)
- Added `useBrowserRecommendedResolution` flag to `Viewer` and `CesiumWidget`. When true, Cesium renders at CSS pixel resolution instead of native device resolution. This replaces the workaround in the 1.61 change list. [8215](https://github.com/CesiumGS/cesium/issues/8215)
- Added `TileMapResourceImageryProvider` and `OpenStreetMapImageryProvider` classes to improve API consistency: [#4812](https://github.com/CesiumGS/cesium/issues/4812)
- Added `credit` parameter to `CzmlDataSource`, `GeoJsonDataSource`, `KmlDataSource` and `Model`. [#8173](https://github.com/CesiumGS/cesium/pull/8173)
- Added `Matrix3.getRotation` to get the rotational component of a matrix with scaling removed. [#8182](https://github.com/CesiumGS/cesium/pull/8182)

##### Fixes :wrench:

- Fixed labels not showing for individual entities in data sources when clustering is enabled. [#6087](https://github.com/CesiumGS/cesium/issues/6087)
- Fixed an issue where polygons, corridors, rectangles, and ellipses on terrain would not render on some mobile devices. [#6739](https://github.com/CesiumGS/cesium/issues/6739)
- Fixed a bug where GlobeSurfaceTile would not render the tile until all layers completed loading causing globe to appear to hang. [#7974](https://github.com/CesiumGS/cesium/issues/7974)
- Spread out KMl loading across multiple frames to prevent freezing. [#8195](https://github.com/CesiumGS/cesium/pull/8195)
- Fixed a bug where extruded polygons would sometimes be missing segments. [#8035](https://github.com/CesiumGS/cesium/pull/8035)
- Made pixel sizes consistent for polylines and point clouds when rendering at different pixel ratios. [#8113](https://github.com/CesiumGS/cesium/issues/8113)
- `Camera.flyTo` flies to the correct location in 2D when the destination crosses the international date line [#7909](https://github.com/CesiumGS/cesium/pull/7909)
- Fixed 3D tiles style coloring when multiple tilesets are in the scene [#8051](https://github.com/CesiumGS/cesium/pull/8051)
- 3D Tiles geometric error now correctly scales with transform. [#8182](https://github.com/CesiumGS/cesium/pull/8182)
- Fixed per-feature post processing from sometimes selecting the wrong feature. [#7929](https://github.com/CesiumGS/cesium/pull/7929)
- Fixed a bug where dynamic polylines did not use the given arcType. [#8191](https://github.com/CesiumGS/cesium/issues/8191)
- Fixed atmosphere brightness when High Dynamic Range is disabled. [#8149](https://github.com/CesiumGS/cesium/issues/8149)
- Fixed brightness levels for procedural Image Based Lighting. [#7803](https://github.com/CesiumGS/cesium/issues/7803)
- Fixed alpha equation for `BlendingState.ALPHA_BLEND` and `BlendingState.ADDITIVE_BLEND`. [#8202](https://github.com/CesiumGS/cesium/pull/8202)
- Improved display of tile coordinates for `TileCoordinatesImageryProvider` [#8131](https://github.com/CesiumGS/cesium/pull/8131)
- Reduced size of approximateTerrainHeights.json [#7959](https://github.com/CesiumGS/cesium/pull/7959)
- Fixed undefined `quadDetails` error from zooming into the map really close. [#8011](https://github.com/CesiumGS/cesium/pull/8011)
- Fixed a crash for 3D Tiles that have zero volume. [#7945](https://github.com/CesiumGS/cesium/pull/7945)
- Fixed relative-to-center check, `depthFailAppearance` resource freeing for `Primitive` [#8044](https://github.com/CesiumGS/cesium/pull/8044)

### 1.61 - 2019-09-03

##### Additions :tada:

- Added optional `index` parameter to `PrimitiveCollection.add`. [#8041](https://github.com/CesiumGS/cesium/pull/8041)
- Cesium now renders at native device resolution by default instead of CSS pixel resolution, to go back to the old behavior, set `viewer.resolutionScale = 1.0 / window.devicePixelRatio`. [#8082](https://github.com/CesiumGS/cesium/issues/8082)
- Added `getByName` method to `DataSourceCollection` allowing to retrieve `DataSource`s by their name property from the collection

##### Fixes :wrench:

- Disable FXAA by default. To re-enable, set `scene.postProcessStages.fxaa.enabled = true` [#7875](https://github.com/CesiumGS/cesium/issues/7875)
- Fixed a crash when a glTF model used `KHR_texture_transform` without a sampler defined. [#7916](https://github.com/CesiumGS/cesium/issues/7916)
- Fixed post-processing selection filtering to work for bloom. [#7984](https://github.com/CesiumGS/cesium/issues/7984)
- Disabled HDR by default to improve visual quality in most standard use cases. Set `viewer.scene.highDynamicRange = true` to re-enable. [#7966](https://github.com/CesiumGS/cesium/issues/7966)
- Fixed a bug that causes hidden point primitives to still appear on some operating systems. [#8043](https://github.com/CesiumGS/cesium/issues/8043)
- Fix negative altitude altitude handling in `GoogleEarthEnterpriseTerrainProvider`. [#8109](https://github.com/CesiumGS/cesium/pull/8109)
- Fixed issue where KTX or CRN files would not be properly identified. [#7979](https://github.com/CesiumGS/cesium/issues/7979)
- Fixed multiple globe materials making the globe darker. [#7726](https://github.com/CesiumGS/cesium/issues/7726)

### 1.60 - 2019-08-01

##### Additions :tada:

- Reworked label rendering to use signed distance fields (SDF) for crisper text. [#7730](https://github.com/CesiumGS/cesium/pull/7730)
- Added a [new Sandcastle example](https://cesiumjs.org/Cesium/Build/Apps/Sandcastle/?src=Labels%20SDF.html) to showcase the new SDF labels.
- Added support for polygon holes to CZML. [#7991](https://github.com/CesiumGS/cesium/pull/7991)
- Added `totalScale` property to `Label` which is the total scale of the label taking into account the label's scale and the relative size of the desired font compared to the generated glyph size.

##### Fixes :wrench:

- Fixed crash when using ArcGIS terrain with clipping planes. [#7998](https://github.com/CesiumGS/cesium/pull/7998)
- `PolygonGraphics.hierarchy` now converts constant array values to a `PolygonHierarchy` when set, so code that accesses the value of the property can rely on it always being a `PolygonHierarchy`.
- Fixed a bug with lengthwise texture coordinates in the first segment of ground polylines, as observed in some WebGL implementations such as Chrome on Linux. [#8017](https://github.com/CesiumGS/cesium/issues/8017)

### 1.59 - 2019-07-01

##### Additions :tada:

- Adds `ArcGISTiledElevationTerrainProvider` to support LERC encoded terrain from ArcGIS ImageServer. [#7940](https://github.com/CesiumGS/cesium/pull/7940)
- Added CZML support for `heightReference` to `box`, `cylinder`, and `ellipsoid`, and added CZML support for `classificationType` to `corridor`, `ellipse`, `polygon`, `polyline`, and `rectangle`. [#7899](https://github.com/CesiumGS/cesium/pull/7899)
- Adds `exportKML` function to export `Entity` instances with Point, Billboard, Model, Label, Polyline and Polygon graphics. [#7921](https://github.com/CesiumGS/cesium/pull/7921)
- Added support for new Mapbox Style API. [#7698](https://github.com/CesiumGS/cesium/pull/7698)
- Added support for the [AGI_articulations](https://github.com/KhronosGroup/glTF/tree/master/extensions/2.0/Vendor/AGI_articulations) vendor extension of glTF 2.0 to the Entity API and CZML. [#7907](https://github.com/CesiumGS/cesium/pull/7907)

##### Fixes :wrench:

- Fixed a bug that caused missing segments for ground polylines with coplanar points over large distances and problems with polylines containing duplicate points. [#7885](https://github.com/CesiumGS/cesium//pull/7885)
- Fixed a bug where billboards were not pickable when zoomed out completely in 2D View. [#7908](https://github.com/CesiumGS/cesium/pull/7908)
- Fixed a bug where image requests that returned HTTP code 204 would prevent any future request from succeeding on browsers that supported ImageBitmap. [#7914](https://github.com/CesiumGS/cesium/pull/7914/)
- Fixed polyline colors when `scene.highDynamicRange` is enabled. [#7924](https://github.com/CesiumGS/cesium/pull/7924)
- Fixed a bug in the inspector where the min/max height values of a picked tile were undefined. [#7904](https://github.com/CesiumGS/cesium/pull/7904)
- Fixed `Math.factorial` to return the correct values. (https://github.com/CesiumGS/cesium/pull/7969)
- Fixed a bug that caused 3D models to appear darker on Android devices. [#7944](https://github.com/CesiumGS/cesium/pull/7944)

### 1.58.1 - 2018-06-03

_This is an npm-only release to fix a publishing issue_.

### 1.58 - 2019-06-03

##### Additions :tada:

- Added support for new `BingMapsStyle` values `ROAD_ON_DEMAND` and `AERIAL_WITH_LABELS_ON_DEMAND`. The older versions of these, `ROAD` and `AERIAL_WITH_LABELS`, have been deprecated by Bing. [#7808](https://github.com/CesiumGS/cesium/pull/7808)
- Added syntax to delete data from existing properties via CZML. [#7818](https://github.com/CesiumGS/cesium/pull/7818)
- Added `checkerboard` material to CZML. [#7845](https://github.com/CesiumGS/cesium/pull/7845)
- `BingMapsImageryProvider` now uses `DiscardEmptyTileImagePolicy` by default to detect missing tiles as zero-length responses instead of inspecting pixel values. [#7810](https://github.com/CesiumGS/cesium/pull/7810)
- Added support for the [AGI_articulations](https://github.com/KhronosGroup/glTF/tree/master/extensions/2.0/Vendor/AGI_articulations) vendor extension of glTF 2.0 to the Model primitive graphics API. [#7835](https://github.com/CesiumGS/cesium/pull/7835)
- Reduce the number of Bing transactions and ion Bing sessions used when destroying and recreating the same imagery layer to 1. [#7848](https://github.com/CesiumGS/cesium/pull/7848)

##### Fixes :wrench:

- Fixed an edge case where Cesium would provide ion access token credentials to non-ion servers if the actual asset entrypoint was being hosted by ion. [#7839](https://github.com/CesiumGS/cesium/pull/7839)
- Fixed a bug that caused Cesium to request non-existent tiles for terrain tilesets lacking tile availability, i.e. a `layer.json` file.
- Fixed memory leak when removing entities that had a `HeightReference` of `CLAMP_TO_GROUND` or `RELATIVE_TO_GROUND`. This includes when removing a `DataSource`.
- Fixed 3D Tiles credits not being shown in the data attribution box. [#7877](https://github.com/CesiumGS/cesium/pull/7877)

### 1.57 - 2019-05-01

##### Additions :tada:

- Improved 3D Tiles streaming performance, resulting in ~67% camera tour load time reduction, ~44% camera tour load count reduction. And for general camera movement, ~20% load time reduction with ~27% tile load count reduction. Tile load priority changed to focus on loading tiles in the center of the screen first. Added the following tileset optimizations, which unless stated otherwise are enabled by default. [#7774](https://github.com/CesiumGS/cesium/pull/7774)
  - Added `Cesium3DTileset.cullRequestsWhileMoving` option to ignore requests for tiles that will likely be out-of-view due to the camera's movement when they come back from the server.
  - Added `Cesium3DTileset.cullRequestsWhileMovingMultiplier` option to act as a multiplier when used in culling requests while moving. Larger is more aggressive culling, smaller less aggressive culling.
  - Added `Cesium3DTileset.preloadFlightDestinations` option to preload tiles at the camera's flight destination while the camera is in flight.
  - Added `Cesium3DTileset.preferLeaves` option to prefer loading of leaves. Good for additive refinement point clouds. Set to `false` by default.
  - Added `Cesium3DTileset.progressiveResolutionHeightFraction` option to load tiles at a smaller resolution first. This can help get a quick layer of tiles down while full resolution tiles continue to load.
  - Added `Cesium3DTileset.foveatedScreenSpaceError` option to prioritize loading tiles in the center of the screen.
  - Added `Cesium3DTileset.foveatedConeSize` option to control the cone size that determines which tiles are deferred for loading. Tiles outside the cone are potentially deferred.
  - Added `Cesium3DTileset.foveatedMinimumScreenSpaceErrorRelaxation` option to control the starting screen space error relaxation for tiles outside the foveated cone.
  - Added `Cesium3DTileset.foveatedInterpolationCallback` option to control how screen space error threshold is interpolated for tiles outside the foveated cone.
  - Added `Cesium3DTileset.foveatedTimeDelay` option to control how long in seconds to wait after the camera stops moving before deferred tiles start loading in.
- Added new parameter to `PolylineGlowMaterial` called `taperPower`, that works similar to the existing `glowPower` parameter, to taper the back of the line away. [#7626](https://github.com/CesiumGS/cesium/pull/7626)
- Added `Cesium3DTileset.preloadWhenHidden` tileset option to preload tiles when `tileset.show` is false. Loads tiles as if the tileset is visible but does not render them. [#7774](https://github.com/CesiumGS/cesium/pull/7774)
- Added support for the `KHR_texture_transform` glTF extension. [#7549](https://github.com/CesiumGS/cesium/pull/7549)
- Added functions to remove samples from `SampledProperty` and `SampledPositionProperty`. [#7723](https://github.com/CesiumGS/cesium/pull/7723)
- Added support for color-to-alpha with a threshold on imagery layers. [#7727](https://github.com/CesiumGS/cesium/pull/7727)
- Add CZML processing for `heightReference` and `extrudedHeightReference` for geoemtry types that support it.
- `CesiumMath.toSNorm` documentation changed to reflect the function's implementation. [#7774](https://github.com/CesiumGS/cesium/pull/7774)
- Added `CesiumMath.normalize` to convert a scalar value in an arbitrary range to a scalar in the range [0.0, 1.0]. [#7774](https://github.com/CesiumGS/cesium/pull/7774)

##### Fixes :wrench:

- Fixed an error when loading the same glTF model in two separate viewers. [#7688](https://github.com/CesiumGS/cesium/issues/7688)
- Fixed an error where `clampToHeightMostDetailed` or `sampleHeightMostDetailed` would crash if entities were created when the promise resolved. [#7690](https://github.com/CesiumGS/cesium/pull/7690)
- Fixed an issue with compositing merged entity availability. [#7717](https://github.com/CesiumGS/cesium/issues/7717)
- Fixed an error where many imagery layers within a single tile would cause parts of the tile to render as black on some platforms. [#7649](https://github.com/CesiumGS/cesium/issues/7649)
- Fixed a bug that could cause terrain with a single, global root tile (e.g. that uses `WebMercatorTilingScheme`) to be culled unexpectedly in some views. [#7702](https://github.com/CesiumGS/cesium/issues/7702)
- Fixed a problem where instanced 3D models were incorrectly lit when using physically based materials. [#7775](https://github.com/CesiumGS/cesium/issues/7775)
- Fixed a bug where glTF models with certain blend modes were rendered incorrectly in browsers that support ImageBitmap. [#7795](https://github.com/CesiumGS/cesium/issues/7795)

### 1.56.1 - 2019-04-02

##### Additions :tada:

- `Resource.fetchImage` now takes a `preferImageBitmap` option to use `createImageBitmap` when supported to move image decode off the main thread. This option defaults to `false`.

##### Breaking Changes :mega:

- The following breaking changes are relative to 1.56. The `Resource.fetchImage` behavior is now identical to 1.55 and earlier.
  - Changed `Resource.fetchImage` back to return an `Image` by default, instead of an `ImageBitmap` when supported. Note that an `ImageBitmap` cannot be flipped during texture upload. Instead, set `flipY : true` during fetch to flip it.
  - Changed the default `flipY` option in `Resource.fetchImage` to false. This only has an effect when ImageBitmap is used.

### 1.56 - 2019-04-01

##### Breaking Changes :mega:

- `Resource.fetchImage` now returns an `ImageBitmap` instead of `Image` when supported. This allows for decoding images while fetching using `createImageBitmap` to greatly speed up texture upload and decrease frame drops when loading models with large textures. [#7579](https://github.com/CesiumGS/cesium/pull/7579)
- `Cesium3DTileStyle.style` now has an empty `Object` as its default value, instead of `undefined`. [#7567](https://github.com/CesiumGS/cesium/issues/7567)
- `Scene.clampToHeight` now takes an optional `width` argument before the `result` argument. [#7693](https://github.com/CesiumGS/cesium/pull/7693)
- In the `Resource` class, `addQueryParameters` and `addTemplateValues` have been removed. Please use `setQueryParameters` and `setTemplateValues` instead. [#7695](https://github.com/CesiumGS/cesium/issues/7695)

##### Deprecated :hourglass_flowing_sand:

- `Resource.fetchImage` now takes an options object. Use `resource.fetchImage({ preferBlob: true })` instead of `resource.fetchImage(true)`. The previous function definition will no longer work in 1.57. [#7579](https://github.com/CesiumGS/cesium/pull/7579)

##### Additions :tada:

- Added support for touch and hold gesture. The touch and hold delay can be customized by updating `ScreenSpaceEventHandler.touchHoldDelayMilliseconds`. [#7286](https://github.com/CesiumGS/cesium/pull/7286)
- `Resource.fetchImage` now has a `flipY` option to vertically flip an image during fetch & decode. It is only valid when `ImageBitmapOptions` is supported by the browser. [#7579](https://github.com/CesiumGS/cesium/pull/7579)
- Added `backFaceCulling` and `normalShading` options to `PointCloudShading`. Both options are only applicable for point clouds containing normals. [#7399](https://github.com/CesiumGS/cesium/pull/7399)
- `Cesium3DTileStyle.style` reacts to updates and represents the current state of the style. [#7567](https://github.com/CesiumGS/cesium/issues/7567)

##### Fixes :wrench:

- Fixed the value for `BlendFunction.ONE_MINUS_CONSTANT_COLOR`. [#7624](https://github.com/CesiumGS/cesium/pull/7624)
- Fixed `HeadingPitchRoll.pitch` being `NaN` when using `.fromQuaternion` due to a rounding error for pitches close to +/- 90°. [#7654](https://github.com/CesiumGS/cesium/pull/7654)
- Fixed a type of crash caused by the camera being rotated through terrain. [#6783](https://github.com/CesiumGS/cesium/issues/6783)
- Fixed an error in `Resource` when used with template replacements using numeric keys. [#7668](https://github.com/CesiumGS/cesium/pull/7668)
- Fixed an error in `Cesium3DTilePointFeature` where `anchorLineColor` used the same color instance instead of cloning the color [#7686](https://github.com/CesiumGS/cesium/pull/7686)

### 1.55 - 2019-03-01

##### Breaking Changes :mega:

- `czm_materialInput.slope` is now an angle in radians between 0 and pi/2 (flat to vertical), rather than a projected length 1 to 0 (flat to vertical).

##### Additions :tada:

- Updated terrain and imagery rendering, resulting in terrain/imagery loading ~33% faster and using ~33% less data [#7061](https://github.com/CesiumGS/cesium/pull/7061)
- `czm_materialInput.aspect` was added as an angle in radians between 0 and 2pi (east, north, west to south).
- Added CZML `arcType` support for `polyline` and `polygon`, which supersedes `followSurface`. `followSurface` is still supported for compatibility with existing documents. [#7582](https://github.com/CesiumGS/cesium/pull/7582)

##### Fixes :wrench:

- Fixed an issue where models would cause a crash on load if some primitives were Draco encoded and others were not. [#7383](https://github.com/CesiumGS/cesium/issues/7383)
- Fixed an issue where RTL labels not reversing correctly non alphabetic characters [#7501](https://github.com/CesiumGS/cesium/pull/7501)
- Fixed Node.js support for the `Resource` class and any functionality using it internally.
- Fixed an issue where some ground polygons crossing the Prime Meridian would have incorrect bounding rectangles. [#7533](https://github.com/CesiumGS/cesium/pull/7533)
- Fixed an issue where polygons on terrain using rhumb lines where being rendered incorrectly. [#7538](https://github.com/CesiumGS/cesium/pulls/7538)
- Fixed an issue with `EllipsoidRhumbLines.findIntersectionWithLongitude` when longitude was IDL. [#7551](https://github.com/CesiumGS/cesium/issues/7551)
- Fixed model silhouette colors when rendering with high dynamic range. [#7563](https://github.com/CesiumGS/cesium/pull/7563)
- Fixed an issue with ground polylines on globes that use ellipsoids other than WGS84. [#7552](https://github.com/CesiumGS/cesium/issues/7552)
- Fixed an issue where Draco compressed models with RGB per-vertex color would not load in Cesium. [#7576](https://github.com/CesiumGS/cesium/issues/7576)
- Fixed an issue where the outline geometry for extruded Polygons didn't calculate the correct indices. [#7599](https://github.com/CesiumGS/cesium/issues/7599)

### 1.54 - 2019-02-01

##### Highlights :sparkler:

- Added support for polylines and textured entities on 3D Tiles. [#7437](https://github.com/CesiumGS/cesium/pull/7437) and [#7434](https://github.com/CesiumGS/cesium/pull/7434)
- Added support for loading models and 3D tilesets with WebP images using the [`EXT_texture_webp`](https://github.com/KhronosGroup/glTF/blob/master/extensions/2.0/Vendor/EXT_texture_webp/README.md) glTF extension. [#7486](https://github.com/CesiumGS/cesium/pull/7486)
- Added support for rhumb lines to polygon and polyline geometries. [#7492](https://github.com/CesiumGS/cesium/pull/7492)

##### Breaking Changes :mega:

- Billboards with `HeightReference.CLAMP_TO_GROUND` are now clamped to both terrain and 3D Tiles. [#7434](https://github.com/CesiumGS/cesium/pull/7434)
- The default `classificationType` for `GroundPrimitive`, `CorridorGraphics`, `EllipseGraphics`, `PolygonGraphics` and `RectangleGraphics` is now `ClassificationType.BOTH`. [#7434](https://github.com/CesiumGS/cesium/pull/7434)
- The properties `ModelAnimation.speedup` and `ModelAnimationCollection.speedup` have been removed. Use `ModelAnimation.multiplier` and `ModelAnimationCollection.multiplier` respectively instead. [#7494](https://github.com/CesiumGS/cesium/issues/7394)

##### Deprecated :hourglass_flowing_sand:

- `Scene.clampToHeight` now takes an optional `width` argument before the `result` argument. The previous function definition will no longer work in 1.56. [#7287](https://github.com/CesiumGS/cesium/pull/7287)
- `PolylineGeometry.followSurface` has been superceded by `PolylineGeometry.arcType`. The previous definition will no longer work in 1.57. Replace `followSurface: false` with `arcType: Cesium.ArcType.NONE` and `followSurface: true` with `arcType: Cesium.ArcType.GEODESIC`. [#7492](https://github.com/CesiumGS/cesium/pull/7492)
- `SimplePolylineGeometry.followSurface` has been superceded by `SimplePolylineGeometry.arcType`. The previous definition will no longer work in 1.57. Replace `followSurface: false` with `arcType: Cesium.ArcType.NONE` and `followSurface: true` with `arcType: Cesium.ArcType.GEODESIC`. [#7492](https://github.com/CesiumGS/cesium/pull/7492)

##### Additions :tada:

- Added support for textured ground entities (entities with unspecified `height`) and `GroundPrimitives` on 3D Tiles. [#7434](https://github.com/CesiumGS/cesium/pull/7434)
- Added support for polylines on 3D Tiles. [#7437](https://github.com/CesiumGS/cesium/pull/7437)
- Added `classificationType` property to `PolylineGraphics` and `GroundPolylinePrimitive` which specifies whether a polyline clamped to ground should be clamped to terrain, 3D Tiles, or both. [#7437](https://github.com/CesiumGS/cesium/pull/7437)
- Added the ability to specify the width of the intersection volume for `Scene.sampleHeight`, `Scene.clampToHeight`, `Scene.sampleHeightMostDetailed`, and `Scene.clampToHeightMostDetailed`. [#7287](https://github.com/CesiumGS/cesium/pull/7287)
- Added a [new Sandcastle example](https://cesiumjs.org/Cesium/Build/Apps/Sandcastle/?src=Time%20Dynamic%20Wheels.html) on using `nodeTransformations` to rotate a model's wheels based on its velocity. [#7361](https://github.com/CesiumGS/cesium/pull/7361)
- Added a [new Sandcastle example](https://cesiumjs.org/Cesium/Build/Apps/Sandcastle/?src=Polylines%20on%203D%20Tiles.html) for drawing polylines on 3D Tiles [#7522](https://github.com/CesiumGS/cesium/pull/7522)
- Added `EllipsoidRhumbLine` class as a rhumb line counterpart to `EllipsoidGeodesic`. [#7484](https://github.com/CesiumGS/cesium/pull/7484)
- Added rhumb line support to `PolygonGeometry`, `PolygonOutlineGeometry`, `PolylineGeometry`, `GroundPolylineGeometry`, and `SimplePolylineGeometry`. [#7492](https://github.com/CesiumGS/cesium/pull/7492)
- When using Cesium in Node.js, we now use the combined and minified version for improved performance unless `NODE_ENV` is specifically set to `development`.
- Improved the performance of `QuantizedMeshTerrainData.interpolateHeight`. [#7508](https://github.com/CesiumGS/cesium/pull/7508)
- Added support for glTF models with WebP textures using the `EXT_texture_webp` extension. [#7486](https://github.com/CesiumGS/cesium/pull/7486)

##### Fixes :wrench:

- Fixed 3D Tiles performance regression. [#7482](https://github.com/CesiumGS/cesium/pull/7482)
- Fixed an issue where classification primitives with the `CESIUM_3D_TILE` classification type would render on terrain. [#7422](https://github.com/CesiumGS/cesium/pull/7422)
- Fixed an issue where 3D Tiles would show through the globe. [#7422](https://github.com/CesiumGS/cesium/pull/7422)
- Fixed crash when entity geometry show value is an interval that only covered part of the entity availability range [#7458](https://github.com/CesiumGS/cesium/pull/7458)
- Fix rectangle positions at the north and south poles. [#7451](https://github.com/CesiumGS/cesium/pull/7451)
- Fixed image size issue when using multiple particle systems. [#7412](https://github.com/CesiumGS/cesium/pull/7412)
- Fixed Sandcastle's "Open in New Window" button not displaying imagery due to blob URI limitations. [#7250](https://github.com/CesiumGS/cesium/pull/7250)
- Fixed an issue where setting `scene.globe.cartographicLimitRectangle` to `undefined` would cause a crash. [#7477](https://github.com/CesiumGS/cesium/issues/7477)
- Fixed `PrimitiveCollection.removeAll` to no longer `contain` removed primitives. [#7491](https://github.com/CesiumGS/cesium/pull/7491)
- Fixed `GeoJsonDataSource` to use polygons and polylines that use rhumb lines. [#7492](https://github.com/CesiumGS/cesium/pull/7492)
- Fixed an issue where some ground polygons would be cut off along circles of latitude. [#7507](https://github.com/CesiumGS/cesium/issues/7507)
- Fixed an issue that would cause IE 11 to crash when enabling image-based lighting. [#7485](https://github.com/CesiumGS/cesium/issues/7485)

### 1.53 - 2019-01-02

##### Additions :tada:

- Added image-based lighting for PBR models and 3D Tiles. [#7172](https://github.com/CesiumGS/cesium/pull/7172)
  - `Scene.specularEnvironmentMaps` is a url to a KTX file that contains the specular environment map and convoluted mipmaps for image-based lighting of all PBR models in the scene.
  - `Scene.sphericalHarmonicCoefficients` is an array of 9 `Cartesian3` spherical harmonics coefficients for the diffuse irradiance of all PBR models in the scene.
  - The `specularEnvironmentMaps` and `sphericalHarmonicCoefficients` properties of `Model` and `Cesium3DTileset` can be used to override the values from the scene for specific models and tilesets.
  - The `luminanceAtZenith` property of `Model` and `Cesium3DTileset` adjusts the luminance of the procedural image-based lighting.
- Double click away from an entity to un-track it [#7285](https://github.com/CesiumGS/cesium/pull/7285)

##### Fixes :wrench:

- Fixed 3D Tiles visibility checking when running multiple passes within the same frame. [#7289](https://github.com/CesiumGS/cesium/pull/7289)
- Fixed contrast on imagery layers. [#7382](https://github.com/CesiumGS/cesium/issues/7382)
- Fixed rendering transparent background color when `highDynamicRange` is enabled. [#7427](https://github.com/CesiumGS/cesium/issues/7427)
- Fixed translucent geometry when `highDynamicRange` is toggled. [#7451](https://github.com/CesiumGS/cesium/pull/7451)

### 1.52 - 2018-12-03

##### Breaking Changes :mega:

- `TerrainProviders` that implement `availability` must now also implement the `loadTileDataAvailability` method.

##### Deprecated :hourglass_flowing_sand:

- The property `ModelAnimation.speedup` has been deprecated and renamed to `ModelAnimation.multiplier`. `speedup` will be removed in version 1.54. [#7393](https://github.com/CesiumGS/cesium/pull/7393)

##### Additions :tada:

- Added functions to get the most detailed height of 3D Tiles on-screen or off-screen. [#7115](https://github.com/CesiumGS/cesium/pull/7115)
  - Added `Scene.sampleHeightMostDetailed`, an asynchronous version of `Scene.sampleHeight` that uses the maximum level of detail for 3D Tiles.
  - Added `Scene.clampToHeightMostDetailed`, an asynchronous version of `Scene.clampToHeight` that uses the maximum level of detail for 3D Tiles.
- Added support for high dynamic range rendering. It is enabled by default when supported, but can be disabled with `Scene.highDynamicRange`. [#7017](https://github.com/CesiumGS/cesium/pull/7017)
- Added `Scene.invertClassificationSupported` for checking if invert classification is supported.
- Added `computeLineSegmentLineSegmentIntersection` to `Intersections2D`. [#7228](https://github.com/CesiumGS/Cesium/pull/7228)
- Added ability to load availability progressively from a quantized mesh extension instead of upfront. This will speed up load time and reduce memory usage. [#7196](https://github.com/CesiumGS/cesium/pull/7196)
- Added the ability to apply styles to 3D Tilesets that don't contain features. [#7255](https://github.com/CesiumGS/Cesium/pull/7255)

##### Fixes :wrench:

- Fixed issue causing polyline to look wavy depending on the position of the camera [#7209](https://github.com/CesiumGS/cesium/pull/7209)
- Fixed translucency issues for dynamic geometry entities. [#7364](https://github.com/CesiumGS/cesium/issues/7364)

### 1.51 - 2018-11-01

##### Additions :tada:

- Added WMS-T (time) support in WebMapServiceImageryProvider [#2581](https://github.com/CesiumGS/cesium/issues/2581)
- Added `cutoutRectangle` to `ImageryLayer`, which allows cutting out rectangular areas in imagery layers to reveal underlying imagery. [#7056](https://github.com/CesiumGS/cesium/pull/7056)
- Added `atmosphereHueShift`, `atmosphereSaturationShift`, and `atmosphereBrightnessShift` properties to `Globe` which shift the color of the ground atmosphere to match the hue, saturation, and brightness shifts of the sky atmosphere. [#4195](https://github.com/CesiumGS/cesium/issues/4195)
- Shrink minified and gzipped Cesium.js by 27 KB (~3.7%) by delay loading seldom-used third-party dependencies. [#7140](https://github.com/CesiumGS/cesium/pull/7140)
- Added `lightColor` property to `Cesium3DTileset`, `Model`, and `ModelGraphics` to change the intensity of the light used when shading model. [#7025](https://github.com/CesiumGS/cesium/pull/7025)
- Added `imageBasedLightingFactor` property to `Cesium3DTileset`, `Model`, and `ModelGraphics` to scale the diffuse and specular image-based lighting contributions to the final color. [#7025](https://github.com/CesiumGS/cesium/pull/7025)
- Added per-feature selection to the 3D Tiles BIM Sandcastle example. [#7181](https://github.com/CesiumGS/cesium/pull/7181)
- Added `Transforms.fixedFrameToHeadingPitchRoll`, a helper function for extracting a `HeadingPitchRoll` from a fixed frame transform. [#7164](https://github.com/CesiumGS/cesium/pull/7164)
- Added `Ray.clone`. [#7174](https://github.com/CesiumGS/cesium/pull/7174)

##### Fixes :wrench:

- Fixed issue removing geometry entities with different materials. [#7163](https://github.com/CesiumGS/cesium/pull/7163)
- Fixed texture coordinate calculation for polygon entities with `perPositionHeight`. [#7188](https://github.com/CesiumGS/cesium/pull/7188)
- Fixed crash when updating polyline attributes twice in one frame. [#7155](https://github.com/CesiumGS/cesium/pull/7155)
- Fixed entity visibility issue related to setting an entity show property and altering or adding entity geometry. [#7156](https://github.com/CesiumGS/cesium/pull/7156)
- Fixed an issue where dynamic Entities on terrain would cause a crash in platforms that do not support depth textures such as Internet Explorer. [#7103](https://github.com/CesiumGS/cesium/issues/7103)
- Fixed an issue that would cause a crash when removing a post process stage. [#7210](https://github.com/CesiumGS/cesium/issues/7210)
- Fixed an issue where `pickPosition` would return incorrect results when called after `sampleHeight` or `clampToHeight`. [#7113](https://github.com/CesiumGS/cesium/pull/7113)
- Fixed an issue where `sampleHeight` and `clampToHeight` would crash if picking a primitive that doesn't write depth. [#7120](https://github.com/CesiumGS/cesium/issues/7120)
- Fixed a crash when using `BingMapsGeocoderService`. [#7143](https://github.com/CesiumGS/cesium/issues/7143)
- Fixed accuracy of rotation matrix generated by `VelocityOrientationProperty`. [#6641](https://github.com/CesiumGS/cesium/pull/6641)
- Fixed clipping plane crash when adding a plane to an empty collection. [#7168](https://github.com/CesiumGS/cesium/pull/7168)
- Fixed clipping planes on tilesets not taking into account the tileset model matrix. [#7182](https://github.com/CesiumGS/cesium/pull/7182)
- Fixed incorrect rendering of models using the `KHR_materials_common` lights extension. [#7206](https://github.com/CesiumGS/cesium/pull/7206)

### 1.50 - 2018-10-01

##### Breaking Changes :mega:

- Clipping planes on tilesets now use the root tile's transform, or the root tile's bounding sphere if a transform is not defined. [#7034](https://github.com/CesiumGS/cesium/pull/7034)
  - This is to make clipping planes' coordinates always relative to the object they're attached to. So if you were positioning the clipping planes as in the example below, this is no longer necessary:
  ```javascript
  clippingPlanes.modelMatrix = Cesium.Transforms.eastNorthUpToFixedFrame(
    tileset.boundingSphere.center
  );
  ```
  - This also fixes several issues with clipping planes not using the correct transform for tilesets with children.

##### Additions :tada:

- Initial support for clamping to 3D Tiles. [#6934](https://github.com/CesiumGS/cesium/pull/6934)
  - Added `Scene.sampleHeight` to get the height of geometry in the scene. May be used to clamp objects to the globe, 3D Tiles, or primitives in the scene.
  - Added `Scene.clampToHeight` to clamp a cartesian position to the scene geometry.
  - Requires depth texture support (`WEBGL_depth_texture` or `WEBKIT_WEBGL_depth_texture`). Added `Scene.sampleHeightSupported` and `Scene.clampToHeightSupported` functions for checking if height sampling is supported.
- Added `Cesium3DTileset.initialTilesLoaded` to indicate that all tiles in the initial view are loaded. [#6934](https://github.com/CesiumGS/cesium/pull/6934)
- Added support for glTF extension [KHR_materials_pbrSpecularGlossiness](https://github.com/KhronosGroup/glTF/tree/master/extensions/2.0/Khronos/KHR_materials_pbrSpecularGlossiness) [#7006](https://github.com/CesiumGS/cesium/pull/7006).
- Added support for glTF extension [KHR_materials_unlit](https://github.com/KhronosGroup/glTF/tree/master/extensions/2.0/Khronos/KHR_materials_unlit) [#6977](https://github.com/CesiumGS/cesium/pull/6977).
- Added support for glTF extensions [KHR_techniques_webgl](https://github.com/KhronosGroup/glTF/tree/master/extensions/2.0/Khronos/KHR_techniques_webgl) and [KHR_blend](https://github.com/KhronosGroup/glTF/pull/1302). [#6805](https://github.com/CesiumGS/cesium/pull/6805)
- Update [gltf-pipeline](https://github.com/CesiumGS/gltf-pipeline/) to 2.0. [#6805](https://github.com/CesiumGS/cesium/pull/6805)
- Added `cartographicLimitRectangle` to `Globe`. Use this to limit terrain and imagery to a specific `Rectangle` area. [#6987](https://github.com/CesiumGS/cesium/pull/6987)
- Added `OpenCageGeocoderService`, which provides geocoding via [OpenCage](https://opencagedata.com/). [#7015](https://github.com/CesiumGS/cesium/pull/7015)
- Added ground atmosphere lighting in 3D. This can be toggled with `Globe.showGroundAtmosphere`. [6877](https://github.com/CesiumGS/cesium/pull/6877)
  - Added `Globe.nightFadeOutDistance` and `Globe.nightFadeInDistance` to configure when ground atmosphere night lighting fades in and out. [6877](https://github.com/CesiumGS/cesium/pull/6877)
- Added `onStop` event to `Clock` that fires each time stopTime is reached. [#7066](https://github.com/CesiumGS/cesium/pull/7066)

##### Fixes :wrench:

- Fixed picking for overlapping translucent primitives. [#7039](https://github.com/CesiumGS/cesium/pull/7039)
- Fixed an issue in the 3D Tiles traversal where tilesets would render with mixed level of detail if an external tileset was visible but its root tile was not. [#7099](https://github.com/CesiumGS/cesium/pull/7099)
- Fixed an issue in the 3D Tiles traversal where external tilesets would not always traverse to their root tile. [#7035](https://github.com/CesiumGS/cesium/pull/7035)
- Fixed an issue in the 3D Tiles traversal where empty tiles would be selected instead of their nearest loaded ancestors. [#7011](https://github.com/CesiumGS/cesium/pull/7011)
- Fixed an issue where scaling near zero with an model animation could cause rendering to stop. [#6954](https://github.com/CesiumGS/cesium/pull/6954)
- Fixed bug where credits weren't displaying correctly if more than one viewer was initialized [#6965](expect(https://github.com/CesiumGS/cesium/issues/6965)
- Fixed entity show issues. [#7048](https://github.com/CesiumGS/cesium/issues/7048)
- Fixed a bug where polylines on terrain covering very large portions of the globe would cull incorrectly in 3d-only scenes. [#7043](https://github.com/CesiumGS/cesium/issues/7043)
- Fixed bug causing crash on entity geometry material change. [#7047](https://github.com/CesiumGS/cesium/pull/7047)
- Fixed MIME type behavior for `Resource` requests in recent versions of Edge [#7085](https://github.com/CesiumGS/cesium/issues/7085).

### 1.49 - 2018-09-04

##### Breaking Changes :mega:

- Removed `ClippingPlaneCollection.clone`. [#6872](https://github.com/CesiumGS/cesium/pull/6872)
- Changed `Globe.pick` to return a position in ECEF coordinates regardless of the current scene mode. This will only effect you if you were working around a bug to make `Globe.pick` work in 2D and Columbus View. Use `Globe.pickWorldCoordinates` to get the position in world coordinates that correlate to the current scene mode. [#6859](https://github.com/CesiumGS/cesium/pull/6859)
- Removed the unused `frameState` parameter in `evaluate` and `evaluateColor` functions in `Expression`, `StyleExpression`, `ConditionsExpression` and all other places that call the functions. [#6890](https://github.com/CesiumGS/cesium/pull/6890)
- Removed `PostProcessStageLibrary.createLensFlarStage`. Use `PostProcessStageLibrary.createLensFlareStage` instead. [#6972](https://github.com/CesiumGS/cesium/pull/6972)
- Removed `Scene.fxaa`. Use `Scene.postProcessStages.fxaa.enabled` instead. [#6980](https://github.com/CesiumGS/cesium/pull/6980)

##### Additions :tada:

- Added `heightReference` to `BoxGraphics`, `CylinderGraphics` and `EllipsoidGraphics`, which can be used to clamp these entity types to terrain. [#6932](https://github.com/CesiumGS/cesium/pull/6932)
- Added `GeocoderViewModel.destinationFound` for specifying a function that is called upon a successful geocode. The default behavior is to fly to the destination found by the geocoder. [#6915](https://github.com/CesiumGS/cesium/pull/6915)
- Added `ClippingPlaneCollection.planeAdded` and `ClippingPlaneCollection.planeRemoved` events. `planeAdded` is raised when a new plane is added to the collection and `planeRemoved` is raised when a plane is removed. [#6875](https://github.com/CesiumGS/cesium/pull/6875)
- Added `Matrix4.setScale` for setting the scale on an affine transformation matrix [#6888](https://github.com/CesiumGS/cesium/pull/6888)
- Added optional `width` and `height` to `Scene.drillPick` for specifying a search area. [#6922](https://github.com/CesiumGS/cesium/pull/6922)
- Added `Cesium3DTileset.root` for getting the root tile of a tileset. [#6944](https://github.com/CesiumGS/cesium/pull/6944)
- Added `Cesium3DTileset.extras` and `Cesium3DTile.extras` for getting application specific metadata from 3D Tiles. [#6974](https://github.com/CesiumGS/cesium/pull/6974)

##### Fixes :wrench:

- Several performance improvements and fixes to the 3D Tiles traversal code. [#6390](https://github.com/CesiumGS/cesium/pull/6390)
  - Improved load performance when `skipLevelOfDetail` is false.
  - Fixed a bug that caused some skipped tiles to load when `skipLevelOfDetail` is true.
  - Fixed pick statistics in the 3D Tiles Inspector.
  - Fixed drawing of debug labels for external tilesets.
  - Fixed drawing of debug outlines for empty tiles.
- The Geocoder widget now takes terrain altitude into account when calculating its final destination. [#6876](https://github.com/CesiumGS/cesium/pull/6876)
- The Viewer widget now takes terrain altitude into account when zooming or flying to imagery layers. [#6895](https://github.com/CesiumGS/cesium/pull/6895)
- Fixed Firefox camera control issues with mouse and touch events. [#6372](https://github.com/CesiumGS/cesium/issues/6372)
- Fixed `getPickRay` in 2D. [#2480](https://github.com/CesiumGS/cesium/issues/2480)
- Fixed `Globe.pick` for 2D and Columbus View. [#6859](https://github.com/CesiumGS/cesium/pull/6859)
- Fixed imagery layer feature picking in 2D and Columbus view. [#6859](https://github.com/CesiumGS/cesium/pull/6859)
- Fixed intermittent ground clamping issues for all entity types that use a height reference. [#6930](https://github.com/CesiumGS/cesium/pull/6930)
- Fixed bug that caused a new `ClippingPlaneCollection` to be created every frame when used with a model entity. [#6872](https://github.com/CesiumGS/cesium/pull/6872)
- Improved `Plane` entities so they are better aligned with the globe surface. [#6887](https://github.com/CesiumGS/cesium/pull/6887)
- Fixed crash when rendering translucent objects when all shadow maps in the scene set `fromLightSource` to false. [#6883](https://github.com/CesiumGS/cesium/pull/6883)
- Fixed night shading in 2D and Columbus view. [#4122](https://github.com/CesiumGS/cesium/issues/4122)
- Fixed model loading failure when a glTF 2.0 primitive does not have a material. [6906](https://github.com/CesiumGS/cesium/pull/6906)
- Fixed a crash when setting show to `false` on a polyline clamped to the ground. [#6912](https://github.com/CesiumGS/cesium/issues/6912)
- Fixed a bug where `Cesium3DTileset` wasn't using the correct `tilesetVersion`. [#6933](https://github.com/CesiumGS/cesium/pull/6933)
- Fixed crash that happened when calling `scene.pick` after setting a new terrain provider. [#6918](https://github.com/CesiumGS/cesium/pull/6918)
- Fixed an issue that caused the browser to hang when using `drillPick` on a polyline clamped to the ground. [6907](https://github.com/CesiumGS/cesium/issues/6907)
- Fixed an issue where color wasn't updated properly for polylines clamped to ground. [#6927](https://github.com/CesiumGS/cesium/pull/6927)
- Fixed an excessive memory use bug that occurred when a data URI was used to specify a glTF model. [#6928](https://github.com/CesiumGS/cesium/issues/6928)
- Fixed an issue where switching from 2D to 3D could cause a crash. [#6929](https://github.com/CesiumGS/cesium/issues/6929)
- Fixed an issue where point primitives behind the camera would appear in view. [#6904](https://github.com/CesiumGS/cesium/issues/6904)
- The `createGroundPolylineGeometry` web worker no longer depends on `GroundPolylinePrimitive`, making the worker smaller and potentially avoiding a hanging build in some webpack configurations. [#6946](https://github.com/CesiumGS/cesium/pull/6946)
- Fixed an issue that cause terrain entities (entities with unspecified `height`) and `GroundPrimitives` to fail when crossing the international date line. [#6951](https://github.com/CesiumGS/cesium/issues/6951)
- Fixed normal calculation for `CylinderGeometry` when the top radius is not equal to the bottom radius [#6863](https://github.com/CesiumGS/cesium/pull/6863)

### 1.48 - 2018-08-01

##### Additions :tada:

- Added support for loading Draco compressed Point Cloud tiles for 2-3x better compression. [#6559](https://github.com/CesiumGS/cesium/pull/6559)
- Added `TimeDynamicPointCloud` for playback of time-dynamic point cloud data, where each frame is a 3D Tiles Point Cloud tile. [#6721](https://github.com/CesiumGS/cesium/pull/6721)
- Added `CoplanarPolygonGeometry` and `CoplanarPolygonGeometryOutline` for drawing polygons composed of coplanar positions that are not necessarily on the ellipsoid surface. [#6769](https://github.com/CesiumGS/cesium/pull/6769)
- Improved support for polygon entities using `perPositionHeight`, including supporting vertical polygons. This also improves KML compatibility. [#6791](https://github.com/CesiumGS/cesium/pull/6791)
- Added `Cartesian3.midpoint` to compute the midpoint between two `Cartesian3` positions [#6836](https://github.com/CesiumGS/cesium/pull/6836)
- Added `equalsEpsilon` methods to `OrthographicFrustum`, `PerspectiveFrustum`, `OrthographicOffCenterFrustum` and `PerspectiveOffCenterFrustum`.

##### Deprecated :hourglass_flowing_sand:

- Support for 3D Tiles `content.url` is deprecated to reflect updates to the [3D Tiles spec](https://github.com/CesiumGS/3d-tiles/pull/301). Use `content.uri instead`. Support for `content.url` will remain for backwards compatibility. [#6744](https://github.com/CesiumGS/cesium/pull/6744)
- Support for the 3D Tiles pre-version 1.0 Batch Table Hierarchy is deprecated to reflect updates to the [3D Tiles spec](https://github.com/CesiumGS/3d-tiles/pull/301). Use the [`3DTILES_batch_table_hierarchy`](https://github.com/CesiumGS/3d-tiles/tree/main/extensions/3DTILES_batch_table_hierarchy) extension instead. Support for the deprecated batch table hierarchy will remain for backwards compatibility. [#6780](https://github.com/CesiumGS/cesium/pull/6780)
- `PostProcessStageLibrary.createLensFlarStage` is deprecated due to misspelling and will be removed in Cesium 1.49. Use `PostProcessStageLibrary.createLensFlareStage` instead.

##### Fixes :wrench:

- Fixed a bug where 3D Tilesets using the `region` bounding volume don't get transformed when the tileset's `modelMatrix` changes. [#6755](https://github.com/CesiumGS/cesium/pull/6755)
- Fixed a bug that caused eye dome lighting for point clouds to fail in Safari on macOS and Edge on Windows by removing the dependency on floating point color textures. [#6792](https://github.com/CesiumGS/cesium/issues/6792)
- Fixed a bug that caused polylines on terrain to render incorrectly in 2D and Columbus View with a `WebMercatorProjection`. [#6809](https://github.com/CesiumGS/cesium/issues/6809)
- Fixed bug causing billboards and labels to appear the wrong size when switching scene modes [#6745](https://github.com/CesiumGS/cesium/issues/6745)
- Fixed `PolygonGeometry` when using `VertexFormat.POSITION_ONLY`, `perPositionHeight` and `extrudedHeight` [#6790](expect(https://github.com/CesiumGS/cesium/pull/6790)
- Fixed an issue where tiles were missing in VR mode. [#6612](https://github.com/CesiumGS/cesium/issues/6612)
- Fixed issues related to updating entity show and geometry color [#6835](https://github.com/CesiumGS/cesium/pull/6835)
- Fixed `PolygonGeometry` and `EllipseGeometry` tangent and bitangent attributes when a texture rotation is used [#6788](https://github.com/CesiumGS/cesium/pull/6788)
- Fixed bug where entities with a height reference weren't being updated correctly when the terrain provider was changed. [#6820](https://github.com/CesiumGS/cesium/pull/6820)
- Fixed an issue where glTF 2.0 models sometimes wouldn't be centered in the view after putting the camera on them. [#6784](https://github.com/CesiumGS/cesium/issues/6784)
- Fixed the geocoder when `Viewer` is passed the option `geocoder: true` [#6833](https://github.com/CesiumGS/cesium/pull/6833)
- Improved performance for billboards and labels clamped to terrain [#6781](https://github.com/CesiumGS/cesium/pull/6781) [#6844](https://github.com/CesiumGS/cesium/pull/6844)
- Fixed a bug that caused billboard positions to be set incorrectly when using a `CallbackProperty`. [#6815](https://github.com/CesiumGS/cesium/pull/6815)
- Improved support for generating a TypeScript typings file using `tsd-jsdoc` [#6767](https://github.com/CesiumGS/cesium/pull/6767)
- Updated viewBoundingSphere to use correct zoomOptions [#6848](https://github.com/CesiumGS/cesium/issues/6848)
- Fixed a bug that caused the scene to continuously render after resizing the viewer when `requestRenderMode` was enabled. [#6812](https://github.com/CesiumGS/cesium/issues/6812)

### 1.47 - 2018-07-02

##### Highlights :sparkler:

- Added support for polylines on terrain [#6689](https://github.com/CesiumGS/cesium/pull/6689) [#6615](https://github.com/CesiumGS/cesium/pull/6615)
- Added `heightReference` and `extrudedHeightReference` properties to `CorridorGraphics`, `EllipseGraphics`, `PolygonGraphics` and `RectangleGraphics`. [#6717](https://github.com/CesiumGS/cesium/pull/6717)
- `PostProcessStage` has a `selected` property which is an array of primitives used for selectively applying a post-process stage. [#6476](https://github.com/CesiumGS/cesium/pull/6476)

##### Breaking Changes :mega:

- glTF 2.0 models corrected to face +Z forwards per specification. Internally Cesium uses +X as forward, so a new +Z to +X rotation was added for 2.0 models only. To fix models that are oriented incorrectly after this change:
  - If the model faces +X forwards update the glTF to face +Z forwards. This can be done by loading the glTF in a model editor and applying a 90 degree clockwise rotation about the up-axis. Alternatively, add a new root node to the glTF node hierarchy whose `matrix` is `[0,0,1,0,0,1,0,0,-1,0,0,0,0,0,0,1]`.
  - Apply a -90 degree rotation to the model's heading. This can be done by setting the model's `orientation` using the Entity API or from within CZML. See [#6738](https://github.com/CesiumGS/cesium/pull/6738) for more details.
- Dropped support for directory URLs when loading tilesets to match the updated [3D Tiles spec](https://github.com/CesiumGS/3d-tiles/issues/272). [#6502](https://github.com/CesiumGS/cesium/issues/6502)
- KML and GeoJSON now use `PolylineGraphics` instead of `CorridorGraphics` for polylines on terrain. [#6706](https://github.com/CesiumGS/cesium/pull/6706)

##### Additions :tada:

- Added support for polylines on terrain [#6689](https://github.com/CesiumGS/cesium/pull/6689) [#6615](https://github.com/CesiumGS/cesium/pull/6615)
  - Use the `clampToGround` option for `PolylineGraphics` (polyline entities).
  - Requires depth texture support (`WEBGL_depth_texture` or `WEBKIT_WEBGL_depth_texture`), otherwise `clampToGround` will be ignored. Use `Entity.supportsPolylinesOnTerrain` to check for support.
  - Added `GroundPolylinePrimitive` and `GroundPolylineGeometry`.
- `PostProcessStage` has a `selected` property which is an array of primitives used for selectively applying a post-process stage. [#6476](https://github.com/CesiumGS/cesium/pull/6476)
  - The `PostProcessStageLibrary.createBlackAndWhiteStage` and `PostProcessStageLibrary.createSilhouetteStage` have per-feature support.
- Added CZML support for `zIndex` with `corridor`, `ellipse`, `polygon`, `polyline` and `rectangle`. [#6708](https://github.com/CesiumGS/cesium/pull/6708)
- Added CZML `clampToGround` option for `polyline`. [#6706](https://github.com/CesiumGS/cesium/pull/6706)
- Added support for `RTC_CENTER` property in batched 3D model tilesets to conform to the updated [3D Tiles spec](https://github.com/CesiumGS/3d-tiles/issues/263). [#6488](https://github.com/CesiumGS/cesium/issues/6488)
- Added `heightReference` and `extrudedHeightReference` properties to `CorridorGraphics`, `EllipseGraphics`, `PolygonGraphics` and `RectangleGraphics`. [#6717](https://github.com/CesiumGS/cesium/pull/6717)
  - This can be used in conjunction with the `height` and/or `extrudedHeight` properties to clamp the geometry to terrain or set the height relative to terrain.
  - Note, this will not make the geometry conform to terrain. Extruded geoemtry that is clamped to the ground will have a flat top will sinks into the terrain at the base.

##### Fixes :wrench:

- Fixed a bug that caused Cesium to be unable to load local resources in Electron. [#6726](https://github.com/CesiumGS/cesium/pull/6726)
- Fixed a bug causing crashes with custom vertex attributes on `Geometry` crossing the IDL. Attributes will be barycentrically interpolated. [#6644](https://github.com/CesiumGS/cesium/pull/6644)
- Fixed a bug causing Point Cloud tiles with unsigned int batch-ids to not load. [#6666](https://github.com/CesiumGS/cesium/pull/6666)
- Fixed a bug with Draco encoded i3dm tiles, and loading two Draco models with the same url. [#6668](https://github.com/CesiumGS/cesium/issues/6668)
- Fixed a bug caused by creating a polygon with positions at the same longitude/latitude position but different heights [#6731](https://github.com/CesiumGS/cesium/pull/6731)
- Fixed terrain clipping when the camera was close to flat terrain and was using logarithmic depth. [#6701](https://github.com/CesiumGS/cesium/pull/6701)
- Fixed KML bug that constantly requested the same image if it failed to load. [#6710](https://github.com/CesiumGS/cesium/pull/6710)
- Improved billboard and label rendering so they no longer sink into terrain when clamped to ground. [#6621](https://github.com/CesiumGS/cesium/pull/6621)
- Fixed an issue where KMLs containing a `colorMode` of `random` could return the exact same color on successive calls to `Color.fromRandom()`.
- `Iso8601.MAXIMUM_VALUE` now formats to a string which can be parsed by `fromIso8601`.
- Fixed material support when using an image that is already loaded [#6729](https://github.com/CesiumGS/cesium/pull/6729)

### 1.46.1 - 2018-06-01

- This is an npm only release to fix the improperly published 1.46.0. There were no code changes.

### 1.46 - 2018-06-01

##### Highlights :sparkler:

- Added support for materials on terrain entities (entities with unspecified `height`) and `GroundPrimitives`. [#6393](https://github.com/CesiumGS/cesium/pull/6393)
- Added a post-processing framework. [#5615](https://github.com/CesiumGS/cesium/pull/5615)
- Added `zIndex` for ground geometry, including corridor, ellipse, polygon and rectangle entities. [#6362](https://github.com/CesiumGS/cesium/pull/6362)

##### Breaking Changes :mega:

- `ParticleSystem` no longer uses `forces`. [#6510](https://github.com/CesiumGS/cesium/pull/6510)
- `Particle` no longer uses `size`, `rate`, `lifeTime`, `life`, `minimumLife`, `maximumLife`, `minimumWidth`, `minimumHeight`, `maximumWidth`, and `maximumHeight`. [#6510](https://github.com/CesiumGS/cesium/pull/6510)
- Removed `Scene.copyGlobeDepth`. Globe depth will now be copied by default when supported. [#6393](https://github.com/CesiumGS/cesium/pull/6393)
- The default `classificationType` for `GroundPrimitive`, `CorridorGraphics`, `EllipseGraphics`, `PolygonGraphics` and `RectangleGraphics` is now `ClassificationType.TERRAIN`. If you wish the geometry to color both terrain and 3D tiles, pass in the option `classificationType: Cesium.ClassificationType.BOTH`.
- Removed support for the `options` argument for `Credit` [#6373](https://github.com/CesiumGS/cesium/issues/6373). Pass in an html string instead.
- glTF 2.0 models corrected to face +Z forwards per specification. Internally Cesium uses +X as forward, so a new +Z to +X rotation was added for 2.0 models only. [#6632](https://github.com/CesiumGS/cesium/pull/6632)

##### Deprecated :hourglass_flowing_sand:

- The `Scene.fxaa` property has been deprecated and will be removed in Cesium 1.47. Use `Scene.postProcessStages.fxaa.enabled`.

##### Additions :tada:

- Added support for materials on terrain entities (entities with unspecified `height`) and `GroundPrimitives`. [#6393](https://github.com/CesiumGS/cesium/pull/6393)
  - Only available for `ClassificationType.TERRAIN` at this time. Adding a material to a terrain `Entity` will cause it to behave as if it is `ClassificationType.TERRAIN`.
  - Requires depth texture support (`WEBGL_depth_texture` or `WEBKIT_WEBGL_depth_texture`), so materials on terrain entities and `GroundPrimitives` are not supported in Internet Explorer.
  - Best suited for notational patterns and not intended for precisely mapping textures to terrain - for that use case, use `SingleTileImageryProvider`.
- Added `GroundPrimitive.supportsMaterials` and `Entity.supportsMaterialsforEntitiesOnTerrain`, both of which can be used to check if materials on terrain entities and `GroundPrimitives` is supported. [#6393](https://github.com/CesiumGS/cesium/pull/6393)
- Added a post-processing framework. [#5615](https://github.com/CesiumGS/cesium/pull/5615)
  - Added `Scene.postProcessStages` which is a collection of post-process stages to be run in order.
    - Has a built-in `ambientOcclusion` property which will apply screen space ambient occlusion to the scene and run before all stages.
    - Has a built-in `bloom` property which applies a bloom filter to the scene before all other stages but after the ambient occlusion stage.
    - Has a built-in `fxaa` property which applies Fast Approximate Anti-aliasing (FXAA) to the scene after all other stages.
  - Added `PostProcessStageLibrary` which contains several built-in stages that can be added to the collection.
  - Added `PostProcessStageComposite` for multi-stage post-processes like depth of field.
  - Added a new Sandcastle label `Post Processing` to showcase the different built-in post-process stages.
- Added `zIndex` for ground geometry, including corridor, ellipse, polygon and rectangle entities. [#6362](https://github.com/CesiumGS/cesium/pull/6362)
- Added `Rectangle.equalsEpsilon` for comparing the equality of two rectangles [#6533](https://github.com/CesiumGS/cesium/pull/6533)

##### Fixes :wrench:

- Fixed a bug causing custom TilingScheme classes to not be able to use a GeographicProjection. [#6524](https://github.com/CesiumGS/cesium/pull/6524)
- Fixed incorrect 3D Tiles statistics when a tile fails during processing. [#6558](https://github.com/CesiumGS/cesium/pull/6558)
- Fixed race condition causing intermittent crash when changing geometry show value [#3061](https://github.com/CesiumGS/cesium/issues/3061)
- `ProviderViewModel`s with no category are displayed in an untitled group in `BaseLayerPicker` instead of being labeled as `'Other'` [#6574](https://github.com/CesiumGS/cesium/pull/6574)
- Fixed a bug causing intermittent crashes with clipping planes due to uninitialized textures. [#6576](https://github.com/CesiumGS/cesium/pull/6576)
- Added a workaround for clipping planes causing a picking shader compilation failure for gltf models and 3D Tilesets in Internet Explorer [#6575](https://github.com/CesiumGS/cesium/issues/6575)
- Allowed Bing Maps servers with a subpath (instead of being at the root) to work correctly. [#6597](https://github.com/CesiumGS/cesium/pull/6597)
- Added support for loading of Draco compressed glTF assets in IE11 [#6404](https://github.com/CesiumGS/cesium/issues/6404)
- Fixed polygon outline when using `perPositionHeight` and `extrudedHeight`. [#6595](https://github.com/CesiumGS/cesium/issues/6595)
- Fixed broken links in documentation of `createTileMapServiceImageryProvider`. [#5818](https://github.com/CesiumGS/cesium/issues/5818)
- Transitioning from 2 touches to 1 touch no longer triggers a new pan gesture. [#6479](https://github.com/CesiumGS/cesium/pull/6479)

### 1.45 - 2018-05-01

##### Major Announcements :loudspeaker:

- We've launched Cesium ion! Read all about it in our [blog post](https://cesium.com/blog/2018/05/01/get-your-cesium-ion-community-account/).
- Cesium now uses ion services by default for base imagery, terrain, and geocoding. A demo key is provided, but to use them in your own apps you must [sign up](https://cesium.com/ion/signup) for a free ion Commmunity account.

##### Breaking Changes :mega:

- `ClippingPlaneCollection` now uses `ClippingPlane` objects instead of `Plane` objects. [#6498](https://github.com/CesiumGS/cesium/pull/6498)
- Cesium no longer ships with a demo Bing Maps API key.
- `BingMapsImageryProvider` is no longer the default base imagery layer. (Bing imagery itself is still the default, however it is provided through Cesium ion)
- `BingMapsGeocoderService` is no longer the default geocoding service.
- If you wish to continue to use your own Bing API key for imagery and geocoding, you can go back to the old default behavior by constructing the Viewer as follows:
  ```javascript
  Cesium.BingMapsApi.defaultKey = "yourBingKey";
  var viewer = new Cesium.Viewer("cesiumContainer", {
    imageryProvider: new Cesium.BingMapsImageryProvider({
      url: "https://dev.virtualearth.net",
    }),
    geocoder: [
      new Cesium.CartographicGeocoderService(),
      new Cesium.BingMapsGeocoderService(),
    ],
  });
  ```

##### Deprecated :hourglass_flowing_sand:

- `Particle.size`, `ParticleSystem.rate`, `ParticleSystem.lifeTime`, `ParticleSystem.life`, `ParticleSystem.minimumLife`, and `ParticleSystem.maximumLife` have been renamed to `Particle.imageSize`, `ParticleSystem.emissionRate`, `ParticleSystem.lifetime`, `ParticleSystem.particleLife`, `ParticleSystem.minimumParticleLife`, and `ParticleSystem.maximumParticleLife`. Use of the `size`, `rate`, `lifeTime`, `life`, `minimumLife`, and `maximumLife` parameters is deprecated and will be removed in Cesium 1.46.
- `ParticleSystem.forces` array has been switched out for singular function `ParticleSystems.updateCallback`. Use of the `forces` parameter is deprecated and will be removed in Cesium 1.46.
- Any width and height variables in `ParticleSystem` will no longer be individual components. `ParticleSystem.minimumWidth` and `ParticleSystem.minimumHeight` will now be `ParticleSystem.minimumImageSize`, `ParticleSystem.maximumWidth` and `ParticleSystem.maximumHeight` will now be `ParticleSystem.maximumImageSize`, and `ParticleSystem.width` and `ParticleSystem.height` will now be `ParticleSystem.imageSize`. Use of the `minimumWidth`, `minimumHeight`, `maximumWidth`, `maximumHeight`, `width`, and `height` parameters is deprecated and will be removed in Cesium 1.46.

##### Additions :tada:

- Added option `logarithmicDepthBuffer` to `Scene`. With this option there is typically a single frustum using logarithmic depth rendered. This increases performance by issuing less draw calls to the GPU and helps to avoid artifacts on the connection of two frustums. [#5851](https://github.com/CesiumGS/cesium/pull/5851)
- When a log depth buffer is supported, the frustum near and far planes default to `0.1` and `1e10` respectively.
- Added `IonGeocoderService` and made it the default geocoding service for the `Geocoder` widget.
- Added `createWorldImagery` which provides Bing Maps imagery via a Cesium ion account.
- Added `PeliasGeocoderService`, which provides geocoding via a [Pelias](https://pelias.io) server.
- Added the ability for `BaseLayerPicker` to group layers by category. `ProviderViewModel.category` was also added to support this feature.
- Added `Math.log2` to compute the base 2 logarithm of a number.
- Added `GeocodeType` enum and use it as an optional parameter to all `GeocoderService` instances to differentiate between autocomplete and search requests.
- Added `initWebAssemblyModule` function to `TaskProcessor` to load a Web Assembly module in a web worker. [#6420](https://github.com/CesiumGS/cesium/pull/6420)
- Added `supportsWebAssembly` function to `FeatureDetection` to check if a browser supports loading Web Assembly modules. [#6420](https://github.com/CesiumGS/cesium/pull/6420)
- Improved `MapboxImageryProvider` performance by 300% via `tiles.mapbox.com` subdomain switching. [#6426](https://github.com/CesiumGS/cesium/issues/6426)
- Added ability to invoke `sampleTerrain` from node.js to enable offline terrain sampling
- Added more ParticleSystem Sandcastle examples for rocket and comet tails and weather. [#6375](https://github.com/CesiumGS/cesium/pull/6375)
- Added color and scale attributes to the `ParticleSystem` class constructor. When defined the variables override startColor and endColor and startScale and endScale. [#6429](https://github.com/CesiumGS/cesium/pull/6429)

##### Fixes :wrench:

- Fixed bugs in `TimeIntervalCollection.removeInterval`. [#6418](https://github.com/CesiumGS/cesium/pull/6418).
- Fixed glTF support to handle meshes with and without tangent vectors, and with/without morph targets, sharing one material. [#6421](https://github.com/CesiumGS/cesium/pull/6421)
- Fixed glTF support to handle skinned meshes when no skin is supplied. [#6061](https://github.com/CesiumGS/cesium/issues/6061)
- Updated glTF 2.0 PBR shader to have brighter lighting. [#6430](https://github.com/CesiumGS/cesium/pull/6430)
- Allow loadWithXhr to work with string URLs in a web worker.
- Updated to Draco 1.3.0 and implemented faster loading of Draco compressed glTF assets in browsers that support Web Assembly. [#6420](https://github.com/CesiumGS/cesium/pull/6420)
- `GroundPrimitive`s and `ClassificationPrimitive`s will become ready when `show` is `false`. [#6428](https://github.com/CesiumGS/cesium/pull/6428)
- Fix Firefox WebGL console warnings. [#5912](https://github.com/CesiumGS/cesium/issues/5912)
- Fix parsing Cesium.js in older browsers that do not support all TypedArray types. [#6396](https://github.com/CesiumGS/cesium/pull/6396)
- Fixed a bug causing crashes when setting colors on un-pickable models. [\$6442](https://github.com/CesiumGS/cesium/issues/6442)
- Fix flicker when adding, removing, or modifying entities. [#3945](https://github.com/CesiumGS/cesium/issues/3945)
- Fixed crash bug in PolylineCollection when a polyline was updated and removed at the same time. [#6455](https://github.com/CesiumGS/cesium/pull/6455)
- Fixed crash when animating a glTF model with a single keyframe. [#6422](https://github.com/CesiumGS/cesium/pull/6422)
- Fixed Imagery Layers Texture Filters Sandcastle example. [#6472](https://github.com/CesiumGS/cesium/pull/6472).
- Fixed a bug causing Cesium 3D Tilesets to not clip properly when tiles were unloaded and reloaded. [#6484](https://github.com/CesiumGS/cesium/issues/6484)
- Fixed `TimeInterval` so now it throws if `fromIso8601` is given an ISO 8601 string with improper formatting. [#6164](https://github.com/CesiumGS/cesium/issues/6164)
- Improved rendering of glTF models that don't contain normals with a temporary unlit shader workaround. [#6501](https://github.com/CesiumGS/cesium/pull/6501)
- Fixed rendering of glTF models with emissive-only materials. [#6501](https://github.com/CesiumGS/cesium/pull/6501)
- Fixed a bug in shader modification for glTF 1.0 quantized attributes and Draco quantized attributes. [#6523](https://github.com/CesiumGS/cesium/pull/6523)

### 1.44 - 2018-04-02

##### Highlights :sparkler:

- Added a new Sandcastle label, `New in X.X` which will include all new Sandcastle demos added for the current release. [#6384](https://github.com/CesiumGS/cesium/issues/6384)
- Added support for glTF models with [Draco geometry compression](https://github.com/KhronosGroup/glTF/blob/master/extensions/2.0/Khronos/KHR_draco_mesh_compression/README.md). [#5120](https://github.com/CesiumGS/cesium/issues/5120)
- Added support for ordering in `DataSourceCollection`. [#6316](https://github.com/CesiumGS/cesium/pull/6316)

##### Breaking Changes :mega:

- `GeometryVisualizer` now requires `primitive` and `groundPrimitive` parameters. [#6316](https://github.com/CesiumGS/cesium/pull/6316)
- For all classes/functions that take a `Resource` instance, all additional parameters that are part of the `Resource` class have been removed. This generally includes `proxy`, `headers` and `query` parameters. [#6368](https://github.com/CesiumGS/cesium/pull/6368)
- All low level load functions including `loadArrayBuffer`, `loadBlob`, `loadImage`, `loadJson`, `loadJsonp`, `loadText`, `loadXML` and `loadWithXhr` have been removed. Please use the equivalent `fetch` functions on the `Resource` class. [#6368](https://github.com/CesiumGS/cesium/pull/6368)

##### Deprecated :hourglass_flowing_sand:

- `ClippingPlaneCollection` is now supported in Internet Explorer, so `ClippingPlaneCollection.isSupported` has been deprecated and will be removed in Cesium 1.45.
- `ClippingPlaneCollection` should now be used with `ClippingPlane` objects instead of `Plane`. Use of `Plane` objects has been deprecated and will be removed in Cesium 1.45.
- `Credit` now takes an `html` and `showOnScreen` parameters instead of an `options` object. Use of the `options` parameter is deprecated and will be removed in Cesium 1.46.
- `Credit.text`, `Credit.imageUrl` and `Credit.link` properties have all been deprecated and will be removed in Cesium 1.46. Use `Credit.html` to retrieve the credit content.
- `Credit.hasImage` and `Credit.hasLink` functions have been deprecated and will be removed in Cesium 1.46.

##### Additions :tada:

- Added a new Sandcastle label, `New in X.X` which will include all new Sandcastle demos added for the current release. [#6384](https://github.com/CesiumGS/cesium/issues/6384)
- Added support for glTF models with [Draco geometry compression](https://github.com/KhronosGroup/glTF/blob/master/extensions/2.0/Khronos/KHR_draco_mesh_compression/README.md). [#5120](https://github.com/CesiumGS/cesium/issues/5120)
  - Added `dequantizeInShader` option parameter to `Model` and `Model.fromGltf` to specify if Draco compressed glTF assets should be dequantized on the GPU.
- Added support for ordering in `DataSourceCollection`. [#6316](https://github.com/CesiumGS/cesium/pull/6316)
  - All ground geometry from one `DataSource` will render in front of all ground geometry from another `DataSource` in the same collection with a lower index.
  - Use `DataSourceCollection.raise`, `DataSourceCollection.lower`, `DataSourceCollection.raiseToTop` and `DataSourceCollection.lowerToBottom` functions to change the ordering of a `DataSource` in the collection.
- `ClippingPlaneCollection` updates [#6201](https://github.com/CesiumGS/cesium/pull/6201):
  - Removed the 6-clipping-plane limit.
  - Added support for Internet Explorer.
  - Added a `ClippingPlane` object to be used with `ClippingPlaneCollection`.
  - Added 3D Tiles use-case to the Terrain Clipping Planes Sandcastle.
- `Credit` has been modified to take an HTML string as the credit content. [#6331](https://github.com/CesiumGS/cesium/pull/6331)
- Sharing Sandcastle examples now works by storing the full example directly in the URL instead of creating GitHub gists, because anonymous gist creation was removed by GitHub. Loading existing gists will still work. [#6342](https://github.com/CesiumGS/cesium/pull/6342)
- Updated `WebMapServiceImageryProvider` so it can take an srs or crs string to pass to the resource query parameters based on the WMS version. [#6223](https://github.com/CesiumGS/cesium/issues/6223)
- Added additional query parameter options to the CesiumViewer demo application [#6328](https://github.com/CesiumGS/cesium/pull/6328):
  - `sourceType` specifies the type of data source if the URL doesn't have a known file extension.
  - `flyTo=false` optionally disables the automatic `flyTo` after loading the data source.
- Added a multi-part CZML example to Sandcastle. [#6320](https://github.com/CesiumGS/cesium/pull/6320)
- Improved processing order of 3D tiles. [#6364](https://github.com/CesiumGS/cesium/pull/6364)

##### Fixes :wrench:

- Fixed Cesium ion browser caching. [#6353](https://github.com/CesiumGS/cesium/pull/6353).
- Fixed formula for Weighted Blended Order-Independent Transparency. [#6340](https://github.com/CesiumGS/cesium/pull/6340)
- Fixed support of glTF-supplied tangent vectors. [#6302](https://github.com/CesiumGS/cesium/pull/6302)
- Fixed model loading failure when containing unused materials. [6315](https://github.com/CesiumGS/cesium/pull/6315)
- Fixed default value of `alphaCutoff` in glTF models. [#6346](https://github.com/CesiumGS/cesium/pull/6346)
- Fixed double-sided flag for glTF materials with `BLEND` enabled. [#6371](https://github.com/CesiumGS/cesium/pull/6371)
- Fixed animation for glTF models with missing animation targets. [#6351](https://github.com/CesiumGS/cesium/pull/6351)
- Fixed improper zoom during model load failure. [#6305](https://github.com/CesiumGS/cesium/pull/6305)
- Fixed rendering vector tiles when using `invertClassification`. [#6349](https://github.com/CesiumGS/cesium/pull/6349)
- Fixed occlusion when `globe.show` is `false`. [#6374](https://github.com/CesiumGS/cesium/pull/6374)
- Fixed crash for entities with static geometry and time-dynamic attributes. [#6377](https://github.com/CesiumGS/cesium/pull/6377)
- Fixed geometry tile rendering in IE. [#6406](https://github.com/CesiumGS/cesium/pull/6406)

### 1.43 - 2018-03-01

##### Major Announcements :loudspeaker:

- Say hello to [Cesium ion](https://cesium.com/blog/2018/03/01/hello-cesium-ion/)
- Cesium, the JavaScript library, is now officially renamed to CesiumJS (no code changes required)
- The STK World Terrain tileset is deprecated and will be available until September 1, 2018. Check out the new high-resolution [Cesium World Terrain](https://cesium.com/blog/2018/03/01/introducing-cesium-world-terrain/)

##### Breaking Changes :mega:

- Removed `GeometryUpdater.perInstanceColorAppearanceType` and `GeometryUpdater.materialAppearanceType`. [#6239](https://github.com/CesiumGS/cesium/pull/6239)
- `GeometryVisualizer` no longer uses a `type` parameter. [#6239](https://github.com/CesiumGS/cesium/pull/6239)
- `GeometryVisualizer` no longer displays polylines. Use `PolylineVisualizer` instead. [#6239](https://github.com/CesiumGS/cesium/pull/6239)
- The experimental `CesiumIon` object has been completely refactored and renamed to `Ion`.

##### Deprecated :hourglass_flowing_sand:

- The STK World Terrain, ArcticDEM, and PAMAP Terrain tilesets hosted on `assets.agi.com` are deprecated and will be available until September 1, 2018. To continue using them, access them via [Cesium ion](https://cesium.com/blog/2018/03/01/hello-cesium-ion/)
- In the `Resource` class, `addQueryParameters` and `addTemplateValues` have been deprecated and will be removed in Cesium 1.45. Please use `setQueryParameters` and `setTemplateValues` instead.

##### Additions :tada:

- Added new `Ion`, `IonResource`, and `IonImageryProvider` objects for loading data hosted on [Cesium ion](https://cesium.com/blog/2018/03/01/hello-cesium-ion/).
- Added `createWorldTerrain` helper function for easily constructing the new Cesium World Terrain.
- Added support for a promise to a resource for `CesiumTerrainProvider`, `createTileMapServiceImageryProvider` and `Cesium3DTileset` [#6204](https://github.com/CesiumGS/cesium/pull/6204)
- Added `Cesium.Math.cbrt`. [#6222](https://github.com/CesiumGS/cesium/pull/6222)
- Added `PolylineVisualizer` for displaying polyline entities [#6239](https://github.com/CesiumGS/cesium/pull/6239)
- `Resource` class [#6205](https://github.com/CesiumGS/cesium/issues/6205)
  - Added `put`, `patch`, `delete`, `options` and `head` methods, so it can be used for all XHR requests.
  - Added `preserveQueryParameters` parameter to `getDerivedResource`, to allow us to append query parameters instead of always replacing them.
  - Added `setQueryParameters` and `appendQueryParameters` to allow for better handling of query strings.
- Enable terrain in the `CesiumViewer` demo application [#6198](https://github.com/CesiumGS/cesium/pull/6198)
- Added `Globe.tilesLoaded` getter property to determine if all terrain and imagery is loaded. [#6194](https://github.com/CesiumGS/cesium/pull/6194)
- Added `classificationType` property to entities which specifies whether an entity on the ground, like a polygon or rectangle, should be clamped to terrain, 3D Tiles, or both. [#6195](https://github.com/CesiumGS/cesium/issues/6195)

##### Fixes :wrench:

- Fixed bug where KmlDataSource did not use Ellipsoid to convert coordinates. Use `options.ellipsoid` to pass the ellipsoid to KmlDataSource constructors / loaders. [#6176](https://github.com/CesiumGS/cesium/pull/6176)
- Fixed bug where 3D Tiles Point Clouds would fail in Internet Explorer. [#6220](https://github.com/CesiumGS/cesium/pull/6220)
- Fixed issue where `CESIUM_BASE_URL` wouldn't work without a trailing `/`. [#6225](https://github.com/CesiumGS/cesium/issues/6225)
- Fixed coloring for polyline entities with a dynamic color for the depth fail material [#6245](https://github.com/CesiumGS/cesium/pull/6245)
- Fixed bug with zooming to dynamic geometry. [#6269](https://github.com/CesiumGS/cesium/issues/6269)
- Fixed bug where `AxisAlignedBoundingBox` did not copy over center value when cloning an undefined result. [#6183](https://github.com/CesiumGS/cesium/pull/6183)
- Fixed a bug where imagery stops loading when changing terrain in request render mode. [#6193](https://github.com/CesiumGS/cesium/issues/6193)
- Fixed `Resource.fetch` when called with no arguments [#6206](https://github.com/CesiumGS/cesium/issues/6206)
- Fixed `Resource.clone` to clone the `Request` object, so resource can be used in parallel. [#6208](https://github.com/CesiumGS/cesium/issues/6208)
- Fixed `Material` so it can now take a `Resource` object as an image. [#6199](https://github.com/CesiumGS/cesium/issues/6199)
- Fixed an issue causing the Bing Maps key to be sent unnecessarily with every tile request. [#6250](https://github.com/CesiumGS/cesium/pull/6250)
- Fixed documentation issue for the `Cesium.Math` class. [#6233](https://github.com/CesiumGS/cesium/issues/6233)
- Fixed rendering 3D Tiles as classification volumes. [#6295](https://github.com/CesiumGS/cesium/pull/6295)

### 1.42.1 - 2018-02-01

\_This is an npm-only release to fix an issue with using Cesium in Node.js.\_\_

- Fixed a bug where Cesium would fail to load under Node.js. [#6177](https://github.com/CesiumGS/cesium/pull/6177)

### 1.42 - 2018-02-01

##### Highlights :sparkler:

- Added experimental support for [3D Tiles Vector and Geometry data](https://github.com/CesiumGS/3d-tiles/tree/vctr/TileFormats/VectorData). ([#4665](https://github.com/CesiumGS/cesium/pull/4665))
- Added optional mode to reduce CPU usage. See [Improving Performance with Explicit Rendering](https://cesium.com/blog/2018/01/24/cesium-scene-rendering-performance/). ([#6115](https://github.com/CesiumGS/cesium/pull/6115))
- Added experimental `CesiumIon` utility class for working with the Cesium ion beta API. [#6136](https://github.com/CesiumGS/cesium/pull/6136)
- Major refactor of URL handling. All classes that take a url parameter, can now take a Resource or a String. This includes all imagery providers, all terrain providers, `Cesium3DTileset`, `KMLDataSource`, `CZMLDataSource`, `GeoJsonDataSource`, `Model`, and `Billboard`.

##### Breaking Changes :mega:

- The clock does not animate by default. Set the `shouldAnimate` option to `true` when creating the Viewer to enable animation.

##### Deprecated :hourglass_flowing_sand:

- For all classes/functions that can now take a `Resource` instance, all additional parameters that are part of the `Resource` class have been deprecated and will be removed in Cesium 1.44. This generally includes `proxy`, `headers` and `query` parameters.
- All low level load functions including `loadArrayBuffer`, `loadBlob`, `loadImage`, `loadJson`, `loadJsonp`, `loadText`, `loadXML` and `loadWithXhr` have been deprecated and will be removed in Cesium 1.44. Please use the equivalent `fetch` functions on the `Resource` class.

##### Additions :tada:

- Added experimental support for [3D Tiles Vector and Geometry data](https://github.com/CesiumGS/3d-tiles/tree/vctr/TileFormats/VectorData) ([#4665](https://github.com/CesiumGS/cesium/pull/4665)). The new and modified Cesium APIs are:
  - `Cesium3DTileStyle` has expanded to include styling point features. See the [styling specification](https://github.com/CesiumGS/3d-tiles/tree/vector-tiles/Styling#vector-data) for details.
  - `Cesium3DTileFeature` can modify `color` and `show` properties for polygon, polyline, and geometry features.
  - `Cesium3DTilePointFeature` can modify the styling options for a point feature.
- Added optional mode to reduce CPU usage. [#6115](https://github.com/CesiumGS/cesium/pull/6115)
  - `Scene.requestRenderMode` enables a mode which will only request new render frames on changes to the scene, or when the simulation time change exceeds `scene.maximumRenderTimeChange`.
  - `Scene.requestRender` will explicitly request a new render frame when in request render mode.
  - Added `Scene.preUpdate` and `Scene.postUpdate` events that are raised before and after the scene updates respectively. The scene is always updated before executing a potential render. Continue to listen to `Scene.preRender` and `Scene.postRender` events for when the scene renders a frame.
  - Added `CreditDisplay.update`, which updates the credit display before a new frame is rendered.
  - Added `Globe.imageryLayersUpdatedEvent`, which is raised when an imagery layer is added, shown, hidden, moved, or removed on the globe.
- Added `Cesium3DTileset.classificationType` to specify if a tileset classifies terrain, another 3D Tiles tileset, or both. This only applies to vector, geometry and batched 3D model tilesets. The limitations on the glTF contained in the b3dm tile are:
  - `POSITION` and `_BATCHID` semantics are required.
  - All indices with the same batch id must occupy contiguous sections of the index buffer.
  - All shaders and techniques are ignored. The generated shader simply multiplies the position by the model-view-projection matrix.
  - The only supported extensions are `CESIUM_RTC` and `WEB3D_quantized_attributes`.
  - Only one node is supported.
  - Only one mesh per node is supported.
  - Only one primitive per mesh is supported.
- Added geometric-error-based point cloud attenuation and eye dome lighting for point clouds using replacement refinement. [#6069](https://github.com/CesiumGS/cesium/pull/6069)
- Updated `Viewer.zoomTo` and `Viewer.flyTo` to take a `Cesium3DTileset` as a target. [#6104](https://github.com/CesiumGS/cesium/pull/6104)
- Added `shouldAnimate` option to the `Viewer` constructor to indicate if the clock should begin animating on startup. [#6154](https://github.com/CesiumGS/cesium/pull/6154)
- Added `Cesium3DTileset.ellipsoid` determining the size and shape of the globe. This can be set at construction and defaults to a WGS84 ellipsoid.
- Added `Plane.projectPointOntoPlane` for projecting a `Cartesian3` position onto a `Plane`. [#6092](https://github.com/CesiumGS/cesium/pull/6092)
- Added `Cartesian3.projectVector` for projecting one vector to another. [#6093](https://github.com/CesiumGS/cesium/pull/6093)
- Added `Cesium3DTileset.tileFailed` event that will be raised when a tile fails to load. The object passed to the event listener will have a url and message property. If there are no event listeners, error messages will be logged to the console. [#6088](https://github.com/CesiumGS/cesium/pull/6088)
- Added `AttributeCompression.zigZagDeltaDecode` which will decode delta and ZigZag encoded buffers in place.
- Added `pack` and `unpack` functions to `OrientedBoundingBox` for packing to and unpacking from a flat buffer.
- Added support for vertex shader uniforms when `tileset.colorBlendMode` is `MIX` or `REPLACE`. [#5874](https://github.com/CesiumGS/cesium/pull/5874)
- Added `ClippingPlaneCollection.isSupported` function for checking if rendering with clipping planes is supported.[#6084](https://github.com/CesiumGS/cesium/pull/6084)
- Added `Cartographic.toCartesian` to convert from `Cartographic` to `Cartesian3`. [#6163](https://github.com/CesiumGS/cesium/pull/6163)
- Added `BoundingSphere.volume` for computing the volume of a `BoundingSphere`. [#6069](https://github.com/CesiumGS/cesium/pull/6069)
- Added new file for the Cesium [Code of Conduct](https://github.com/CesiumGS/cesium/blob/main/CODE_OF_CONDUCT.md). [#6129](https://github.com/CesiumGS/cesium/pull/6129)

##### Fixes :wrench:

- Fixed a bug that could cause tiles to be missing from the globe surface, especially when starting with the camera zoomed close to the surface. [#4969](https://github.com/CesiumGS/cesium/pull/4969)
- Fixed applying a translucent style to a point cloud tileset. [#6113](https://github.com/CesiumGS/cesium/pull/6113)
- Fixed Sandcastle error in IE 11. [#6169](https://github.com/CesiumGS/cesium/pull/6169)
- Fixed a glTF animation bug that caused certain animations to jitter. [#5740](https://github.com/CesiumGS/cesium/pull/5740)
- Fixed a bug when creating billboard and model entities without a globe. [#6109](https://github.com/CesiumGS/cesium/pull/6109)
- Improved CZML Custom Properties Sandcastle example. [#6086](https://github.com/CesiumGS/cesium/pull/6086)
- Improved Particle System Sandcastle example for better visual. [#6132](https://github.com/CesiumGS/cesium/pull/6132)
- Fixed behavior of `Camera.move*` and `Camera.look*` functions in 2D mode. [#5884](https://github.com/CesiumGS/cesium/issues/5884)
- Fixed `Camera.moveStart` and `Camera.moveEnd` events not being raised when camera is close to the ground. [#4753](https://github.com/CesiumGS/cesium/issues/4753)
- Fixed `OrientedBoundingBox` documentation. [#6147](https://github.com/CesiumGS/cesium/pull/6147)
- Updated documentation links to reflect new locations on `https://cesiumjs.org` and `https://cesium.com`.

### 1.41 - 2018-01-02

- Breaking changes
  - Removed the `text`, `imageUrl`, and `link` parameters from `Credit`, which were deprecated in Cesium 1.40. Use `options.text`, `options.imageUrl`, and `options.link` instead.
- Added support for clipping planes. [#5913](https://github.com/CesiumGS/cesium/pull/5913), [#5996](https://github.com/CesiumGS/cesium/pull/5996)
  - Added `clippingPlanes` property to `ModelGraphics`, `Model`, `Cesium3DTileset`, and `Globe`, which specifies a `ClippingPlaneCollection` to selectively disable rendering.
  - Added `PlaneGeometry`, `PlaneOutlineGeometry`, `PlaneGeometryUpdater`, `PlaneOutlineGeometryUpdater`, `PlaneGraphics`, and `Entity.plane` to visualize planes.
  - Added `Plane.transformPlane` to apply a transformation to a plane.
- Fixed point cloud exception in IE. [#6051](https://github.com/CesiumGS/cesium/pull/6051)
- Fixed globe materials when `Globe.enableLighting` was `false`. [#6042](https://github.com/CesiumGS/cesium/issues/6042)
- Fixed shader compilation failure on pick when globe materials were enabled. [#6039](https://github.com/CesiumGS/cesium/issues/6039)
- Fixed exception when `invertClassification` was enabled, the invert color had an alpha less than `1.0`, and the window was resized. [#6046](https://github.com/CesiumGS/cesium/issues/6046)

### 1.40 - 2017-12-01

- Deprecated
  - The `text`, `imageUrl` and `link` parameters from `Credit` have been deprecated and will be removed in Cesium 1.41. Use `options.text`, `options.imageUrl` and `options.link` instead.
- Added `Globe.material` to apply materials to the globe/terrain for shading such as height- or slope-based color ramps. See the new [Sandcastle example](https://cesiumjs.org/Cesium/Apps/Sandcastle/?src=Globe%20Materials.html&label=Showcases). [#5919](https://github.com/CesiumGS/cesium/pull/5919/files)
- Added CZML support for `polyline.depthFailMaterial`, `label.scaleByDistance`, `distanceDisplayCondition`, and `disableDepthTestDistance`. [#5986](https://github.com/CesiumGS/cesium/pull/5986)
- Fixed a bug where drill picking a polygon clamped to ground would cause the browser to hang. [#5971](https://github.com/CesiumGS/cesium/issues/5971)
- Fixed bug in KML LookAt bug where degrees and radians were mixing in a subtraction. [#5992](https://github.com/CesiumGS/cesium/issues/5992)
- Fixed handling of KMZ files with missing `xsi` namespace declarations. [#6003](https://github.com/CesiumGS/cesium/pull/6003)
- Added function that removes duplicate namespace declarations while loading a KML or a KMZ. [#5972](https://github.com/CesiumGS/cesium/pull/5972)
- Fixed a language detection issue. [#6016](https://github.com/CesiumGS/cesium/pull/6016)
- Fixed a bug where glTF models with animations of different lengths would cause an error. [#5694](https://github.com/CesiumGS/cesium/issues/5694)
- Added a `clampAnimations` parameter to `Model` and `Entity.model`. Setting this to `false` allows different length animations to loop asynchronously over the duration of the longest animation.
- Fixed `Invalid asm.js: Invalid member of stdlib` console error by recompiling crunch.js with latest emscripten toolchain. [#5847](https://github.com/CesiumGS/cesium/issues/5847)
- Added `file:` scheme compatibility to `joinUrls`. [#5989](https://github.com/CesiumGS/cesium/pull/5989)
- Added a Reverse Geocoder [Sandcastle example](https://cesiumjs.org/Cesium/Apps/Sandcastle/?src=Reverse%20Geocoder.html&label=Showcases). [#5976](https://github.com/CesiumGS/cesium/pull/5976)
- Added ability to support touch event in Imagery Layers Split Sandcastle example. [#5948](https://github.com/CesiumGS/cesium/pull/5948)
- Added a new `@experimental` tag to the documentation. A small subset of the Cesium API tagged as such are subject to breaking changes without deprecation. See the [Coding Guide](https://github.com/CesiumGS/cesium/tree/main/Documentation/Contributors/CodingGuide#deprecation-and-breaking-changes) for further explanation. [#6010](https://github.com/CesiumGS/cesium/pull/6010)
- Moved terrain and imagery credits to a lightbox that pops up when you click a link in the onscreen credits [#3013](https://github.com/CesiumGS/cesium/issues/3013)

### 1.39 - 2017-11-01

- Cesium now officially supports webpack. See our [Integrating Cesium and webpack blog post](https://cesium.com/blog/2017/10/18/cesium-and-webpack/) for more details.
- Added support for right-to-left language detection in labels, currently Hebrew and Arabic are supported. To enable it, set `Cesium.Label.enableRightToLeftDetection = true` at the start of your application. [#5771](https://github.com/CesiumGS/cesium/pull/5771)
- Fixed handling of KML files with missing `xsi` namespace declarations. [#5860](https://github.com/CesiumGS/cesium/pull/5860)
- Fixed a bug that caused KML ground overlays to appear distorted when rotation was applied. [#5914](https://github.com/CesiumGS/cesium/issues/5914)
- Fixed a bug where KML placemarks with no specified icon would be displayed with default icon. [#5819](https://github.com/CesiumGS/cesium/issues/5819)
- Changed KML loading to ignore NetworkLink failures and continue to load the rest of the document. [#5871](https://github.com/CesiumGS/cesium/pull/5871)
- Added the ability to load Cesium's assets from the local file system if security permissions allow it. [#5830](https://github.com/CesiumGS/cesium/issues/5830)
- Added two new properties to `ImageryLayer` that allow for adjusting the texture sampler used for up and down-sampling of imagery tiles, namely `minificationFilter` and `magnificationFilter` with possible values `LINEAR` (the default) and `NEAREST` defined in `TextureMinificationFilter` and `TextureMagnificationFilter`. [#5846](https://github.com/CesiumGS/cesium/issues/5846)
- Fixed flickering artifacts with 3D Tiles tilesets with thin walls. [#5940](https://github.com/CesiumGS/cesium/pull/5940)
- Fixed bright fog when terrain lighting is enabled and added `Fog.minimumBrightness` to affect how bright the fog will be when in complete darkness. [#5934](https://github.com/CesiumGS/cesium/pull/5934)
- Fixed using arrow keys in geocoder widget to select search suggestions. [#5943](https://github.com/CesiumGS/cesium/issues/5943)
- Added support for the layer.json `parentUrl` property in `CesiumTerrainProvider` to allow for compositing of tilesets. [#5864](https://github.com/CesiumGS/cesium/pull/5864)
- Added `invertClassification` and `invertClassificationColor` to `Scene`. When `invertClassification` is `true`, any 3D Tiles geometry that is not classified by a `ClassificationPrimitive` or `GroundPrimitive` will have its color multiplied by `invertClassificationColor`. [#5836](https://github.com/CesiumGS/cesium/pull/5836)
- Added `customTags` property to the UrlTemplateImageryProvider to allow custom keywords in the template URL. [#5696](https://github.com/CesiumGS/cesium/pull/5696)
- Added `eyeSeparation` and `focalLength` properties to `Scene` to configure VR settings. [#5917](https://github.com/CesiumGS/cesium/pull/5917)
- Improved CZML Reference Properties example [#5754](https://github.com/CesiumGS/cesium/pull/5754)

### 1.38 - 2017-10-02

- Breaking changes
  - `Scene/CullingVolume` has been removed. Use `Core/CullingVolume`.
  - `Scene/OrthographicFrustum` has been removed. Use `Core/OrthographicFrustum`.
  - `Scene/OrthographicOffCenterFrustum` has been removed. Use `Core/OrthographicOffCenterFrustum`.
  - `Scene/PerspectiveFrustum` has been removed. Use `Core/PerspectiveFrustum`.
  - `Scene/PerspectiveOffCenterFrustum` has been removed. Use `Core/PerspectiveOffCenterFrustum`.
- Added support in CZML for expressing `orientation` as the velocity vector of an entity, using `velocityReference` syntax. [#5807](https://github.com/CesiumGS/cesium/pull/5807)
- Fixed CZML processing of `velocityReference` within an interval. [#5738](https://github.com/CesiumGS/cesium/issues/5738)
- Added ability to add an animation to `ModelAnimationCollection` by its index. [#5815](https://github.com/CesiumGS/cesium/pull/5815)
- Fixed a bug in `ModelAnimationCollection` that caused adding an animation by its name to throw an error. [#5815](https://github.com/CesiumGS/cesium/pull/5815)
- Fixed issue in Internet Explorer and Edge with loading unicode strings in typed arrays that impacted 3D Tiles Batch Table values.
- Zoom now maintains camera heading, pitch, and roll. [#4639](https://github.com/CesiumGS/cesium/pull/5603)
- Fixed a bug in `PolylineCollection` preventing the display of more than 16K points in a single collection. [#5538](https://github.com/CesiumGS/cesium/pull/5782)
- Fixed a 3D Tiles point cloud bug causing a stray point to appear at the center of the screen on certain hardware. [#5599](https://github.com/CesiumGS/cesium/issues/5599)
- Fixed removing multiple event listeners within event callbacks. [#5827](https://github.com/CesiumGS/cesium/issues/5827)
- Running `buildApps` now creates a built version of Sandcastle which uses the built version of Cesium for better performance.
- Fixed a tileset traversal bug when the `skipLevelOfDetail` optimization is off. [#5869](https://github.com/CesiumGS/cesium/issues/5869)

### 1.37 - 2017-09-01

- Breaking changes
  - Passing `options.clock` when creating a new `Viewer` instance is removed, pass `options.clockViewModel` instead.
  - Removed `GoogleEarthImageryProvider`, use `GoogleEarthEnterpriseMapsProvider` instead.
  - Removed the `throttleRequest` parameter from `TerrainProvider.requestTileGeometry` and inherited terrain providers. It is replaced with an optional `Request` object. Set the request's `throttle` property to `true` to throttle requests.
  - Removed the ability to provide a Promise for the `options.url` parameter of `loadWithXhr` and for the `url` parameter of `loadArrayBuffer`, `loadBlob`, `loadImageViaBlob`, `loadText`, `loadJson`, `loadXML`, `loadImage`, `loadCRN`, `loadKTX`, and `loadCubeMap`. Instead `url` must be a string.
- Added `classificationType` to `ClassificationPrimitive` and `GroundPrimitive` to choose whether terrain, 3D Tiles, or both are classified. [#5770](https://github.com/CesiumGS/cesium/pull/5770)
- Fixed depth picking on 3D Tiles. [#5676](https://github.com/CesiumGS/cesium/issues/5676)
- Fixed glTF model translucency bug. [#5731](https://github.com/CesiumGS/cesium/issues/5731)
- Fixed `replaceState` bug that was causing the `CesiumViewer` demo application to crash in Safari and iOS. [#5691](https://github.com/CesiumGS/cesium/issues/5691)
- Fixed a 3D Tiles traversal bug for tilesets using additive refinement. [#5766](https://github.com/CesiumGS/cesium/issues/5766)
- Fixed a 3D Tiles traversal bug where out-of-view children were being loaded unnecessarily. [#5477](https://github.com/CesiumGS/cesium/issues/5477)
- Fixed `Entity` id type to be `String` in `EntityCollection` and `CompositeEntityCollection` [#5791](https://github.com/CesiumGS/cesium/pull/5791)
- Fixed issue where `Model` and `BillboardCollection` would throw an error if the globe is undefined. [#5638](https://github.com/CesiumGS/cesium/issues/5638)
- Fixed issue where the `Model` glTF cache loses reference to the model's buffer data. [#5720](https://github.com/CesiumGS/cesium/issues/5720)
- Fixed some issues with `disableDepthTestDistance`. [#5501](https://github.com/CesiumGS/cesium/issues/5501) [#5331](https://github.com/CesiumGS/cesium/issues/5331) [#5621](https://github.com/CesiumGS/cesium/issues/5621)
- Added several new Bing Maps styles: `CANVAS_DARK`, `CANVAS_LIGHT`, and `CANVAS_GRAY`. [#5737](https://github.com/CesiumGS/cesium/pull/5737)
- Added small improvements to the atmosphere. [#5741](https://github.com/CesiumGS/cesium/pull/5741)
- Fixed a bug that caused imagery splitting to work incorrectly when CSS pixels were not equivalent to WebGL drawing buffer pixels, such as on high DPI displays in Microsoft Edge and Internet Explorer. [#5743](https://github.com/CesiumGS/cesium/pull/5743)
- Added `Cesium3DTileset.loadJson` to support overriding the default tileset loading behavior. [#5685](https://github.com/CesiumGS/cesium/pull/5685)
- Fixed loading of binary glTFs containing CRN or KTX textures. [#5753](https://github.com/CesiumGS/cesium/pull/5753)
- Fixed specular computation for certain models using the `KHR_materials_common` extension. [#5773](https://github.com/CesiumGS/cesium/pull/5773)
- Fixed a picking bug in the `3D Tiles Interactivity` Sandcastle demo. [#5703](https://github.com/CesiumGS/cesium/issues/5703)
- Updated knockout from 3.4.0 to 3.4.2 [#5703](https://github.com/CesiumGS/cesium/pull/5829)

### 1.36 - 2017-08-01

- Breaking changes
  - The function `Quaternion.fromHeadingPitchRoll(heading, pitch, roll, result)` was removed. Use `Quaternion.fromHeadingPitchRoll(hpr, result)` instead where `hpr` is a `HeadingPitchRoll`.
  - The function `Transforms.headingPitchRollToFixedFrame(origin, headingPitchRoll, ellipsoid, result)` was removed. Use `Transforms.headingPitchRollToFixedFrame(origin, headingPitchRoll, ellipsoid, fixedFrameTransform, result)` instead where `fixedFrameTransform` is a a 4x4 transformation matrix (see `Transforms.localFrameToFixedFrameGenerator`).
  - The function `Transforms.headingPitchRollQuaternion(origin, headingPitchRoll, ellipsoid, result)` was removed. Use `Transforms.headingPitchRollQuaternion(origin, headingPitchRoll, ellipsoid, fixedFrameTransform, result)` instead where `fixedFrameTransform` is a a 4x4 transformation matrix (see `Transforms.localFrameToFixedFrameGenerator`).
  - The `color`, `show`, and `pointSize` properties of `Cesium3DTileStyle` are no longer initialized with default values.
- Deprecated
  - `Scene/CullingVolume` is deprecated and will be removed in 1.38. Use `Core/CullingVolume`.
  - `Scene/OrthographicFrustum` is deprecated and will be removed in 1.38. Use `Core/OrthographicFrustum`.
  - `Scene/OrthographicOffCenterFrustum` is deprecated and will be removed in 1.38. Use `Core/OrthographicOffCenterFrustum`.
  - `Scene/PerspectiveFrustum` is deprecated and will be removed in 1.38. Use `Core/PerspectiveFrustum`.
  - `Scene/PerspectiveOffCenterFrustum` is deprecated and will be removed in 1.38. Use `Core/PerspectiveOffCenterFrustum`.
- Added glTF 2.0 support, including physically-based material rendering, morph targets, and appropriate updating of glTF 1.0 models to 2.0. [#5641](https://github.com/CesiumGS/cesium/pull/5641)
- Added `ClassificationPrimitive` which defines a volume and draws the intersection of the volume and terrain or 3D Tiles. [#5625](https://github.com/CesiumGS/cesium/pull/5625)
- Added `tileLoad` event to `Cesium3DTileset`. [#5628](https://github.com/CesiumGS/cesium/pull/5628)
- Fixed issue where scene would blink when labels were added. [#5537](https://github.com/CesiumGS/cesium/issues/5537)
- Fixed label positioning when height reference changes [#5609](https://github.com/CesiumGS/cesium/issues/5609)
- Fixed label positioning when using `HeightReference.CLAMP_TO_GROUND` and no position [#5648](https://github.com/CesiumGS/cesium/pull/5648)
- Fix for dynamic polylines with polyline dash material [#5681](https://github.com/CesiumGS/cesium/pull/5681)
- Added ability to provide a `width` and `height` to `scene.pick`. [#5602](https://github.com/CesiumGS/cesium/pull/5602)
- Fixed `Viewer.flyTo` not respecting zoom limits, and resetting minimumZoomDistance if the camera zoomed past the minimumZoomDistance. [5573](https://github.com/CesiumGS/cesium/issues/5573)
- Added ability to show tile urls in the 3D Tiles Inspector. [#5592](https://github.com/CesiumGS/cesium/pull/5592)
- Fixed a bug when reading CRN compressed textures with multiple mip levels. [#5618](https://github.com/CesiumGS/cesium/pull/5618)
- Fixed issue where composite 3D Tiles that contained instanced 3D Tiles with an external model reference would fail to download the model.
- Added behavior to `Cesium3DTilesInspector` that selects the first tileset hovered over if no tilest is specified. [#5139](https://github.com/CesiumGS/cesium/issues/5139)
- Added `Entity.computeModelMatrix` which returns the model matrix representing the entity's transformation. [#5584](https://github.com/CesiumGS/cesium/pull/5584)
- Added ability to set a style's `color`, `show`, or `pointSize` with a string or object literal. `show` may also take a boolean and `pointSize` may take a number. [#5412](https://github.com/CesiumGS/cesium/pull/5412)
- Added setter for `KmlDataSource.name` to specify a name for the datasource [#5660](https://github.com/CesiumGS/cesium/pull/5660).
- Added setter for `GeoJsonDataSource.name` to specify a name for the datasource [#5653](https://github.com/CesiumGS/cesium/issues/5653)
- Fixed crash when using the `Cesium3DTilesInspectorViewModel` and removing a tileset [#5607](https://github.com/CesiumGS/cesium/issues/5607)
- Fixed polygon outline in Polygon Sandcastle demo [#5642](https://github.com/CesiumGS/cesium/issues/5642)
- Updated `Billboard`, `Label` and `PointPrimitive` constructors to clone `NearFarScale` parameters [#5654](https://github.com/CesiumGS/cesium/pull/5654)
- Added `FrustumGeometry` and `FrustumOutlineGeometry`. [#5649](https://github.com/CesiumGS/cesium/pull/5649)
- Added an `options` parameter to the constructors of `PerspectiveFrustum`, `PerspectiveOffCenterFrustum`, `OrthographicFrustum`, and `OrthographicOffCenterFrustum` to set properties. [#5649](https://github.com/CesiumGS/cesium/pull/5649)

### 1.35.2 - 2017-07-11

- This is an npm-only release to fix an issue with using Cesium in Node.js.
- Fixed a bug where Cesium would fail to load under Node.js and some webpack configurations. [#5593](https://github.com/CesiumGS/cesium/issues/5593)
- Fixed a bug where a Model's compressed textures were not being displayed. [#5596](https://github.com/CesiumGS/cesium/pull/5596)
- Fixed documentation for `OrthographicFrustum`. [#5586](https://github.com/CesiumGS/cesium/issues/5586)

### 1.35.1 - 2017-07-05

- This is an npm-only release to fix a deployment issue with 1.35. No code changes.

### 1.35 - 2017-07-05

- Breaking changes
  - `JulianDate.fromIso8601` will default to midnight UTC if no time is provided to match the Javascript [`Date` specification](https://developer.mozilla.org/en-US/docs/Web/JavaScript/Reference/Global_Objects/Date). You must specify a local time of midnight to achieve the old behavior.
- Deprecated
  - `GoogleEarthImageryProvider` has been deprecated and will be removed in Cesium 1.37, use `GoogleEarthEnterpriseMapsProvider` instead.
  - The `throttleRequest` parameter for `TerrainProvider.requestTileGeometry`, `CesiumTerrainProvider.requestTileGeometry`, `VRTheWorldTerrainProvider.requestTileGeometry`, and `EllipsoidTerrainProvider.requestTileGeometry` is deprecated and will be replaced with an optional `Request` object. The `throttleRequests` parameter will be removed in 1.37. Instead set the request's `throttle` property to `true` to throttle requests.
  - The ability to provide a Promise for the `options.url` parameter of `loadWithXhr` and for the `url` parameter of `loadArrayBuffer`, `loadBlob`, `loadImageViaBlob`, `loadText`, `loadJson`, `loadXML`, `loadImage`, `loadCRN`, `loadKTX`, and `loadCubeMap` is deprecated. This will be removed in 1.37, instead `url` must be a string.
- Added support for [3D Tiles](https://github.com/CesiumGS/3d-tiles/blob/main/README.md) for streaming massive heterogeneous 3D geospatial datasets ([#5308](https://github.com/CesiumGS/cesium/pull/5308)). See the new [Sandcastle examples](http://cesiumjs.org/Cesium/Apps/Sandcastle/index.html?src=3D%20Tiles%20Photogrammetry&label=3D%20Tiles). The new Cesium APIs are:
  - `Cesium3DTileset`
  - `Cesium3DTileStyle`, `StyleExpression`, `Expression`, and `ConditionsExpression`
  - `Cesium3DTile`
  - `Cesium3DTileContent`
  - `Cesium3DTileFeature`
  - `Cesium3DTilesInspector`, `Cesium3DTilesInspectorViewModel`, and `viewerCesium3DTilesInspectorMixin`
  - `Cesium3DTileColorBlendMode`
- Added a particle system for effects like smoke, fire, sparks, etc. See `ParticleSystem`, `Particle`, `ParticleBurst`, `BoxEmitter`, `CircleEmitter`, `ConeEmitter`, `ParticleEmitter`, and `SphereEmitter`, and the new Sandcastle examples: [Particle System](http://cesiumjs.org/Cesium/Apps/Sandcastle/index.html?src=Particle%20System.html&label=Showcases) and [Particle System Fireworks](http://cesiumjs.org/Cesium/Apps/Sandcastle/index.html?src=Particle%20System%20Fireworks.html&label=Showcases). [#5212](https://github.com/CesiumGS/cesium/pull/5212)
- Added `options.clock`, `options.times` and `options.dimensions` to `WebMapTileServiceImageryProvider` in order to handle time dynamic and static values for dimensions.
- Added an `options.request` parameter to `loadWithXhr` and a `request` parameter to `loadArrayBuffer`, `loadBlob`, `loadImageViaBlob`, `loadText`, `loadJson`, `loadJsonp`, `loadXML`, `loadImageFromTypedArray`, `loadImage`, `loadCRN`, and `loadKTX`.
- `CzmlDataSource` and `KmlDataSource` load functions now take an optional `query` object, which will append query parameters to all network requests. [#5419](https://github.com/CesiumGS/cesium/pull/5419), [#5434](https://github.com/CesiumGS/cesium/pull/5434)
- Added Sandcastle demo for setting time with the Clock API [#5457](https://github.com/CesiumGS/cesium/pull/5457);
- Added Sandcastle demo for ArcticDEM data. [#5224](https://github.com/CesiumGS/cesium/issues/5224)
- Added `fromIso8601`, `fromIso8601DateArray`, and `fromIso8601DurationArray` to `TimeIntervalCollection` for handling various ways groups of intervals can be specified in ISO8601 format.
- Added `fromJulianDateArray` to `TimeIntervalCollection` for generating intervals from a list of dates.
- Fixed geocoder bug so geocoder can accurately handle NSEW inputs [#5407](https://github.com/CesiumGS/cesium/pull/5407)
- Fixed a bug where picking would break when the Sun came into view [#5478](https://github.com/CesiumGS/cesium/issues/5478)
- Fixed a bug where picking clusters would return undefined instead of a list of the clustered entities. [#5286](https://github.com/CesiumGS/cesium/issues/5286)
- Fixed bug where if polylines were set to follow the surface of an undefined globe, Cesium would throw an exception. [#5413](https://github.com/CesiumGS/cesium/pull/5413)
- Reduced the amount of Sun bloom post-process effect near the horizon. [#5381](https://github.com/CesiumGS/cesium/issues/5381)
- Fixed a bug where camera zooming worked incorrectly when the display height was greater than the display width [#5421](https://github.com/CesiumGS/cesium/pull/5421)
- Updated glTF/glb MIME types. [#5420](https://github.com/CesiumGS/cesium/issues/5420)
- Added `Cesium.Math.randomBetween`.
- Modified `defaultValue` to check for both `undefined` and `null`. [#5551](https://github.com/CesiumGS/cesium/pull/5551)
- The `throttleRequestByServer` function has been removed. Instead pass a `Request` object with `throttleByServer` set to `true` to any of following load functions: `loadWithXhr`, `loadArrayBuffer`, `loadBlob`, `loadImageViaBlob`, `loadText`, `loadJson`, `loadJsonp`, `loadXML`, `loadImageFromTypedArray`, `loadImage`, `loadCRN`, and `loadKTX`.

### 1.34 - 2017-06-01

- Deprecated
  - Passing `options.clock` when creating a new `Viewer` instance has been deprecated and will be removed in Cesium 1.37, pass `options.clockViewModel` instead.
- Fix issue where polylines in a `PolylineCollection` would ignore the far distance when updating the distance display condition. [#5283](https://github.com/CesiumGS/cesium/pull/5283)
- Fixed a crash when calling `Camera.pickEllipsoid` with a canvas of size 0.
- Fix `BoundingSphere.fromOrientedBoundingBox`. [#5334](https://github.com/CesiumGS/cesium/issues/5334)
- Fixed bug where polylines would not update when `PolylineCollection` model matrix was updated. [#5327](https://github.com/CesiumGS/cesium/pull/5327)
- Fixed a bug where adding a ground clamped label without a position would show up at a previous label's clamped position. [#5338](https://github.com/CesiumGS/cesium/issues/5338)
- Fixed translucency bug for certain material types. [#5335](https://github.com/CesiumGS/cesium/pull/5335)
- Fix picking polylines that use a depth fail appearance. [#5337](https://github.com/CesiumGS/cesium/pull/5337)
- Fixed a crash when morphing from Columbus view to 3D. [#5311](https://github.com/CesiumGS/cesium/issues/5311)
- Fixed a bug which prevented KML descriptions with relative paths from loading. [#5352](https://github.com/CesiumGS/cesium/pull/5352)
- Fixed an issue where camera view could be invalid at the last frame of animation. [#4949](https://github.com/CesiumGS/cesium/issues/4949)
- Fixed an issue where using the depth fail material for polylines would cause a crash in Edge. [#5359](https://github.com/CesiumGS/cesium/pull/5359)
- Fixed a crash where `EllipsoidGeometry` and `EllipsoidOutlineGeometry` were given floating point values when expecting integers. [#5260](https://github.com/CesiumGS/cesium/issues/5260)
- Fixed an issue where billboards were not properly aligned. [#2487](https://github.com/CesiumGS/cesium/issues/2487)
- Fixed an issue where translucent objects could flicker when picking on mouse move. [#5307](https://github.com/CesiumGS/cesium/issues/5307)
- Fixed a bug where billboards with `sizeInMeters` set to true would move upwards when zooming out. [#5373](https://github.com/CesiumGS/cesium/issues/5373)
- Fixed a bug where `SampledProperty.setInterpolationOptions` does not ignore undefined `options`. [#3575](https://github.com/CesiumGS/cesium/issues/3575)
- Added `basePath` option to `Cesium.Model.fromGltf`. [#5320](https://github.com/CesiumGS/cesium/issues/5320)

### 1.33 - 2017-05-01

- Breaking changes
  - Removed left, right, bottom and top properties from `OrthographicFrustum`. Use `OrthographicOffCenterFrustum` instead. [#5109](https://github.com/CesiumGS/cesium/issues/5109)
- Added `GoogleEarthEnterpriseTerrainProvider` and `GoogleEarthEnterpriseImageryProvider` to read data from Google Earth Enterprise servers. [#5189](https://github.com/CesiumGS/cesium/pull/5189).
- Support for dashed polylines [#5159](https://github.com/CesiumGS/cesium/pull/5159).
  - Added `PolylineDash` Material type.
  - Added `PolylineDashMaterialProperty` to the Entity API.
  - Added CZML `polylineDash` property .
- Added `disableDepthTestDistance` to billboards, points and labels. This sets the distance to the camera where the depth test will be disabled. Setting it to zero (the default) will always enable the depth test. Setting it to `Number.POSITVE_INFINITY` will never enabled the depth test. Also added `scene.minimumDisableDepthTestDistance` to change the default value from zero. [#5166](https://github.com/CesiumGS/cesium/pull/5166)
- Added a `depthFailMaterial` property to line entities, which is the material used to render the line when it fails the depth test. [#5160](https://github.com/CesiumGS/cesium/pull/5160)
- Fixed billboards not initially clustering. [#5208](https://github.com/CesiumGS/cesium/pull/5208)
- Fixed issue with displaying `MapboxImageryProvider` default token error message. [#5191](https://github.com/CesiumGS/cesium/pull/5191)
- Fixed bug in conversion formula in `Matrix3.fromHeadingPitchRoll`. [#5195](https://github.com/CesiumGS/cesium/issues/5195)
- Upgrade FXAA to version 3.11. [#5200](https://github.com/CesiumGS/cesium/pull/5200)
- `Scene.pickPosition` now caches results per frame to increase performance. [#5117](https://github.com/CesiumGS/cesium/issues/5117)

### 1.32 - 2017-04-03

- Deprecated
  - The `left`, `right`, `bottom`, and `top` properties of `OrthographicFrustum` are deprecated and will be removed in 1.33. Use `OrthographicOffCenterFrustum` instead.
- Breaking changes
  - Removed `ArcGisImageServerTerrainProvider`.
  - The top-level `properties` in an `Entity` created by `GeoJsonDataSource` are now instances of `ConstantProperty` instead of raw values.
- Added support for an orthographic projection in 3D and Columbus view.
  - Set `projectionPicker` to `true` in the options when creating a `Viewer` to add a widget that will switch projections. [#5021](https://github.com/CesiumGS/cesium/pull/5021)
  - Call `switchToOrthographicFrustum` or `switchToPerspectiveFrustum` on `Camera` to change projections.
- Added support for custom time-varying properties in CZML. [#5105](https://github.com/CesiumGS/cesium/pull/5105).
- Added new flight parameters to `Camera.flyTo` and `Camera.flyToBoundingSphere`: `flyOverLongitude`, `flyOverLongitudeWeight`, and `pitchAdjustHeight`. [#5070](https://github.com/CesiumGS/cesium/pull/5070)
- Added the event `Viewer.trackedEntityChanged`, which is raised when the value of `viewer.trackedEntity` changes. [#5060](https://github.com/CesiumGS/cesium/pull/5060)
- Added `Camera.DEFAULT_OFFSET` for default view of objects with bounding spheres. [#4936](https://github.com/CesiumGS/cesium/pull/4936)
- Fixed an issue with `TileBoundingBox` that caused the terrain to disappear in certain places [4032](https://github.com/CesiumGS/cesium/issues/4032)
- Fixed overlapping billboard blending. [#5066](https://github.com/CesiumGS/cesium/pull/5066)
- Fixed an issue with `PinBuilder` where inset images could have low-alpha fringes against an opaque background. [#5099](https://github.com/CesiumGS/cesium/pull/5099)
- Fix billboard, point and label clustering in 2D and Columbus view. [#5136](https://github.com/CesiumGS/cesium/pull/5136)
- Fixed `GroundPrimitive` rendering in 2D and Columbus View. [#5078](https://github.com/CesiumGS/cesium/pull/5078)
- Fixed an issue with camera tracking of dynamic ellipsoids. [#5133](https://github.com/CesiumGS/cesium/pull/5133)
- Fixed issues with imagerySplitPosition and the international date line in 2D mode. [#5151](https://github.com/CesiumGS/cesium/pull/5151)
- Fixed a bug in `ModelAnimationCache` causing different animations to reference the same animation. [#5064](https://github.com/CesiumGS/cesium/pull/5064)
- `ConstantProperty` now provides `valueOf` and `toString` methods that return the constant value.
- Improved depth artifacts between opaque and translucent primitives. [#5116](https://github.com/CesiumGS/cesium/pull/5116)
- Fixed crunch compressed textures in IE11. [#5057](https://github.com/CesiumGS/cesium/pull/5057)
- Fixed a bug in `Quaternion.fromHeadingPitchRoll` that made it erroneously throw an exception when passed individual angles in an unminified / debug build.
- Fixed a bug that caused an exception in `CesiumInspectorViewModel` when using the NW / NE / SW / SE / Parent buttons to navigate to a terrain tile that is not yet loaded.
- `QuadtreePrimitive` now uses `frameState.afterRender` to fire `tileLoadProgressEvent` [#3450](https://github.com/CesiumGS/cesium/issues/3450)

### 1.31 - 2017-03-01

- Deprecated
  - The function `Quaternion.fromHeadingPitchRoll(heading, pitch, roll, result)` will be removed in 1.33. Use `Quaternion.fromHeadingPitchRoll(hpr, result)` instead where `hpr` is a `HeadingPitchRoll`. [#4896](https://github.com/CesiumGS/cesium/pull/4896)
  - The function `Transforms.headingPitchRollToFixedFrame(origin, headingPitchRoll, ellipsoid, result)` will be removed in 1.33. Use `Transforms.headingPitchRollToFixedFrame(origin, headingPitchRoll, ellipsoid, fixedFrameTransform, result)` instead where `fixedFrameTransform` is a a 4x4 transformation matrix (see `Transforms.localFrameToFixedFrameGenerator`). [#4896](https://github.com/CesiumGS/cesium/pull/4896)
  - The function `Transforms.headingPitchRollQuaternion(origin, headingPitchRoll, ellipsoid, result)` will be removed in 1.33. Use `Transforms.headingPitchRollQuaternion(origin, headingPitchRoll, ellipsoid, fixedFrameTransform, result)` instead where `fixedFrameTransform` is a a 4x4 transformation matrix (see `Transforms.localFrameToFixedFrameGenerator`). [#4896](https://github.com/CesiumGS/cesium/pull/4896)
  - `ArcGisImageServerTerrainProvider` will be removed in 1.32 due to missing TIFF support in web browsers. [#4981](https://github.com/CesiumGS/cesium/pull/4981)
- Breaking changes
  - Corrected spelling of `Color.FUCHSIA` from `Color.FUSCHIA`. [#4977](https://github.com/CesiumGS/cesium/pull/4977)
  - The enums `MIDDLE_DOUBLE_CLICK` and `RIGHT_DOUBLE_CLICK` from `ScreenSpaceEventType` have been removed. [#5052](https://github.com/CesiumGS/cesium/pull/5052)
  - Removed the function `GeometryPipeline.computeBinormalAndTangent`. Use `GeometryPipeline.computeTangentAndBitangent` instead. [#5053](https://github.com/CesiumGS/cesium/pull/5053)
  - Removed the `url` and `key` properties from `GeocoderViewModel`. [#5056](https://github.com/CesiumGS/cesium/pull/5056)
  - `BingMapsGeocoderServices` now requires `options.scene`. [#5056](https://github.com/CesiumGS/cesium/pull/5056)
- Added compressed texture support. [#4758](https://github.com/CesiumGS/cesium/pull/4758)
  - glTF models and imagery layers can now reference [KTX](https://www.khronos.org/opengles/sdk/tools/KTX/) textures and textures compressed with [crunch](https://github.com/BinomialLLC/crunch).
  - Added `loadKTX`, to load KTX textures, and `loadCRN` to load crunch compressed textures.
  - Added new `PixelFormat` and `WebGLConstants` enums from WebGL extensions `WEBGL_compressed_s3tc`, `WEBGL_compressed_texture_pvrtc`, and `WEBGL_compressed_texture_etc1`.
  - Added `CompressedTextureBuffer`.
- Added support for `Scene.pickPosition` in Columbus view and 2D. [#4990](https://github.com/CesiumGS/cesium/pull/4990)
- Added support for depth picking translucent primitives when `Scene.pickTranslucentDepth` is `true`. [#4979](https://github.com/CesiumGS/cesium/pull/4979)
- Fixed an issue where the camera would zoom past an object and flip to the other side of the globe. [#4967](https://github.com/CesiumGS/cesium/pull/4967) and [#4982](https://github.com/CesiumGS/cesium/pull/4982)
- Enable rendering `GroundPrimitives` on hardware without the `EXT_frag_depth` extension; however, this could cause artifacts for certain viewing angles. [#4930](https://github.com/CesiumGS/cesium/pull/4930)
- Added `Transforms.localFrameToFixedFrameGenerator` to generate a function that computes a 4x4 transformation matrix from a local reference frame to fixed reference frame. [#4896](https://github.com/CesiumGS/cesium/pull/4896)
- Added `Label.scaleByDistance` to control minimum/maximum label size based on distance from the camera. [#5019](https://github.com/CesiumGS/cesium/pull/5019)
- Added support to `DebugCameraPrimitive` to draw multifrustum planes. The attribute `debugShowFrustumPlanes` of `Scene` and `frustumPlanes` of `CesiumInspector` toggle this. [#4932](https://github.com/CesiumGS/cesium/pull/4932)
- Added fix to always outline KML line extrusions so that they show up properly in 2D and other straight down views. [#4961](https://github.com/CesiumGS/cesium/pull/4961)
- Improved `RectangleGeometry` by skipping unnecessary logic in the code. [#4948](https://github.com/CesiumGS/cesium/pull/4948)
- Fixed exception for polylines in 2D when rotating the map. [#4619](https://github.com/CesiumGS/cesium/issues/4619)
- Fixed an issue with constant `VertexArray` attributes not being set correctly. [#4995](https://github.com/CesiumGS/cesium/pull/4995)
- Added the event `Viewer.selectedEntityChanged`, which is raised when the value of `viewer.selectedEntity` changes. [#5043](https://github.com/CesiumGS/cesium/pull/5043)

### 1.30 - 2017-02-01

- Deprecated
  - The properties `url` and `key` will be removed from `GeocoderViewModel` in 1.31. These properties will be available on geocoder services that support them, like `BingMapsGeocoderService`.
  - The function `GeometryPipeline.computeBinormalAndTangent` will be removed in 1.31. Use `GeometryPipeline.createTangentAndBitangent` instead. [#4856](https://github.com/CesiumGS/cesium/pull/4856)
  - The enums `MIDDLE_DOUBLE_CLICK` and `RIGHT_DOUBLE_CLICK` from `ScreenSpaceEventType` have been deprecated and will be removed in 1.31. [#4910](https://github.com/CesiumGS/cesium/pull/4910)
- Breaking changes
  - Removed separate `heading`, `pitch`, `roll` parameters from `Transform.headingPitchRollToFixedFrame` and `Transform.headingPitchRollQuaternion`. Pass a `HeadingPitchRoll` object instead. [#4843](https://github.com/CesiumGS/cesium/pull/4843)
  - The property `binormal` has been renamed to `bitangent` for `Geometry` and `VertexFormat`. [#4856](https://github.com/CesiumGS/cesium/pull/4856)
  - A handful of `CesiumInspectorViewModel` properties were removed or changed from variables to functions. [#4857](https://github.com/CesiumGS/cesium/pull/4857)
  - The `ShadowMap` constructor has been made private. [#4010](https://github.com/CesiumGS/cesium/issues/4010)
- Added `sampleTerrainMostDetailed` to sample the height of an array of positions using the best available terrain data at each point. This requires a `TerrainProvider` with the `availability` property.
- Transparent parts of billboards, labels, and points no longer overwrite parts of the scene behind them. [#4886](https://github.com/CesiumGS/cesium/pull/4886)
  - Added `blendOption` property to `BillboardCollection`, `LabelCollection`, and `PointPrimitiveCollection`. The default is `BlendOption.OPAQUE_AND_TRANSLUCENT`; however, if all billboards, labels, or points are either completely opaque or completely translucent, `blendOption` can be changed to `BlendOption.OPAQUE` or `BlendOption.TRANSLUCENT`, respectively, to increase performance by up to 2x.
- Added support for custom geocoder services and autocomplete, see the [Sandcastle example](http://cesiumjs.org/Cesium/Apps/Sandcastle/index.html?src=Custom%20Geocoder.html). Added `GeocoderService`, an interface for geocoders, and `BingMapsGeocoderService` and `CartographicGeocoderService` implementations. [#4723](https://github.com/CesiumGS/cesium/pull/4723)
- Added ability to draw an `ImageryLayer` with a splitter to allow layers to only display to the left or right of a splitter. See `ImageryLayer.splitDirection`, `Scene.imagerySplitPosition`, and the [Sandcastle example](http://cesiumjs.org/Cesium/Apps/Sandcastle/index.html?src=Imagery%20Layers%20Split.html&label=Showcases).
- Fixed bug where `GroundPrimitives` where rendering incorrectly or disappearing at different zoom levels. [#4161](https://github.com/CesiumGS/cesium/issues/4161), [#4326](https://github.com/CesiumGS/cesium/issues/4326)
- `TerrainProvider` now optionally exposes an `availability` property that can be used to query the terrain level that is available at a location or in a rectangle. Currently only `CesiumTerrainProvider` exposes this property.
- Added support for WMS version 1.3 by using CRS vice SRS query string parameter to request projection. SRS is still used for older versions.
- Fixed a bug that caused all models to use the same highlight color. [#4798](https://github.com/CesiumGS/cesium/pull/4798)
- Fixed sky atmosphere from causing incorrect picking and hanging drill picking. [#4783](https://github.com/CesiumGS/cesium/issues/4783) and [#4784](https://github.com/CesiumGS/cesium/issues/4784)
- Fixed KML loading when color is an empty string. [#4826](https://github.com/CesiumGS/cesium/pull/4826)
- Fixed a bug that could cause a "readyImagery is not actually ready" exception when quickly zooming past the maximum available imagery level of an imagery layer near the poles.
- Fixed a bug that affected dynamic graphics with time-dynamic modelMatrix. [#4907](https://github.com/CesiumGS/cesium/pull/4907)
- Fixed `Geocoder` autocomplete drop down visibility in Firefox. [#4916](https://github.com/CesiumGS/cesium/issues/4916)
- Added `Rectangle.fromRadians`.
- Updated the morph so the default view in Columbus View is now angled. [#3878](https://github.com/CesiumGS/cesium/issues/3878)
- Added 2D and Columbus View support for models using the RTC extension or whose vertices are in WGS84 coordinates. [#4922](https://github.com/CesiumGS/cesium/pull/4922)
- The attribute `perInstanceAttribute` of `DebugAppearance` has been made optional and defaults to `false`.
- Fixed a bug that would cause a crash when `debugShowFrustums` is enabled with OIT. [#4864](https://github.com/CesiumGS/cesium/pull/4864)
- Added the ability to run the unit tests with a [WebGL Stub](https://github.com/CesiumGS/cesium/tree/main/Documentation/Contributors/TestingGuide#run-with-webgl-stub), which makes all WebGL calls a noop and ignores test expectations that rely on reading back from WebGL. Use the web link from the main index.html or run with `npm run test-webgl-stub`.

### 1.29 - 2017-01-02

- Improved 3D Models
  - Added the ability to blend a `Model` with a color/translucency. Added `color`, `colorBlendMode`, and `colorBlendAmount` properties to `Model`, `ModelGraphics`, and CZML. Also added `ColorBlendMode` enum. [#4547](https://github.com/CesiumGS/cesium/pull/4547)
  - Added the ability to render a `Model` with a silhouette. Added `silhouetteColor` and `silhouetteSize` properties to `Model`, `ModelGraphics`, and CZML. [#4314](https://github.com/CesiumGS/cesium/pull/4314)
- Improved Labels
  - Added new `Label` properties `showBackground`, `backgroundColor`, and `backgroundPadding` to the primitive, Entity, and CZML layers.
  - Added support for newlines (`\n`) in Cesium `Label`s and CZML. [#2402]
  - Added new enum `VerticalOrigin.BASELINE`. Previously, `VerticalOrigin.BOTTOM` would sometimes align to the baseline depending on the contents of a label.
    (https://github.com/CesiumGS/cesium/issues/2402)
- Fixed translucency in Firefox 50. [#4762](https://github.com/CesiumGS/cesium/pull/4762)
- Fixed texture rotation for `RectangleGeometry`. [#2737](https://github.com/CesiumGS/cesium/issues/2737)
- Fixed issue where billboards on terrain had an incorrect offset. [#4598](https://github.com/CesiumGS/cesium/issues/4598)
- Fixed issue where `globe.getHeight` incorrectly returned `undefined`. [#3411](https://github.com/CesiumGS/cesium/issues/3411)
- Fixed a crash when using Entity path visualization with reference properties. [#4915](https://github.com/CesiumGS/cesium/issues/4915)
- Fixed a bug that caused `GroundPrimitive` to render incorrectly on systems without the `WEBGL_depth_texture` extension. [#4747](https://github.com/CesiumGS/cesium/pull/4747)
- Fixed default Mapbox token and added a watermark to notify users that they need to sign up for their own token.
- Fixed glTF models with skinning that used `bindShapeMatrix`. [#4722](https://github.com/CesiumGS/cesium/issues/4722)
- Fixed a bug that could cause a "readyImagery is not actually ready" exception with some configurations of imagery layers.
- Fixed `Rectangle.union` to correctly account for rectangles that cross the IDL. [#4732](https://github.com/CesiumGS/cesium/pull/4732)
- Fixed tooltips for gallery thumbnails in Sandcastle [#4702].(https://github.com/CesiumGS/cesium/pull/4702)
- DataSourceClock.getValue now preserves the provided `result` properties when its properties are `undefined`. [#4029](https://github.com/CesiumGS/cesium/issues/4029)
- Added `divideComponents` function to `Cartesian2`, `Cartesian3`, and `Cartesian4`. [#4750](https://github.com/CesiumGS/cesium/pull/4750)
- Added `WebGLConstants` enum. Previously, this was part of the private Renderer API. [#4731](https://github.com/CesiumGS/cesium/pull/4731)

### 1.28 - 2016-12-01

- Improved terrain/imagery load ordering, especially when the terrain is already fully loaded and a new imagery layer is loaded. This results in a 25% reduction in load times in many cases. [#4616](https://github.com/CesiumGS/cesium/pull/4616)
- Improved `Billboard`, `Label`, and `PointPrimitive` visual quality. [#4675](https://github.com/CesiumGS/cesium/pull/4675)
  - Corrected odd-width and odd-height billboard sizes from being incorrectly rounded up.
  - Changed depth testing from `LESS` to `LEQUAL`, allowing label glyphs of equal depths to overlap.
  - Label glyph positions have been adjusted and corrected.
  - `TextureAtlas.borderWidthInPixels` has always been applied to the upper and right edges of each internal texture, but is now also applied to the bottom and left edges of the entire TextureAtlas, guaranteeing borders on all sides regardless of position within the atlas.
- Fall back to packing floats into an unsigned byte texture when floating point textures are unsupported. [#4563](https://github.com/CesiumGS/cesium/issues/4563)
- Added support for saving html and css in GitHub Gists. [#4125](https://github.com/CesiumGS/cesium/issues/4125)
- Fixed `Cartographic.fromCartesian` when the cartesian is not on the ellipsoid surface. [#4611](https://github.com/CesiumGS/cesium/issues/4611)

### 1.27 - 2016-11-01

- Deprecated
  - Individual heading, pitch, and roll options to `Transforms.headingPitchRollToFixedFrame` and `Transforms.headingPitchRollQuaternion` have been deprecated and will be removed in 1.30. Pass the new `HeadingPitchRoll` object instead. [#4498](https://github.com/CesiumGS/cesium/pull/4498)
- Breaking changes
  - The `scene` parameter for creating `BillboardVisualizer`, `LabelVisualizer`, and `PointVisualizer` has been removed. Instead, pass an instance of `EntityCluster`. [#4514](https://github.com/CesiumGS/cesium/pull/4514)
- Fixed an issue where a billboard entity would not render after toggling the show property. [#4408](https://github.com/CesiumGS/cesium/issues/4408)
- Fixed a crash when zooming from touch input on viewer initialization. [#4177](https://github.com/CesiumGS/cesium/issues/4177)
- Fixed a crash when clustering is enabled, an entity has a label graphics defined, but the label isn't visible. [#4414](https://github.com/CesiumGS/cesium/issues/4414)
- Added the ability for KML files to load network links to other KML files within the same KMZ archive. [#4477](https://github.com/CesiumGS/cesium/issues/4477)
- `KmlDataSource` and `GeoJsonDataSource` were not honoring the `clampToGround` option for billboards and labels and was instead always clamping, reducing performance in cases when it was unneeded. [#4459](https://github.com/CesiumGS/cesium/pull/4459)
- Fixed `KmlDataSource` features to respect `timespan` and `timestamp` properties of its parents (e.g. Folders or NetworkLinks). [#4041](https://github.com/CesiumGS/cesium/issues/4041)
- Fixed a `KmlDataSource` bug where features had duplicate IDs and only one was drawn. [#3941](https://github.com/CesiumGS/cesium/issues/3941)
- `GeoJsonDataSource` now treats null crs values as a no-op instead of failing to load. [#4456](https://github.com/CesiumGS/cesium/pull/4456)
- `GeoJsonDataSource` now gracefully handles missing style icons instead of failing to load. [#4452](https://github.com/CesiumGS/cesium/pull/4452)
- Added `HeadingPitchRoll` [#4047](https://github.com/CesiumGS/cesium/pull/4047)
  - `HeadingPitchRoll.fromQuaternion` function for retrieving heading-pitch-roll angles from a quaternion.
  - `HeadingPitchRoll.fromDegrees` function that returns a new HeadingPitchRoll instance from angles given in degrees.
  - `HeadingPitchRoll.clone` function to duplicate HeadingPitchRoll instance.
  - `HeadingPitchRoll.equals` and `HeadingPitchRoll.equalsEpsilon` functions for comparing two instances.
  - Added `Matrix3.fromHeadingPitchRoll` Computes a 3x3 rotation matrix from the provided headingPitchRoll.
- Fixed primitive bounding sphere bug that would cause a crash when loading data sources. [#4431](https://github.com/CesiumGS/cesium/issues/4431)
- Fixed `BoundingSphere` computation for `Primitive` instances with a modelMatrix. [#4428](https://github.com/CesiumGS/cesium/issues/4428)
- Fixed a bug with rotated, textured rectangles. [#4430](https://github.com/CesiumGS/cesium/pull/4430)
- Added the ability to specify retina options, such as `@2x.png`, via the `MapboxImageryProvider` `format` option. [#4453](https://github.com/CesiumGS/cesium/pull/4453).
- Fixed a crash that could occur when specifying an imagery provider's `rectangle` option. [https://github.com/CesiumGS/cesium/issues/4377](https://github.com/CesiumGS/cesium/issues/4377)
- Fixed a crash that would occur when using dynamic `distanceDisplayCondition` properties. [#4403](https://github.com/CesiumGS/cesium/pull/4403)
- Fixed several bugs that lead to billboards and labels being improperly clamped to terrain. [#4396](https://github.com/CesiumGS/cesium/issues/4396), [#4062](https://github.com/CesiumGS/cesium/issues/4062)
- Fixed a bug affected models with multiple meshes without indices. [#4237](https://github.com/CesiumGS/cesium/issues/4237)
- Fixed a glTF transparency bug where `blendFuncSeparate` parameters were loaded in the wrong order. [#4435](https://github.com/CesiumGS/cesium/pull/4435)
- Fixed a bug where creating a custom geometry with attributes and indices that have values that are not a typed array would cause a crash. [#4419](https://github.com/CesiumGS/cesium/pull/4419)
- Fixed a bug when morphing from 2D to 3D. [#4388](https://github.com/CesiumGS/cesium/pull/4388)
- Fixed `RectangleGeometry` rotation when the rectangle is close to the international date line [#3874](https://github.com/CesiumGS/cesium/issues/3874)
- Added `clusterBillboards`, `clusterLabels`, and `cluserPoints` properties to `EntityCluster` to selectively cluster screen space entities.
- Prevent execution of default device/browser behavior when handling "pinch" touch event/gesture. [#4518](https://github.com/CesiumGS/cesium/pull/4518).
- Fixed a shadow aliasing issue where polygon offset was not being applied. [#4559](https://github.com/CesiumGS/cesium/pull/4559)
- Removed an unnecessary reprojection of Web Mercator imagery tiles to the Geographic projection on load. This should improve both visual quality and load performance slightly. [#4339](https://github.com/CesiumGS/cesium/pull/4339)
- Added `Transforms.northUpEastToFixedFrame` to compute a 4x4 local transformation matrix from a reference frame with a north-west-up axes.
- Improved `Geocoder` usability by selecting text on click [#4464](https://github.com/CesiumGS/cesium/pull/4464)
- Added `Rectangle.simpleIntersection` which is an optimized version of `Rectangle.intersection` for more constrained input. [#4339](https://github.com/CesiumGS/cesium/pull/4339)
- Fixed warning when using Webpack. [#4467](https://github.com/CesiumGS/cesium/pull/4467)

### 1.26 - 2016-10-03

- Deprecated
  - The `scene` parameter for creating `BillboardVisualizer`, `LabelVisualizer`, and `PointVisualizer` has been deprecated and will be removed in 1.28. Instead, pass an instance of `EntityCluster`.
- Breaking changes
  - Vertex texture fetch is now required to be supported to render polylines. Maximum vertex texture image units must be greater than zero.
  - Removed `castShadows` and `receiveShadows` properties from `Model`, `Primitive`, and `Globe`. Instead, use `shadows` with the `ShadowMode` enum, e.g. `model.shadows = ShadowMode.ENABLED`.
  - `Viewer.terrainShadows` now uses the `ShadowMode` enum instead of a Boolean, e.g. `viewer.terrainShadows = ShadowMode.RECEIVE_ONLY`.
- Added support for clustering `Billboard`, `Label` and `Point` entities. [#4240](https://github.com/CesiumGS/cesium/pull/4240)
- Added `DistanceDisplayCondition`s to all primitives to determine the range interval from the camera for when it will be visible.
- Removed the default gamma correction for Bing Maps aerial imagery, because it is no longer an improvement to current versions of the tiles. To restore the previous look, set the `defaultGamma` property of your `BingMapsImageryProvider` instance to 1.3.
- Fixed a bug that could lead to incorrect terrain heights when using `HeightmapTerrainData` with an encoding in which actual heights were equal to the minimum representable height.
- Fixed a bug in `AttributeCompression.compressTextureCoordinates` and `decompressTextureCoordinates` that could cause a small inaccuracy in the encoded texture coordinates.
- Fixed a bug where viewing a model with transparent geometry would cause a crash. [#4378](https://github.com/CesiumGS/cesium/issues/4378)
- Added `TrustedServer` collection that controls which servers should have `withCredential` set to `true` on XHR Requests.
- Fixed billboard rotation when sized in meters. [#3979](https://github.com/CesiumGS/cesium/issues/3979)
- Added `backgroundColor` and `borderWidth` properties to `writeTextToCanvas`.
- Fixed timeline touch events. [#4305](https://github.com/CesiumGS/cesium/pull/4305)
- Fixed a bug that was incorrectly clamping Latitudes in KML <GroundOverlay>(s) to the range -PI..PI. Now correctly clamps to -PI/2..PI/2.
- Added `CesiumMath.clampToLatitudeRange`. A convenience function to clamp a passed radian angle to valid Latitudes.
- Added `DebugCameraPrimitive` to visualize the view frustum of a camera.

### 1.25 - 2016-09-01

- Breaking changes
  - The number and order of arguments passed to `KmlDataSource` `unsupportedNodeEvent` listeners have changed to allow better handling of unsupported KML Features.
  - Changed billboards and labels that are clamped to terrain to have the `verticalOrigin` set to `CENTER` by default instead of `BOTTOM`.
- Deprecated
  - Deprecated `castShadows` and `receiveShadows` properties from `Model`, `Primitive`, and `Globe`. They will be removed in 1.26. Use `shadows` instead with the `ShadowMode` enum, e.g. `model.shadows = ShadowMode.ENABLED`.
  - `Viewer.terrainShadows` now uses the `ShadowMode` enum instead of a Boolean, e.g. `viewer.terrainShadows = ShadowMode.RECEIVE_ONLY`. Boolean support will be removed in 1.26.
- Updated the online [model converter](http://cesiumjs.org/convertmodel.html) to convert OBJ models to glTF with [obj2gltf](https://github.com/CesiumGS/OBJ2GLTF), as well as optimize existing glTF models with the [gltf-pipeline](https://github.com/CesiumGS/gltf-pipeline). Added an option to bake ambient occlusion onto the glTF model. Also added an option to compress geometry using the glTF [WEB3D_quantized_attributes](https://github.com/KhronosGroup/glTF/blob/master/extensions/Vendor/WEB3D_quantized_attributes/README.md) extension.
- Improve label quality for oblique and italic fonts. [#3782](https://github.com/CesiumGS/cesium/issues/3782)
- Added `shadows` property to the entity API for `Box`, `Corridor`, `Cylinder`, `Ellipse`, `Ellipsoid`, `Polygon`, `Polyline`, `PoylineVolume`, `Rectangle`, and `Wall`. [#4005](https://github.com/CesiumGS/cesium/pull/4005)
- Added `Camera.cancelFlight` to cancel the existing camera flight if it exists.
- Fix overlapping camera flights by always cancelling the previous flight when a new one is created.
- Camera flights now disable collision with the terrain until all of the terrain in the area has finished loading. This prevents the camera from being moved to be above lower resolution terrain when flying to a position close to higher resolution terrain. [#4075](https://github.com/CesiumGS/cesium/issues/4075)
- Fixed a crash that would occur if quickly toggling imagery visibility. [#4083](https://github.com/CesiumGS/cesium/issues/4083)
- Fixed an issue causing an error if KML has a clamped to ground LineString with color. [#4131](https://github.com/CesiumGS/cesium/issues/4131)
- Added logic to `KmlDataSource` defaulting KML Feature node to hidden unless all ancestors are visible. This better matches the KML specification.
- Fixed position of KML point features with an altitude mode of `relativeToGround` and `clampToGround`.
- Added `GeocoderViewModel.keepExpanded` which when set to true will always keep the Geocoder in its expanded state.
- Added support for `INT` and `UNSIGNED_INT` in `ComponentDatatype`.
- Added `ComponentDatatype.fromName` for getting a `ComponentDatatype` from its name.
- Fixed a crash caused by draping dynamic geometry over terrain. [#4255](https://github.com/CesiumGS/cesium/pull/4255)

### 1.24 - 2016-08-01

- Added support in CZML for expressing `BillboardGraphics.alignedAxis` as the velocity vector of an entity, using `velocityReference` syntax.
- Added `urlSchemeZeroPadding` property to `UrlTemplateImageryProvider` to allow the numeric parts of a URL, such as `{x}`, to be padded with zeros to make them a fixed width.
- Added leap second just prior to January 2017. [#4092](https://github.com/CesiumGS/cesium/issues/4092)
- Fixed an exception that would occur when switching to 2D view when shadows are enabled. [#4051](https://github.com/CesiumGS/cesium/issues/4051)
- Fixed an issue causing entities to disappear when updating multiple entities simultaneously. [#4096](https://github.com/CesiumGS/cesium/issues/4096)
- Normalizing the velocity vector produced by `VelocityVectorProperty` is now optional.
- Pack functions now return the result array [#4156](https://github.com/CesiumGS/cesium/pull/4156)
- Added optional `rangeMax` parameter to `Math.toSNorm` and `Math.fromSNorm`. [#4121](https://github.com/CesiumGS/cesium/pull/4121)
- Removed `MapQuest OpenStreetMap` from the list of demo base layers since direct tile access has been discontinued. See the [MapQuest Developer Blog](http://devblog.mapquest.com/2016/06/15/modernization-of-mapquest-results-in-changes-to-open-tile-access/) for details.
- Fixed PolylinePipeline.generateArc to accept an array of heights when there's only one position [#4155](https://github.com/CesiumGS/cesium/pull/4155)

### 1.23 - 2016-07-01

- Breaking changes
  - `GroundPrimitive.initializeTerrainHeights()` must be called and have the returned promise resolve before a `GroundPrimitive` can be added synchronously.
- Added terrain clamping to entities, KML, and GeoJSON
  - Added `heightReference` property to point, billboard and model entities.
  - Changed corridor, ellipse, polygon and rectangle entities to conform to terrain by using a `GroundPrimitive` if its material is a `ColorMaterialProperty` instance and it doesn't have a `height` or `extrudedHeight`. Entities with any other type of material are not clamped to terrain.
  - `KMLDataSource`
    - Point and Model features will always respect `altitudeMode`.
    - Added `clampToGround` property. When `true`, clamps `Polygon`, `LineString` and `LinearRing` features to the ground if their `altitudeMode` is `clampToGround`. For this case, lines use a corridor instead of a polyline.
  - `GeoJsonDataSource`
    - Points with a height will be drawn at that height; otherwise, they will be clamped to the ground.
    - Added `clampToGround` property. When `true`, clamps `Polygon` and `LineString` features to the ground. For this case, lines use a corridor instead of a polyline.
  - Added [Ground Clamping Sandcastle example](https://cesiumjs.org/Cesium/Apps/Sandcastle/index.html?src=Ground%20Clamping.html&label=Showcases).
- Improved performance and accuracy of polygon triangulation by using the [earcut](https://github.com/mapbox/earcut) library. Loading a GeoJSON with polygons for each country was 2x faster.
- Fix some large polygon triangulations. [#2788](https://github.com/CesiumGS/cesium/issues/2788)
- Added support for the glTF extension [WEB3D_quantized_attributes](https://github.com/KhronosGroup/glTF/blob/master/extensions/Vendor/WEB3D_quantized_attributes/README.md). [#3241](https://github.com/CesiumGS/cesium/issues/3241)
- Added CZML support for `Box`, `Corridor` and `Cylinder`. Added new CZML properties:
  - `Billboard`: `width`, `height`, `heightReference`, `scaleByDistance`, `translucencyByDistance`, `pixelOffsetScaleByDistance`, `imageSubRegion`
  - `Label`: `heightReference`, `translucencyByDistance`, `pixelOffsetScaleByDistance`
  - `Model`: `heightReference`, `maximumScale`
  - `Point`: `heightReference`, `scaleByDistance`, `translucencyByDistance`
  - `Ellipsoid`: `subdivisions`, `stackPartitions`, `slicePartitions`
- Added `rotatable2D` property to to `Scene`, `CesiumWidget` and `Viewer` to enable map rotation in 2D mode. [#3897](https://github.com/CesiumGS/cesium/issues/3897)
- `Camera.setView` and `Camera.flyTo` now use the `orientation.heading` parameter in 2D if the map is rotatable.
- Added `Camera.changed` event that will fire whenever the camera has changed more than `Camera.percentageChanged`. `percentageChanged` is in the range [0, 1].
- Zooming in toward a target point now keeps the target point at the same screen position. [#4016](https://github.com/CesiumGS/cesium/pull/4016)
- Improved `GroundPrimitive` performance.
- Some incorrect KML (specifically KML that reuses IDs) is now parsed correctly.
- Added `unsupportedNodeEvent` to `KmlDataSource` that is fired whenever an unsupported node is encountered.
- `Clock` now keeps its configuration settings self-consistent. Previously, this was done by `AnimationViewModel` and could become inconsistent in certain cases. [#4007](https://github.com/CesiumGS/cesium/pull/4007)
- Updated [Google Cardboard Sandcastle example](http://cesiumjs.org/Cesium/Apps/Sandcastle/index.html?src=Cardboard.html&label=Showcase).
- Added [hot air balloon](https://github.com/CesiumGS/cesium/tree/main/Apps/SampleData/models/CesiumBalloon) sample model.
- Fixed handling of sampled Rectangle coordinates in CZML. [#4033](https://github.com/CesiumGS/cesium/pull/4033)
- Fix "Cannot read property 'x' of undefined" error when calling SceneTransforms.wgs84ToWindowCoordinates in certain cases. [#4022](https://github.com/CesiumGS/cesium/pull/4022)
- Re-enabled mouse inputs after a specified number of milliseconds past the most recent touch event.
- Exposed a parametric ray-triangle intersection test to the API as `IntersectionTests.rayTriangleParametric`.
- Added `packArray` and `unpackArray` functions to `Cartesian2`, `Cartesian3`, and `Cartesian4`.

### 1.22.2 - 2016-06-14

- This is an npm only release to fix the improperly published 1.22.1. There were no code changes.

### 1.22.1 - 2016-06-13

- Fixed default Bing Key and added a watermark to notify users that they need to sign up for their own key.

### 1.22 - 2016-06-01

- Breaking changes
  - `KmlDataSource` now requires `options.camera` and `options.canvas`.
- Added shadows
  - See the Sandcastle demo: [Shadows](http://cesiumjs.org/Cesium/Apps/Sandcastle/index.html?src=Shadows.html&label=Showcases).
  - Added `Viewer.shadows` and `Viewer.terrainShadows`. Both are off by default.
  - Added `Viewer.shadowMap` and `Scene.shadowMap` for accessing the scene's shadow map.
  - Added `castShadows` and `receiveShadows` properties to `Model` and `Entity.model`, and options to the `Model` constructor and `Model.fromGltf`.
  - Added `castShadows` and `receiveShadows` properties to `Primitive`, and options to the `Primitive` constructor.
  - Added `castShadows` and `receiveShadows` properties to `Globe`.
- Added `heightReference` to models so they can be drawn on terrain.
- Added support for rendering models in 2D and Columbus view.
- Added option to enable sun position based atmosphere color when `Globe.enableLighting` is `true`. [3439](https://github.com/CesiumGS/cesium/issues/3439)
- Improved KML NetworkLink compatibility by supporting the `Url` tag. [#3895](https://github.com/CesiumGS/cesium/pull/3895).
- Added `VelocityVectorProperty` so billboard's aligned axis can follow the velocity vector. [#3908](https://github.com/CesiumGS/cesium/issues/3908)
- Improve memory management for entity billboard/label/point/path visualization.
- Added `terrainProviderChanged` event to `Scene` and `Globe`
- Added support for hue, saturation, and brightness color shifts in the atmosphere in `SkyAtmosphere`. See the new Sandcastle example: [Atmosphere Color](http://cesiumjs.org/Cesium/Apps/Sandcastle/index.html?src=Atmosphere%20Color.html&label=Showcases). [#3439](https://github.com/CesiumGS/cesium/issues/3439)
- Fixed exaggerated terrain tiles disappearing. [#3676](https://github.com/CesiumGS/cesium/issues/3676)
- Fixed a bug that could cause incorrect normals to be computed for exaggerated terrain, especially for low-detail tiles. [#3904](https://github.com/CesiumGS/cesium/pull/3904)
- Fixed a bug that was causing errors to be thrown when picking and terrain was enabled. [#3779](https://github.com/CesiumGS/cesium/issues/3779)
- Fixed a bug that was causing the atmosphere to disappear when only atmosphere is visible. [#3347](https://github.com/CesiumGS/cesium/issues/3347)
- Fixed infinite horizontal 2D scrolling in IE/Edge. [#3893](https://github.com/CesiumGS/cesium/issues/3893)
- Fixed a bug that would cause a crash is the camera was on the IDL in 2D. [#3951](https://github.com/CesiumGS/cesium/issues/3951)
- Fixed issue where a repeating model animation doesn't play when the clock is set to a time before the model was created. [#3932](https://github.com/CesiumGS/cesium/issues/3932)
- Fixed `Billboard.computeScreenSpacePosition` returning the wrong y coordinate. [#3920](https://github.com/CesiumGS/cesium/issues/3920)
- Fixed issue where labels were disappearing. [#3730](https://github.com/CesiumGS/cesium/issues/3730)
- Fixed issue where billboards on terrain didn't always update when the terrain provider was changed. [#3921](https://github.com/CesiumGS/cesium/issues/3921)
- Fixed issue where `Matrix4.fromCamera` was taking eye/target instead of position/direction. [#3927](https://github.com/CesiumGS/cesium/issues/3927)
- Added `Scene.nearToFarDistance2D` that determines the size of each frustum of the multifrustum in 2D.
- Added `Matrix4.computeView`.
- Added `CullingVolume.fromBoundingSphere`.
- Added `debugShowShadowVolume` to `GroundPrimitive`.
- Fix issue with disappearing tiles on Linux. [#3889](https://github.com/CesiumGS/cesium/issues/3889)

### 1.21 - 2016-05-02

- Breaking changes
  - Removed `ImageryMaterialProperty.alpha`. Use `ImageryMaterialProperty.color.alpha` instead.
  - Removed `OpenStreetMapImageryProvider`. Use `createOpenStreetMapImageryProvider` instead.
- Added ability to import and export Sandcastle example using GitHub Gists. [#3795](https://github.com/CesiumGS/cesium/pull/3795)
- Added `PolygonGraphics.closeTop`, `PolygonGraphics.closeBottom`, and `PolygonGeometry` options for creating an extruded polygon without a top or bottom. [#3879](https://github.com/CesiumGS/cesium/pull/3879)
- Added support for polyline arrow material to `CzmlDataSource` [#3860](https://github.com/CesiumGS/cesium/pull/3860)
- Fixed issue causing the sun not to render. [#3801](https://github.com/CesiumGS/cesium/pull/3801)
- Fixed issue where `Camera.flyTo` would not work with a rectangle in 2D. [#3688](https://github.com/CesiumGS/cesium/issues/3688)
- Fixed issue causing the fog to go dark and the atmosphere to flicker when the camera clips the globe. [#3178](https://github.com/CesiumGS/cesium/issues/3178)
- Fixed a bug that caused an exception and rendering to stop when using `ArcGisMapServerImageryProvider` to connect to a MapServer specifying the Web Mercator projection and a fullExtent bigger than the valid extent of the projection. [#3854](https://github.com/CesiumGS/cesium/pull/3854)
- Fixed issue causing an exception when switching scene modes with an active KML network link. [#3865](https://github.com/CesiumGS/cesium/issues/3865)

### 1.20 - 2016-04-01

- Breaking changes
  - Removed `TileMapServiceImageryProvider`. Use `createTileMapServiceImageryProvider` instead.
  - Removed `GroundPrimitive.geometryInstance`. Use `GroundPrimitive.geometryInstances` instead.
  - Removed `definedNotNull`. Use `defined` instead.
  - Removed ability to rotate the map in 2D due to the new infinite 2D scrolling feature.
- Deprecated
  - Deprecated `ImageryMaterialProperty.alpha`. It will be removed in 1.21. Use `ImageryMaterialProperty.color.alpha` instead.
- Added infinite horizontal scrolling in 2D.
- Added a code example to Sandcastle for the [new 1-meter Pennsylvania terrain service](http://cesiumjs.org/2016/03/15/New-Cesium-Terrain-Service-Covering-Pennsylvania/).
- Fixed loading for KML `NetworkLink` to not append a `?` if there isn't a query string.
- Fixed handling of non-standard KML `styleUrl` references within a `StyleMap`.
- Fixed issue in KML where StyleMaps from external documents fail to load.
- Added translucent and colored image support to KML ground overlays
- Fix bug when upsampling exaggerated terrain where the terrain heights were exaggerated at twice the value. [#3607](https://github.com/CesiumGS/cesium/issues/3607)
- All external urls are now https by default to make Cesium work better with non-server-based applications. [#3650](https://github.com/CesiumGS/cesium/issues/3650)
- `GeoJsonDataSource` now handles CRS `urn:ogc:def:crs:EPSG::4326`
- Fixed `TimeIntervalCollection.removeInterval` bug that resulted in too many intervals being removed.
- `GroundPrimitive` throws a `DeveloperError` when passed an unsupported geometry type instead of crashing.
- Fix issue with billboard collections that have at least one billboard with an aligned axis and at least one billboard without an aligned axis. [#3318](https://github.com/CesiumGS/cesium/issues/3318)
- Fix a race condition that would cause the terrain to continue loading and unloading or cause a crash when changing terrain providers. [#3690](https://github.com/CesiumGS/cesium/issues/3690)
- Fix issue where the `GroundPrimitive` volume was being clipped by the far plane. [#3706](https://github.com/CesiumGS/cesium/issues/3706)
- Fixed issue where `Camera.computeViewRectangle` was incorrect when crossing the international date line. [#3717](https://github.com/CesiumGS/cesium/issues/3717)
- Added `Rectangle` result parameter to `Camera.computeViewRectangle`.
- Fixed a reentrancy bug in `EntityCollection.collectionChanged`. [#3739](https://github.com/CesiumGS/cesium/pull/3739)
- Fixed a crash that would occur if you added and removed an `Entity` with a path without ever actually rendering it. [#3738](https://github.com/CesiumGS/cesium/pull/3738)
- Fixed issue causing parts of geometry and billboards/labels to be clipped. [#3748](https://github.com/CesiumGS/cesium/issues/3748)
- Fixed bug where transparent image materials were drawn black.
- Fixed `Color.fromCssColorString` from reusing the input `result` alpha value in some cases.

### 1.19 - 2016-03-01

- Breaking changes
  - `PolygonGeometry` now changes the input `Cartesian3` values of `options.positions` so that they are on the ellipsoid surface. This only affects polygons created synchronously with `options.perPositionHeight = false` when the positions have a non-zero height and the same positions are used for multiple entities. In this case, make a copy of the `Cartesian3` values used for the polygon positions.
- Deprecated
  - Deprecated `KmlDataSource` taking a proxy object. It will throw an exception in 1.21. It now should take a `options` object with required `camera` and `canvas` parameters.
  - Deprecated `definedNotNull`. It will be removed in 1.20. Use `defined` instead, which now checks for `null` as well as `undefined`.
- Improved KML support.
  - Added support for `NetworkLink` refresh modes `onInterval`, `onExpire` and `onStop`. Includes support for `viewboundScale`, `viewFormat`, `httpQuery`.
  - Added partial support for `NetworkLinkControl` including `minRefreshPeriod`, `cookie` and `expires`.
  - Added support for local `StyleMap`. The `highlight` style is still ignored.
  - Added support for `root://` URLs.
  - Added more warnings for unsupported features.
  - Improved style processing in IE.
- `Viewer.zoomTo` and `Viewer.flyTo` now accept an `ImageryLayer` instance as a valid parameter and will zoom to the extent of the imagery.
- Added `Camera.flyHome` function for resetting the camera to the home view.
- `Camera.flyTo` now honors max and min zoom settings in `ScreenSpaceCameraController`.
- Added `show` property to `CzmlDataSource`, `GeoJsonDataSource`, `KmlDataSource`, `CustomDataSource`, and `EntityCollection` for easily toggling display of entire data sources.
- Added `owner` property to `CompositeEntityCollection`.
- Added `DataSouceDisplay.ready` for determining whether or not static data associated with the Entity API has been rendered.
- Fix an issue when changing a billboard's position property multiple times per frame. [#3511](https://github.com/CesiumGS/cesium/pull/3511)
- Fixed texture coordinates for polygon with position heights.
- Fixed issue that kept `GroundPrimitive` with an `EllipseGeometry` from having a `rotation`.
- Fixed crash caused when drawing `CorridorGeometry` and `CorridorOutlineGeometry` synchronously.
- Added the ability to create empty geometries. Instead of throwing `DeveloperError`, `undefined` is returned.
- Fixed flying to `latitude, longitude, height` in the Geocoder.
- Fixed bug in `IntersectionTests.lineSegmentSphere` where the ray origin was not set.
- Added `length` to `Matrix2`, `Matrix3` and `Matrix4` so these can be used as array-like objects.
- Added `Color.add`, `Color.subtract`, `Color.multiply`, `Color.divide`, `Color.mod`, `Color.multiplyByScalar`, and `Color.divideByScalar` functions to perform arithmetic operations on colors.
- Added optional `result` parameter to `Color.fromRgba`, `Color.fromHsl` and `Color.fromCssColorString`.
- Fixed bug causing `navigator is not defined` reference error when Cesium is used with Node.js.
- Upgraded Knockout from version 3.2.0 to 3.4.0.
- Fixed hole that appeared in the top of in dynamic ellipsoids

### 1.18 - 2016-02-01

- Breaking changes
  - Removed support for `CESIUM_binary_glTF`. Use `KHR_binary_glTF` instead, which is the default for the online [COLLADA-to-glTF converter](http://cesiumjs.org/convertmodel.html).
- Deprecated
  - Deprecated `GroundPrimitive.geometryInstance`. It will be removed in 1.20. Use `GroundPrimitive.geometryInstances` instead.
  - Deprecated `TileMapServiceImageryProvider`. It will be removed in 1.20. Use `createTileMapServiceImageryProvider` instead.
- Reduced the amount of CPU memory used by terrain by ~25% in Chrome.
- Added a Sandcastle example to "star burst" overlapping billboards and labels.
- Added `VRButton` which is a simple, single-button widget that toggles VR mode. It is off by default. To enable the button, set the `vrButton` option to `Viewer` to `true`. Only Cardboard for mobile is supported. More VR devices will be supported when the WebVR API is more stable.
- Added `Scene.useWebVR` to switch the scene to use stereoscopic rendering.
- Cesium now honors `window.devicePixelRatio` on browsers that support the CSS `imageRendering` attribute. This greatly improves performance on mobile devices and high DPI displays by rendering at the browser-recommended resolution. This also reduces bandwidth usage and increases battery life in these cases. To enable the previous behavior, use the following code:
  ```javascript
  if (Cesium.FeatureDetection.supportsImageRenderingPixelated()) {
    viewer.resolutionScale = window.devicePixelRatio;
  }
  ```
- `GroundPrimitive` now supports batching geometry for better performance.
- Improved compatibility with glTF KHR_binary_glTF and KHR_materials_common extensions
- Added `ImageryLayer.getViewableRectangle` to make it easy to get the effective bounds of an imagery layer.
- Improved compatibility with glTF KHR_binary_glTF and KHR_materials_common extensions
- Fixed a picking issue that sometimes prevented objects being selected. [#3386](https://github.com/CesiumGS/cesium/issues/3386)
- Fixed cracking between tiles in 2D. [#3486](https://github.com/CesiumGS/cesium/pull/3486)
- Fixed creating bounding volumes for `GroundPrimitive`s whose containing rectangle has a width greater than pi.
- Fixed incorrect texture coordinates for polygons with large height.
- Fixed camera.flyTo not working when in 2D mode and only orientation changes
- Added `UrlTemplateImageryProvider.reinitialize` for changing imagery provider options without creating a new instance.
- `UrlTemplateImageryProvider` now accepts a promise to an `options` object in addition to taking the object directly.
- Fixed a bug that prevented WMS feature picking from working with THREDDS XML and msGMLOutput in Internet Explorer 11.
- Added `Scene.useDepthPicking` to enable or disable picking using the depth buffer. [#3390](https://github.com/CesiumGS/cesium/pull/3390)
- Added `BoundingSphere.fromEncodedCartesianVertices` to create bounding volumes from parallel arrays of the upper and lower bits of `EncodedCartesian3`s.
- Added helper functions: `getExtensionFromUri`, `getAbsoluteUri`, and `Math.logBase`.
- Added `Rectangle.union` and `Rectangle.expand`.
- TMS support now works with newer versions of gdal2tiles.py generated layers. `createTileMapServiceImageryProvider`. Tilesets generated with older gdal2tiles.py versions may need to have the `flipXY : true` option set to load correctly.

### 1.17 - 2016-01-04

- Breaking changes
  - Removed `Camera.viewRectangle`. Use `Camera.setView({destination: rectangle})` instead.
  - Removed `RectanglePrimitive`. Use `RectangleGeometry` or `Entity.rectangle` instead.
  - Removed `Polygon`. Use `PolygonGeometry` or `Entity.polygon` instead.
  - Removed `OrthographicFrustum.getPixelSize`. Use `OrthographicFrustum.getPixelDimensions` instead.
  - Removed `PerspectiveFrustum.getPixelSize`. Use `PerspectiveFrustum.getPixelDimensions` instead.
  - Removed `PerspectiveOffCenterFrustum.getPixelSize`. Use `PerspectiveOffCenterFrustum.getPixelDimensions` instead.
  - Removed `Scene\HeadingPitchRange`. Use `Core\HeadingPitchRange` instead.
  - Removed `jsonp`. Use `loadJsonp` instead.
  - Removed `HeightmapTessellator` from the public API. It is an implementation details.
  - Removed `TerrainMesh` from the public API. It is an implementation details.
- Reduced the amount of GPU and CPU memory used by terrain by using [compression](http://cesiumjs.org/2015/12/18/Terrain-Quantization/). The CPU memory was reduced by up to 40%.
- Added the ability to manipulate `Model` node transformations via CZML and the Entity API. See the new Sandcastle example: [CZML Model - Node Transformations](http://cesiumjs.org/Cesium/Apps/Sandcastle/index.html?src=CZML%20Model%20-%20Node%20Transformations.html&label=CZML). [#3316](https://github.com/CesiumGS/cesium/pull/3316)
- Added `Globe.tileLoadProgressEvent`, which is raised when the length of the tile load queue changes, enabling incremental loading indicators.
- Added support for msGMLOutput and Thredds server feature information formats to `GetFeatureInfoFormat` and `WebMapServiceImageryProvider`.
- Added dynamic `enableFeaturePicking` toggle to all ImageryProviders that support feature picking.
- Fixed disappearing terrain while fog is active. [#3335](https://github.com/CesiumGS/cesium/issues/3335)
- Fixed short segments in `CorridorGeometry` and `PolylineVolumeGeometry`. [#3293](https://github.com/CesiumGS/cesium/issues/3293)
- Fixed `CorridorGeometry` with nearly colinear points. [#3320](https://github.com/CesiumGS/cesium/issues/3320)
- Added missing points to `EllipseGeometry` and `EllipseOutlineGeometry`. [#3078](https://github.com/CesiumGS/cesium/issues/3078)
- `Rectangle.fromCartographicArray` now uses the smallest rectangle regardess of whether or not it crosses the international date line. [#3227](https://github.com/CesiumGS/cesium/issues/3227)
- Added `TranslationRotationScale` property, which represents an affine transformation defined by a translation, rotation, and scale.
- Added `Matrix4.fromTranslationRotationScale`.
- Added `NodeTransformationProperty`, which is a `Property` value that is defined by independent `translation`, `rotation`, and `scale` `Property` instances.
- Added `PropertyBag`, which is a `Property` whose value is a key-value mapping of property names to the computed value of other properties.
- Added `ModelGraphics.runAnimations` which is a boolean `Property` indicating if all model animations should be started after the model is loaded.
- Added `ModelGraphics.nodeTransformations` which is a `PropertyBag` of `TranslationRotationScale` properties to be applied to a loaded model.
- Added CZML support for new `runAnimations` and `nodeTransformations` properties on the `model` packet.

### 1.16 - 2015-12-01

- Deprecated
  - Deprecated `HeightmapTessellator`. It will be removed in 1.17.
  - Deprecated `TerrainMesh`. It will be removed in 1.17.
  - Deprecated `OpenStreetMapImageryProvider`. It will be removed in 1.18. Use `createOpenStreetMapImageryProvider` instead.
- Improved terrain performance by up to 35%. Added support for fog near the horizon, which improves performance by rendering less terrain tiles and reduces terrain tile requests. This is enabled by default. See `Scene.fog` for options. [#3154](https://github.com/CesiumGS/cesium/pull/3154)
- Added terrain exaggeration. Enabled on viewer creation with the exaggeration scalar as the `terrainExaggeration` option.
- Added support for incrementally loading textures after a Model is ready. This allows the Model to be visible as soon as possible while its textures are loaded in the background.
- `ImageMaterialProperty.image` now accepts an `HTMLVideoElement`. You can also assign a video element directly to an Entity `material` property.
- `Material` image uniforms now accept and `HTMLVideoElement` anywhere it could previously take a `Canvas` element.
- Added `VideoSynchronizer` helper object for keeping an `HTMLVideoElement` in sync with a scene's clock.
- Fixed an issue with loading skeletons for skinned glTF models. [#3224](https://github.com/CesiumGS/cesium/pull/3224)
- Fixed an issue with tile selection when below the surface of the ellipsoid. [#3170](https://github.com/CesiumGS/cesium/issues/3170)
- Added `Cartographic.fromCartesian` function.
- Added `createOpenStreetMapImageryProvider` function to replace the `OpenStreetMapImageryProvider` class. This function returns a constructed `UrlTemplateImageryProvider`.
- `GeoJsonDataSource.load` now takes an optional `describeProperty` function for generating feature description properties. [#3140](https://github.com/CesiumGS/cesium/pull/3140)
- Added `ImageryProvider.readyPromise` and `TerrainProvider.readyPromise` and implemented it in all terrain and imagery providers. This is a promise which resolves when `ready` becomes true and rejected if there is an error during initialization. [#3175](https://github.com/CesiumGS/cesium/pull/3175)
- Fixed an issue where the sun texture is not generated correctly on some mobile devices. [#3141](https://github.com/CesiumGS/cesium/issues/3141)
- Fixed a bug that caused setting `Entity.parent` to `undefined` to throw an exception. [#3169](https://github.com/CesiumGS/cesium/issues/3169)
- Fixed a bug which caused `Entity` polyline graphics to be incorrect when a scene's ellipsoid was not WGS84. [#3174](https://github.com/CesiumGS/cesium/pull/3174)
- Entities have a reference to their entity collection and to their owner (usually a data source, but can be a `CompositeEntityCollection`).
- Added `ImageMaterialProperty.alpha` and a `alpha` uniform to `Image` and `Material` types to control overall image opacity. It defaults to 1.0, fully opaque.
- Added `Camera.getPixelSize` function to get the size of a pixel in meters based on the current view.
- Added `Camera.distanceToBoundingSphere` function.
- Added `BoundingSphere.fromOrientedBoundingBox` function.
- Added utility function `getBaseUri`, which given a URI with or without query parameters, returns the base path of the URI.
- Added `Queue.peek` to return the item at the front of a Queue.
- Fixed `JulianDate.fromIso8601` so that it correctly parses the `YYYY-MM-DDThh:mmTZD` format.
- Added `Model.maximumScale` and `ModelGraphics.maximumScale` properties, giving an upper limit for minimumPixelSize.
- Fixed glTF implementation to read the version as a string as per the specification and to correctly handle backwards compatibility for axis-angle rotations in glTF 0.8 models.
- Fixed a bug in the deprecated `jsonp` that prevented it from returning a promise. Its replacement, `loadJsonp`, was unaffected.
- Fixed a bug where loadWithXhr would reject the returned promise with successful HTTP responses (2xx) that weren't 200.

### 1.15 - 2015-11-02

- Breaking changes
  - Deleted old `<subfolder>/package.json` and `*.profile.js` files, not used since Cesium moved away from a Dojo-based build years ago. This will allow future compatibility with newer systems like Browserify and Webpack.
- Deprecated
  - Deprecated `Camera.viewRectangle`. It will be removed in 1.17. Use `Camera.setView({destination: rectangle})` instead.
  - The following options to `Camera.setView` have been deprecated and will be removed in 1.17:
    - `position`. Use `destination` instead.
    - `positionCartographic`. Convert to a `Cartesian3` and use `destination` instead.
    - `heading`, `pitch` and `roll`. Use `orientation.heading/pitch/roll` instead.
  - Deprecated `CESIUM_binary_glTF` extension support for glTF models. [KHR_binary_glTF](https://github.com/KhronosGroup/glTF/tree/master/extensions/Khronos/KHR_binary_glTF) should be used instead. `CESIUM_binary_glTF` will be removed in 1.18. Reconvert models using the online [model converter](http://cesiumjs.org/convertmodel.html).
  - Deprecated `RectanglePrimitive`. It will be removed in 1.17. Use `RectangleGeometry` or `Entity.rectangle` instead.
  - Deprecated `EllipsoidPrimitive`. It will be removed in 1.17. Use `EllipsoidGeometry` or `Entity.ellipsoid` instead.
  - Made `EllipsoidPrimitive` private, use `EllipsoidGeometry` or `Entity.ellipsoid` instead.
  - Deprecated `BoxGeometry.minimumCorner` and `BoxGeometry.maximumCorner`. These will be removed in 1.17. Use `BoxGeometry.minimum` and `BoxGeometry.maximum` instead.
  - Deprecated `BoxOutlineGeometry.minimumCorner` and `BoxOutlineGeometry.maximumCorner`. These will be removed in 1.17. Use `BoxOutlineGeometry.minimum` and `BoxOutlineGeometry.maximum` instead.
  - Deprecated `OrthographicFrustum.getPixelSize`. It will be removed in 1.17. Use `OrthographicFrustum.getPixelDimensions` instead.
  - Deprecated `PerspectiveFrustum.getPixelSize`. It will be removed in 1.17. Use `PerspectiveFrustum.getPixelDimensions` instead.
  - Deprecated `PerspectiveOffCenterFrustum.getPixelSize`. It will be removed in 1.17. Use `PerspectiveOffCenterFrustum.getPixelDimensions` instead.
  - Deprecated `Scene\HeadingPitchRange`. It will be removed in 1.17. Use `Core\HeadingPitchRange` instead.
  - Deprecated `jsonp`. It will be removed in 1.17. Use `loadJsonp` instead.
- Added support for the [glTF 1.0](https://github.com/KhronosGroup/glTF/blob/master/specification/README.md) draft specification.
- Added support for the glTF extensions [KHR_binary_glTF](https://github.com/KhronosGroup/glTF/tree/master/extensions/Khronos/KHR_binary_glTF) and [KHR_materials_common](https://github.com/KhronosGroup/glTF/tree/KHR_materials_common/extensions/Khronos/KHR_materials_common).
- Decreased GPU memory usage in `BillboardCollection` and `LabelCollection` by using WebGL instancing.
- Added CZML examples to Sandcastle. See the new CZML tab.
- Changed `Camera.setView` to take the same parameter options as `Camera.flyTo`. `options.destination` takes a rectangle, `options.orientation` works with heading/pitch/roll or direction/up, and `options.endTransform` was added. [#3100](https://github.com/CesiumGS/cesium/pull/3100)
- Fixed token issue in `ArcGisMapServerImageryProvider`.
- `ImageryLayerFeatureInfo` now has an `imageryLayer` property, indicating the layer that contains the feature.
- Made `TileMapServiceImageryProvider` and `CesiumTerrainProvider` work properly when the provided base url contains query parameters and fragments.
- The WebGL setting of `failIfMajorPerformanceCaveat` now defaults to `false`, which is the WebGL default. This improves compatibility with out-of-date drivers and remote desktop sessions. Cesium will run slower in these cases instead of simply failing to load. [#3108](https://github.com/CesiumGS/cesium/pull/3108)
- Fixed the issue where the camera inertia takes too long to finish causing the camera move events to fire after it appears to. [#2839](https://github.com/CesiumGS/cesium/issues/2839)
- Make KML invalid coordinate processing match Google Earth behavior. [#3124](https://github.com/CesiumGS/cesium/pull/3124)
- Added `BoxOutlineGeometry.fromAxisAlignedBoundingBox` and `BoxGeometry.fromAxisAlignedBoundingBox` functions.
- Switched to [gulp](http://gulpjs.com/) for all build tasks. `Java` and `ant` are no longer required to develop Cesium. [#3106](https://github.com/CesiumGS/cesium/pull/3106)
- Updated `requirejs` from 2.1.9 to 2.1.20. [#3107](https://github.com/CesiumGS/cesium/pull/3107)
- Updated `almond` from 0.2.6 to 0.3.1. [#3107](https://github.com/CesiumGS/cesium/pull/3107)

### 1.14 - 2015-10-01

- Fixed issues causing the terrain and sky to disappear when the camera is near the surface. [#2415](https://github.com/CesiumGS/cesium/issues/2415) and [#2271](https://github.com/CesiumGS/cesium/issues/2271)
- Changed the `ScreenSpaceCameraController.minimumZoomDistance` default from `20.0` to `1.0`.
- Added `Billboard.sizeInMeters`. `true` sets the billboard size to be measured in meters; otherwise, the size of the billboard is measured in pixels. Also added support for billboard `sizeInMeters` to entities and CZML.
- Fixed a bug in `AssociativeArray` that would cause unbounded memory growth when adding and removing lots of items.
- Provided a workaround for Safari 9 where WebGL constants can't be accessed through `WebGLRenderingContext`. Now constants are hard-coded in `WebGLConstants`. [#2989](https://github.com/CesiumGS/cesium/issues/2989)
- Added a workaround for Chrome 45, where the first character in a label with a small font size would not appear. [#3011](https://github.com/CesiumGS/cesium/pull/3011)
- Added `subdomains` option to the `WebMapTileServiceImageryProvider` constructor.
- Added `subdomains` option to the `WebMapServiceImageryProvider` constructor.
- Fix zooming in 2D when tracking an object. The zoom was based on location rather than the tracked object. [#2991](https://github.com/CesiumGS/cesium/issues/2991)
- Added `options.credit` parameter to `MapboxImageryProvider`.
- Fixed an issue with drill picking at low frame rates that would cause a crash. [#3010](https://github.com/CesiumGS/cesium/pull/3010)
- Fixed a bug that prevented `setView` from working across all scene modes.
- Fixed a bug that caused `camera.positionWC` to occasionally return the incorrect value.
- Used all the template urls defined in the CesiumTerrain provider.[#3038](https://github.com/CesiumGS/cesium/pull/3038)

### 1.13 - 2015-09-01

- Breaking changes
  - Remove deprecated `AxisAlignedBoundingBox.intersect` and `BoundingSphere.intersect`. Use `BoundingSphere.intersectPlane` instead.
  - Remove deprecated `getFeatureInfoAsGeoJson` and `getFeatureInfoAsXml` constructor parameters from `WebMapServiceImageryProvider`.
- Added support for `GroundPrimitive` which works much like `Primitive` but drapes geometry over terrain. Valid geometries that can be draped on terrain are `CircleGeometry`, `CorridorGeometry`, `EllipseGeometry`, `PolygonGeometry`, and `RectangleGeometry`. Because of the cutting edge nature of this feature in WebGL, it requires the [EXT_frag_depth](https://www.khronos.org/registry/webgl/extensions/EXT_frag_depth/) extension, which is currently only supported in Chrome, Firefox, and Edge. Apple support is expected in iOS 9 and MacOS Safari 9. Android support varies by hardware and IE11 will most likely never support it. You can use [webglreport.com](http://webglreport.com) to verify support for your hardware. Finally, this feature is currently only supported in Primitives and not yet available via the Entity API. [#2865](https://github.com/CesiumGS/cesium/pull/2865)
- Added `Scene.groundPrimitives`, which is a primitive collection like `Scene.primitives`, but for `GroundPrimitive` instances. It allows custom z-ordering. [#2960](https://github.com/CesiumGS/cesium/pull/2960) For example:

        // draws the ellipse on top of the rectangle
        var ellipse = scene.groundPrimitives.add(new Cesium.GroundPrimitive({...}));
        var rectangle = scene.groundPrimitives.add(new Cesium.GroundPrimitive({...}));

        // move the rectangle to draw on top of the ellipse
        scene.groundPrimitives.raise(rectangle);

- Added `reverseZ` tag to `UrlTemplateImageryProvider`. [#2961](https://github.com/CesiumGS/cesium/pull/2961)
- Added `BoundingSphere.isOccluded` and `OrientedBoundingBox.isOccluded` to determine if the volumes are occluded by an `Occluder`.
- Added `distanceSquaredTo` and `computePlaneDistances` functions to `OrientedBoundingBox`.
- Fixed a GLSL precision issue that enables Cesium to support Mali-400MP GPUs and other mobile GPUs where GLSL shaders did not previously compile. [#2984](https://github.com/CesiumGS/cesium/pull/2984)
- Fixed an issue where extruded `PolygonGeometry` was always extruding to the ellipsoid surface instead of specified height. [#2923](https://github.com/CesiumGS/cesium/pull/2923)
- Fixed an issue where non-feature nodes prevented KML documents from loading. [#2945](https://github.com/CesiumGS/cesium/pull/2945)
- Fixed an issue where `JulianDate` would not parse certain dates properly. [#405](https://github.com/CesiumGS/cesium/issues/405)
- Removed [es5-shim](https://github.com/kriskowal/es5-shim), which is no longer being used. [#2933](https://github.com/CesiumGS/cesium/pull/2945)

### 1.12 - 2015-08-03

- Breaking changes
  - Remove deprecated `ObjectOrientedBoundingBox`. Use `OrientedBoundingBox` instead.
- Added `MapboxImageryProvider` to load imagery from [Mapbox](https://www.mapbox.com).
- Added `maximumHeight` option to `Viewer.flyTo`. [#2868](https://github.com/CesiumGS/cesium/issues/2868)
- Added picking support to `UrlTemplateImageryProvider`.
- Added ArcGIS token-based authentication support to `ArcGisMapServerImageryProvider`.
- Added proxy support to `ArcGisMapServerImageryProvider` for `pickFeatures` requests.
- The default `CTRL + Left Click Drag` mouse behavior is now duplicated for `CTRL + Right Click Drag` for better compatibility with Firefox on Mac OS [#2872](https://github.com/CesiumGS/cesium/pull/2913).
- Fixed incorrect texture coordinates for `WallGeometry` [#2872](https://github.com/CesiumGS/cesium/issues/2872)
- Fixed `WallGeometry` bug that caused walls covering a short distance not to render. [#2897](https://github.com/CesiumGS/cesium/issues/2897)
- Fixed `PolygonGeometry` clockwise winding order bug.
- Fixed extruded `RectangleGeometry` bug for small heights. [#2823](https://github.com/CesiumGS/cesium/issues/2823)
- Fixed `BillboardCollection` bounding sphere for billboards with a non-center vertical origin. [#2894](https://github.com/CesiumGS/cesium/issues/2894)
- Fixed a bug that caused `Camera.positionCartographic` to be incorrect. [#2838](https://github.com/CesiumGS/cesium/issues/2838)
- Fixed calling `Scene.pickPosition` after calling `Scene.drillPick`. [#2813](https://github.com/CesiumGS/cesium/issues/2813)
- The globe depth is now rendered during picking when `Scene.depthTestAgainstTerrain` is `true` so objects behind terrain are not picked.
- Fixed Cesium.js failing to parse in IE 8 and 9. While Cesium doesn't work in IE versions less than 11, this allows for more graceful error handling.

### 1.11 - 2015-07-01

- Breaking changes
  - Removed `Scene.fxaaOrderIndependentTranslucency`, which was deprecated in 1.10. Use `Scene.fxaa` which is now `true` by default.
  - Removed `Camera.clone`, which was deprecated in 1.10.
- Deprecated
  - The STK World Terrain url `cesiumjs.org/stk-terrain/world` has been deprecated, use `assets.agi.com/stk-terrain/world` instead. A redirect will be in place until 1.14.
  - Deprecated `AxisAlignedBoundingBox.intersect` and `BoundingSphere.intersect`. These will be removed in 1.13. Use `AxisAlignedBoundingBox.intersectPlane` and `BoundingSphere.intersectPlane` instead.
  - Deprecated `ObjectOrientedBoundingBox`. It will be removed in 1.12. Use `OrientedBoundingBox` instead.
- Improved camera flights. [#2825](https://github.com/CesiumGS/cesium/pull/2825)
- The camera now zooms to the point under the mouse cursor.
- Added a new camera mode for horizon views. When the camera is looking at the horizon and a point on terrain above the camera is picked, the camera moves in the plane containing the camera position, up and right vectors.
- Improved terrain and imagery performance and reduced tile loading by up to 50%, depending on the camera view, by using the new `OrientedBoundingBox` for view frustum culling. See [Terrain Culling with Oriented Bounding Boxes](http://cesiumjs.org/2015/06/24/Oriented-Bounding-Boxes/).
- Added `UrlTemplateImageryProvider`. This new imagery provider allows access to a wide variety of imagery sources, including OpenStreetMap, TMS, WMTS, WMS, WMS-C, and various custom schemes, by specifying a URL template to use to request imagery tiles.
- Fixed flash/streak rendering artifacts when picking. [#2790](https://github.com/CesiumGS/cesium/issues/2790), [#2811](https://github.com/CesiumGS/cesium/issues/2811)
- Fixed 2D and Columbus view lighting issue. [#2635](https://github.com/CesiumGS/cesium/issues/2635).
- Fixed issues with material caching which resulted in the inability to use an image-based material multiple times. [#2821](https://github.com/CesiumGS/cesium/issues/2821)
- Improved `Camera.viewRectangle` so that the specified rectangle is now better centered on the screen. [#2764](https://github.com/CesiumGS/cesium/issues/2764)
- Fixed a crash when `viewer.zoomTo` or `viewer.flyTo` were called immediately before or during a scene morph. [#2775](https://github.com/CesiumGS/cesium/issues/2775)
- Fixed an issue where `Camera` functions would throw an exception if used from within a `Scene.morphComplete` callback. [#2776](https://github.com/CesiumGS/cesium/issues/2776)
- Fixed camera flights that ended up at the wrong position in Columbus view. [#802](https://github.com/CesiumGS/cesium/issues/802)
- Fixed camera flights through the map in 2D. [#804](https://github.com/CesiumGS/cesium/issues/804)
- Fixed strange camera flights from opposite sides of the globe. [#1158](https://github.com/CesiumGS/cesium/issues/1158)
- Fixed camera flights that wouldn't fly to the home view after zooming out past it. [#1400](https://github.com/CesiumGS/cesium/issues/1400)
- Fixed flying to rectangles that cross the IDL in Columbus view and 2D. [#2093](https://github.com/CesiumGS/cesium/issues/2093)
- Fixed flights with a pitch of -90 degrees. [#2468](https://github.com/CesiumGS/cesium/issues/2468)
- `Model` can now load Binary glTF from a `Uint8Array`.
- Fixed a bug in `ImageryLayer` that could cause an exception and the render loop to stop when the base layer did not cover the entire globe.
- The performance statistics displayed when `scene.debugShowFramesPerSecond === true` can now be styled using the `cesium-performanceDisplay` CSS classes in `shared.css` [#2779](https://github.com/CesiumGS/cesium/issues/2779).
- Added `Plane.fromCartesian4`.
- Added `Plane.ORIGIN_XY_PLANE`/`ORIGIN_YZ_PLANE`/`ORIGIN_ZX_PLANE` constants for commonly-used planes.
- Added `Matrix2`/`Matrix3`/`Matrix4.ZERO` constants.
- Added `Matrix2`/`Matrix3.multiplyByScale` for multiplying against non-uniform scales.
- Added `projectPointToNearestOnPlane` and `projectPointsToNearestOnPlane` to `EllipsoidTangentPlane` to project 3D points to the nearest 2D point on an `EllipsoidTangentPlane`.
- Added `EllipsoidTangentPlane.plane` property to get the `Plane` for the tangent plane.
- Added `EllipsoidTangentPlane.xAxis`/`yAxis`/`zAxis` properties to get the local coordinate system of the tangent plane.
- Add `QuantizedMeshTerrainData` constructor argument `orientedBoundingBox`.
- Add `TerrainMesh.orientedBoundingBox` which holds the `OrientedBoundingBox` for the mesh for a single terrain tile.

### 1.10 - 2015-06-01

- Breaking changes
  - Existing bookmarks to documentation of static members have changed [#2757](https://github.com/CesiumGS/cesium/issues/2757).
  - Removed `InfoBoxViewModel.defaultSanitizer`, `InfoBoxViewModel.sanitizer`, and `Cesium.sanitize`, which was deprecated in 1.7.
  - Removed `InfoBoxViewModel.descriptionRawHtml`, which was deprecated in 1.7. Use `InfoBoxViewModel.description` instead.
  - Removed `GeoJsonDataSource.fromUrl`, which was deprecated in 1.7. Use `GeoJsonDataSource.load` instead. Unlike fromUrl, load can take either a url or parsed JSON object and returns a promise to a new instance, rather than a new instance.
  - Removed `GeoJsonDataSource.prototype.loadUrl`, which was deprecated in 1.7. Instead, pass a url as the first parameter to `GeoJsonDataSource.prototype.load`.
  - Removed `CzmlDataSource.prototype.loadUrl`, which was deprecated in 1.7. Instead, pass a url as the first parameter to `CzmlDataSource.prototype.load`.
  - Removed `CzmlDataSource.prototype.processUrl`, which was deprecated in 1.7. Instead, pass a url as the first parameter to `CzmlDataSource.prototype.process`.
  - Removed the `sourceUri` parameter to all `CzmlDataSource` load and process functions, which was deprecated in 1.7. Instead pass an `options` object with `sourceUri` property.
  - Removed `PolygonGraphics.positions` which was deprecated in 1.6. Instead, use `PolygonGraphics.hierarchy`.
  - Existing bookmarks to documentation of static members changed. [#2757](https://github.com/CesiumGS/cesium/issues/2757)
- Deprecated
  - `WebMapServiceImageryProvider` constructor parameters `options.getFeatureInfoAsGeoJson` and `options.getFeatureInfoAsXml` were deprecated and will be removed in Cesium 1.13. Use `options.getFeatureInfoFormats` instead.
  - Deprecated `Camera.clone`. It will be removed in 1.11.
  - Deprecated `Scene.fxaaOrderIndependentTranslucency`. It will be removed in 1.11. Use `Scene.fxaa` which is now `true` by default.
  - The Cesium sample models are now in the Binary glTF format (`.bgltf`). Cesium will also include the models as plain glTF (`.gltf`) until 1.13. Cesium support for `.gltf` will not be removed.
- Added `view` query parameter to the CesiumViewer app, which sets the initial camera position using longitude, latitude, height, heading, pitch and roll. For example: `http://cesiumjs.org/Cesium/Build/Apps/CesiumViewer/index.html/index.html?view=-75.0,40.0,300.0,9.0,-13.0,3.0`
- Added `Billboard.heightReference` and `Label.heightReference` to clamp billboards and labels to terrain.
- Added support for the [CESIUM_binary_glTF](https://github.com/KhronosGroup/glTF/blob/new-extensions/extensions/CESIUM_binary_glTF/README.md) extension for loading binary blobs of glTF to `Model`. See [Faster 3D Models with Binary glTF](http://cesiumjs.org/2015/06/01/Binary-glTF/).
- Added support for the [CESIUM_RTC](https://github.com/KhronosGroup/glTF/blob/new-extensions/extensions/CESIUM_RTC/README.md) glTF extension for high-precision rendering to `Model`.
- Added `PointPrimitive` and `PointPrimitiveCollection`, which are faster and use less memory than billboards with circles.
- Changed `Entity.point` to use the new `PointPrimitive` instead of billboards. This does not change the `Entity.point` API.
- Added `Scene.pickPosition` to reconstruct the WGS84 position from window coordinates.
- The default mouse controls now support panning and zooming on 3D models and other opaque geometry.
- Added `Camera.moveStart` and `Camera.moveEnd` events.
- Added `GeocoderViewModel.complete` event. Triggered after the camera flight is completed.
- `KmlDataSource` can now load a KML file that uses explicit XML namespacing, e.g. `kml:Document`.
- Setting `Entity.show` now properly toggles the display of all descendant entities, previously it only affected its direct children.
- Fixed a bug that sometimes caused `Entity` instances with `show` set to false to reappear when new `Entity` geometry is added. [#2686](https://github.com/CesiumGS/cesium/issues/2686)
- Added a `Rotation` object which, when passed to `SampledProperty`, always interpolates values towards the shortest angle. Also hooked up CZML to use `Rotation` for all time-dynamic rotations.
- Fixed a bug where moon rendered in front of foreground geometry. [#1964](https://github.com/CesiumGS/cesium/issue/1964)
- Fixed a bug where the sun was smeared when the skybox/stars was disabled. [#1829](https://github.com/CesiumGS/cesium/issue/1829)
- `TileProviderError` now optionally takes an `error` parameter with more details of the error or exception that occurred. `ImageryLayer` passes that information through when tiles fail to load. This allows tile provider error handling to take a different action when a tile returns a 404 versus a 500, for example.
- `ArcGisMapServerImageryProvider` now has a `maximumLevel` constructor parameter.
- `ArcGisMapServerImageryProvider` picking now works correctly when the `layers` parameter is specified. Previously, it would pick from all layers even if only displaying a subset.
- `WebMapServiceImageryProvider.pickFeatures` now works with WMS servers, such as Google Maps Engine, that can only return feature information in HTML format.
- `WebMapServiceImageryProvider` now accepts an array of `GetFeatureInfoFormat` instances that it will use to obtain information about the features at a given position on the globe. This enables an arbitrary `info_format` to be passed to the WMS server, and an arbitrary JavaScript function to be used to interpret the response.
- Fixed a crash caused by `ImageryLayer` attempting to generate mipmaps for textures that are not a power-of-two size.
- Fixed a bug where `ImageryLayerCollection.pickImageryLayerFeatures` would return incorrect results when picking from a terrain tile that was partially covered by correct-level imagery and partially covered by imagery from an ancestor level.
- Fixed incorrect counting of `debug.tilesWaitingForChildren` in `QuadtreePrimitive`.
- Added `throttleRequestsByServer.maximumRequestsPerServer` property.
- Changed `createGeometry` to load individual-geometry workers using a CommonJS-style `require` when run in a CommonJS-like environment.
- Added `buildModuleUrl.setBaseUrl` function to allow the Cesium base URL to be set without the use of the global CESIUM_BASE_URL variable.
- Changed `ThirdParty/zip` to defer its call to `buildModuleUrl` until it is needed, rather than executing during module loading.
- Added optional drilling limit to `Scene.drillPick`.
- Added optional `ellipsoid` parameter to construction options of imagery and terrain providers that were lacking it. Note that terrain bounding spheres are precomputed on the server, so any supplied terrain ellipsoid must match the one used by the server.
- Added debug option to `Scene` to show the depth buffer information for a specified view frustum slice and exposed capability in `CesiumInspector` widget.
- Added new leap second for 30 June 2015 at UTC 23:59:60.
- Upgraded Autolinker from version 0.15.2 to 0.17.1.

### 1.9 - 2015-05-01

- Breaking changes
  - Removed `ColorMaterialProperty.fromColor`, previously deprecated in 1.6. Pass a `Color` directly to the `ColorMaterialProperty` constructor instead.
  - Removed `CompositeEntityCollection.entities` and `EntityCollection.entities`, both previously deprecated in 1.6. Use `CompositeEntityCollection.values` and `EntityCollection.values` instead.
  - Removed `DataSourceDisplay.getScene` and `DataSourceDisplay.getDataSources`, both previously deprecated in 1.6. Use `DataSourceDisplay.scene` and `DataSourceDisplay.dataSources` instead.
  - `Entity` no longer takes a string id as its constructor argument. Pass an options object with `id` property instead. This was previously deprecated in 1.6.
  - Removed `Model.readyToRender`, previously deprecated in 1.6. Use `Model.readyPromise` instead.
- Entity `material` properties and `Material` uniform values can now take a `canvas` element in addition to an image or url. [#2667](https://github.com/CesiumGS/cesium/pull/2667)
- Fixed a bug which caused `Entity.viewFrom` to be ignored when flying to, zooming to, or tracking an Entity. [#2628](https://github.com/CesiumGS/cesium/issues/2628)
- Fixed a bug that caused `Corridor` and `PolylineVolume` geometry to be incorrect for sharp corners [#2626](https://github.com/CesiumGS/cesium/pull/2626)
- Fixed crash when modifying a translucent entity geometry outline. [#2630](https://github.com/CesiumGS/cesium/pull/2630)
- Fixed crash when loading KML GroundOverlays that spanned 360 degrees. [#2639](https://github.com/CesiumGS/cesium/pull/2639)
- Fixed `Geocoder` styling issue in Safari. [#2658](https://github.com/CesiumGS/cesium/pull/2658).
- Fixed a crash that would occur when the `Viewer` or `CesiumWidget` was resized to 0 while the camera was in motion. [#2662](https://github.com/CesiumGS/cesium/issues/2662)
- Fixed a bug that prevented the `InfoBox` title from updating if the name of `viewer.selectedEntity` changed. [#2644](https://github.com/CesiumGS/cesium/pull/2644)
- Added an optional `result` parameter to `computeScreenSpacePosition` on both `Billboard` and `Label`.
- Added number of cached shaders to the `CesiumInspector` debugging widget.
- An exception is now thrown if `Primitive.modelMatrix` is not the identity matrix when in in 2D or Columbus View.

### 1.8 - 2015-04-01

- Breaking changes
  - Removed the `eye`, `target`, and `up` parameters to `Camera.lookAt` which were deprecated in Cesium 1.6. Use the `target` and `offset`.
  - Removed `Camera.setTransform`, which was deprecated in Cesium 1.6. Use `Camera.lookAtTransform`.
  - Removed `Camera.transform`, which was deprecated in Cesium 1.6. Use `Camera.lookAtTransform`.
  - Removed the `direction` and `up` options to `Camera.flyTo`, which were deprecated in Cesium 1.6. Use the `orientation` option.
  - Removed `Camera.flyToRectangle`, which was deprecated in Cesium 1.6. Use `Camera.flyTo`.
- Deprecated
  - Deprecated the `smallterrain` tileset. It will be removed in 1.11. Use the [STK World Terrain](http://cesiumjs.org/data-and-assets/terrain/stk-world-terrain.html) tileset.
- Added `Entity.show`, a boolean for hiding or showing an entity and its children.
- Added `Entity.isShowing`, a read-only property that indicates if an entity is currently being drawn.
- Added support for the KML `visibility` element.
- Added `PolylineArrowMaterialProperty` to allow entities materials to use polyline arrows.
- Added `VelocityOrientationProperty` to easily orient Entity graphics (such as a model) along the direction it is moving.
- Added a new Sandcastle demo, [Interpolation](http://cesiumjs.org/Cesium/Apps/Sandcastle/index.html?src=Interpolation.html&label=Showcases), which illustrates time-dynamic position interpolation options and uses the new `VelocityOrientationProperty` to orient an aircraft in flight.
- Improved `viewer.zoomTo` and `viewer.flyTo` so they are now "best effort" and work even if some entities being zoomed to are not currently in the scene.
- Fixed `PointerEvent` detection so that it works with older implementations of the specification. This also fixes lack of mouse handling when detection failed, such as when using Cesium in the Windows `WebBrowser` control.
- Fixed an issue with transparency. [#2572](https://github.com/CesiumGS/cesium/issues/2572)
- Fixed improper handling of null values when loading `GeoJSON` data.
- Added support for automatic raster feature picking from `ArcGisMapServerImagerProvider`.
- Added the ability to specify the desired tiling scheme, rectangle, and width and height of tiles to the `ArcGisMapServerImagerProvider` constructor.
- Added the ability to access dynamic ArcGIS MapServer layers by specifying the `layers` parameter to the `ArcGisMapServerImagerProvider` constructor.
- Fixed a bug that could cause incorrect rendering of an `ArcGisMapServerImageProvider` with a "singleFusedMapCache" in the geographic projection (EPSG:4326).
- Added new construction options to `CesiumWidget` and `Viewer`, for `skyBox`, `skyAtmosphere`, and `globe`.
- Fixed a bug that prevented Cesium from working in browser configurations that explicitly disabled localStorage, such as Safari's private browsing mode.
- Cesium is now tested using Jasmine 2.2.0.

### 1.7.1 - 2015-03-06

- Fixed a crash in `InfoBox` that would occur when attempting to display plain text.
- Fixed a crash when loading KML features that have no description and an empty `ExtendedData` node.
- Fixed a bug `in Color.fromCssColorString` where undefined would be returned for the CSS color `transparent`.
- Added `Color.TRANSPARENT`.
- Added support for KML `TimeStamp` nodes.
- Improved KML compatibility to work with non-specification compliant KML files that still happen to load in Google Earth.
- All data sources now print errors to the console in addition to raising the `errorEvent` and rejecting their load promise.

### 1.7 - 2015-03-02

- Breaking changes
  - Removed `viewerEntityMixin`, which was deprecated in Cesium 1.5. Its functionality is now directly part of the `Viewer` widget.
  - Removed `Camera.tilt`, which was deprecated in Cesium 1.6. Use `Camera.pitch`.
  - Removed `Camera.heading` and `Camera.tilt`. They were deprecated in Cesium 1.6. Use `Camera.setView`.
  - Removed `Camera.setPositionCartographic`, which was was deprecated in Cesium 1.6. Use `Camera.setView`.
- Deprecated
  - Deprecated `InfoBoxViewModel.defaultSanitizer`, `InfoBoxViewModel.sanitizer`, and `Cesium.sanitize`. They will be removed in 1.10.
  - Deprecated `InfoBoxViewModel.descriptionRawHtml`, it will be removed in 1.10. Use `InfoBoxViewModel.description` instead.
  - Deprecated `GeoJsonDataSource.fromUrl`, it will be removed in 1.10. Use `GeoJsonDataSource.load` instead. Unlike fromUrl, load can take either a url or parsed JSON object and returns a promise to a new instance, rather than a new instance.
  - Deprecated `GeoJsonDataSource.prototype.loadUrl`, it will be removed in 1.10. Instead, pass a url as the first parameter to `GeoJsonDataSource.prototype.load`.
  - Deprecated `CzmlDataSource.prototype.loadUrl`, it will be removed in 1.10. Instead, pass a url as the first parameter to `CzmlDataSource.prototype.load`.
  - Deprecated `CzmlDataSource.prototype.processUrl`, it will be removed in 1.10. Instead, pass a url as the first parameter to `CzmlDataSource.prototype.process`.
  - Deprecated the `sourceUri` parameter to all `CzmlDataSource` load and process functions. Support will be removed in 1.10. Instead pass an `options` object with `sourceUri` property.
- Added initial support for [KML 2.2](https://developers.google.com/kml/) via `KmlDataSource`. Check out the new [Sandcastle Demo](http://cesiumjs.org/Cesium/Apps/Sandcastle/index.html?src=KML.html) and the [reference documentation](http://cesiumjs.org/Cesium/Build/Documentation/KmlDataSource.html) for more details.
- `InfoBox` sanitization now relies on [iframe sandboxing](http://www.html5rocks.com/en/tutorials/security/sandboxed-iframes/). This allows for much more content to be displayed in the InfoBox (and still be secure).
- Added `InfoBox.frame` which is the instance of the iframe that is used to host description content. Sanitization can be controlled via the frame's `sandbox` attribute. See the above link for additional information.
- Worked around a bug in Safari that caused most of Cesium to be broken. Cesium should now work much better on Safari for both desktop and mobile.
- Fixed incorrect ellipse texture coordinates. [#2363](https://github.com/CesiumGS/cesium/issues/2363) and [#2465](https://github.com/CesiumGS/cesium/issues/2465)
- Fixed a bug that would cause incorrect geometry for long Corridors and Polyline Volumes. [#2513](https://github.com/CesiumGS/cesium/issues/2513)
- Fixed a bug in imagery loading that could cause some or all of the globe to be missing when using an imagery layer that does not cover the entire globe.
- Fixed a bug that caused `ElipseOutlineGeometry` and `CircleOutlineGeometry` to be extruded to the ground when they should have instead been drawn at height. [#2499](https://github.com/CesiumGS/cesium/issues/2499).
- Fixed a bug that prevented per-vertex colors from working with `PolylineGeometry` and `SimplePolylineGeometry` when used asynchronously. [#2516](https://github.com/CesiumGS/cesium/issues/2516)
- Fixed a bug that would caused duplicate graphics if non-time-dynamic `Entity` objects were modified in quick succession. [#2514](https://github.com/CesiumGS/cesium/issues/2514).
- Fixed a bug where `camera.flyToBoundingSphere` would ignore range if the bounding sphere radius was 0. [#2519](https://github.com/CesiumGS/cesium/issues/2519)
- Fixed some styling issues with `InfoBox` and `BaseLayerPicker` caused by using Bootstrap with Cesium. [#2487](https://github.com/CesiumGS/cesium/issues/2479)
- Added support for rendering a water effect on Quantized-Mesh terrain tiles.
- Added `pack` and `unpack` functions to `Matrix2` and `Matrix3`.
- Added camera-terrain collision detection/response when the camera reference frame is set.
- Added `ScreenSpaceCameraController.enableCollisionDetection` to enable/disable camera collision detection with terrain.
- Added `CzmlDataSource.load` and `GeoJsonDataSource.load` to make it easy to create and load data in a single line.
- Added the ability to pass a `Promise` to a `DataSource` to `DataSourceCollection.add`. The `DataSource` will not actually be added until the promise resolves.
- Added the ability to pass a `Promise` to a target to `viewer.zoomTo` and `viewer.flyTo`.
- All `CzmlDataSource` and `GeoJsonDataSource` loading functions now return `Promise` instances that resolve to the instances after data is loaded.
- Error handling in all `CzmlDataSource` and `GeoJsonDataSource` loading functions is now more consistent. Rather than a mix of exceptions and `Promise` rejections, all errors are raised via `Promise` rejections.
- In addition to addresses, the `Geocoder` widget now allows input of longitude, latitude, and an optional height in degrees and meters. Example: `-75.596, 40.038, 1000` or `-75.596 40.038`.

### 1.6 - 2015-02-02

- Breaking changes
  - `Rectangle.intersectWith` was deprecated in Cesium 1.5. Use `Rectangle.intersection`, which is the same but returns `undefined` when two rectangles do not intersect.
  - `Rectangle.isEmpty` was deprecated in Cesium 1.5.
  - The `sourceUri` parameter to `GeoJsonDatasource.load` was deprecated in Cesium 1.4 and has been removed. Use options.sourceUri instead.
  - `PolygonGraphics.positions` created by `GeoJSONDataSource` now evaluate to a `PolygonHierarchy` object instead of an array of positions.
- Deprecated
  - `Camera.tilt` was deprecated in Cesium 1.6. It will be removed in Cesium 1.7. Use `Camera.pitch`.
  - `Camera.heading` and `Camera.tilt` were deprecated in Cesium 1.6. They will become read-only in Cesium 1.7. Use `Camera.setView`.
  - `Camera.setPositionCartographic` was deprecated in Cesium 1.6. It will be removed in Cesium 1.7. Use `Camera.setView`.
  - The `direction` and `up` options to `Camera.flyTo` have been deprecated in Cesium 1.6. They will be removed in Cesium 1.8. Use the `orientation` option.
  - `Camera.flyToRectangle` has been deprecated in Cesium 1.6. They will be removed in Cesium 1.8. Use `Camera.flyTo`.
  - `Camera.setTransform` was deprecated in Cesium 1.6. It will be removed in Cesium 1.8. Use `Camera.lookAtTransform`.
  - `Camera.transform` was deprecated in Cesium 1.6. It will be removed in Cesium 1.8. Use `Camera.lookAtTransform`.
  - The `eye`, `target`, and `up` parameters to `Camera.lookAt` were deprecated in Cesium 1.6. It will be removed in Cesium 1.8. Use the `target` and `offset`.
  - `PolygonGraphics.positions` was deprecated and replaced with `PolygonGraphics.hierarchy`, whose value is a `PolygonHierarchy` instead of an array of positions. `PolygonGraphics.positions` will be removed in Cesium 1.8.
  - The `Model.readyToRender` event was deprecated and will be removed in Cesium 1.9. Use the new `Model.readyPromise` instead.
  - `ColorMaterialProperty.fromColor(color)` has been deprecated and will be removed in Cesium 1.9. The constructor can now take a Color directly, for example `new ColorMaterialProperty(color)`.
  - `DataSourceDisplay` methods `getScene` and `getDataSources` have been deprecated and replaced with `scene` and `dataSources` properties. They will be removed in Cesium 1.9.
  - The `Entity` constructor taking a single string value for the id has been deprecated. The constructor now takes an options object which allows you to provide any and all `Entity` related properties at construction time. Support for the deprecated behavior will be removed in Cesium 1.9.
  - The `EntityCollection.entities` and `CompositeEntityCollect.entities` properties have both been renamed to `values`. Support for the deprecated behavior will be removed in Cesium 1.9.
- Fixed an issue which caused order independent translucency to be broken on many video cards. Disabling order independent translucency should no longer be necessary.
- `GeoJsonDataSource` now supports polygons with holes.
- Many Sandcastle examples have been rewritten to make use of the newly improved Entity API.
- Instead of throwing an exception when there are not enough unique positions to define a geometry, creating a `Primitive` will succeed, but not render. [#2375](https://github.com/CesiumGS/cesium/issues/2375)
- Improved performance of asynchronous geometry creation (as much as 20% faster in some use cases). [#2342](https://github.com/CesiumGS/cesium/issues/2342)
- Fixed picking in 2D. [#2447](https://github.com/CesiumGS/cesium/issues/2447)
- Added `viewer.entities` which allows you to easily create and manage `Entity` instances without a corresponding `DataSource`. This is just a shortcut to `viewer.dataSourceDisplay.defaultDataSource.entities`
- Added `viewer.zoomTo` and `viewer.flyTo` which takes an entity, array of entities, `EntityCollection`, or `DataSource` as a parameter and zooms or flies to the corresponding visualization.
- Setting `viewer.trackedEntity` to `undefined` will now restore the camera controls to their default states.
- When you track an entity by clicking on the track button in the `InfoBox`, you can now stop tracking by clicking the button a second time.
- Added `Quaternion.fromHeadingPitchRoll` to create a rotation from heading, pitch, and roll angles.
- Added `Transforms.headingPitchRollToFixedFrame` to create a local frame from a position and heading/pitch/roll angles.
- Added `Transforms.headingPitchRollQuaternion` which is the quaternion rotation from `Transforms.headingPitchRollToFixedFrame`.
- Added `Color.fromAlpha` and `Color.withAlpha` to make it easy to create translucent colors from constants, i.e. `var translucentRed = Color.RED.withAlpha(0.95)`.
- Added `PolylineVolumeGraphics` and `Entity.polylineVolume`
- Added `Camera.lookAtTransform` which sets the camera position and orientation given a transformation matrix defining a reference frame and either a cartesian offset or heading/pitch/range from the center of that frame.
- Added `Camera.setView` (which use heading, pitch, and roll) and `Camera.roll`.
- Added an orientation option to `Camera.flyTo` that can be either direction and up unit vectors or heading, pitch and roll angles.
- Added `BillboardGraphics.imageSubRegion`, to enable custom texture atlas use for `Entity` instances.
- Added `CheckerboardMaterialProperty` to enable use of the checkerboard material with the entity API.
- Added `PolygonHierarchy` to make defining polygons with holes clearer.
- Added `PolygonGraphics.hierarchy` for supporting polygons with holes via data sources.
- Added `BoundingSphere.fromBoundingSpheres`, which creates a `BoundingSphere` that encloses the specified array of BoundingSpheres.
- Added `Model.readyPromise` and `Primitive.readyPromise` which are promises that resolve when the primitives are ready.
- `ConstantProperty` can now hold any value; previously it was limited to values that implemented `equals` and `clones` functions, as well as a few special cases.
- Fixed a bug in `EllipsoidGeodesic` that caused it to modify the `height` of the positions passed to the constructor or to to `setEndPoints`.
- `WebMapTileServiceImageryProvider` now supports RESTful requests (by accepting a tile-URL template).
- Fixed a bug that caused `Camera.roll` to be around 180 degrees, indicating the camera was upside-down, when in the Southern hemisphere.
- The object returned by `Primitive.getGeometryInstanceAttributes` now contains the instance's bounding sphere and repeated calls will always now return the same object instance.
- Fixed a bug that caused dynamic geometry outlines widths to not work on implementations that support them.
- The `SelectionIndicator` widget now works for all entity visualization and uses the center of visualization instead of entity.position. This produces more accurate results, especially for shapes, volumes, and models.
- Added `CustomDataSource` which makes it easy to create and manage a group of entities without having to manually implement the DataSource interface in a new class.
- Added `DataSourceDisplay.defaultDataSource` which is an instance of `CustomDataSource` and allows you to easily add custom entities to the display.
- Added `Camera.viewBoundingSphere` and `Camera.flyToBoundingSphere`, which as the names imply, sets or flies to a view that encloses the provided `BoundingSphere`
- For constant `Property` values, there is no longer a need to create an instance of `ConstantProperty` or `ConstantPositionProperty`, you can now assign a value directly to the corresponding property. The same is true for material images and colors.
- All Entity and related classes can now be assigned using anonymous objects as well as be passed template objects. The correct underlying instance is created for you automatically. For a more detailed overview of changes to the Entity API, see [this forum thread](https://community.cesium.com/t/cesium-in-2015-entity-api/1863) for details.

### 1.5 - 2015-01-05

- Breaking changes
  - Removed `GeometryPipeline.wrapLongitude`, which was deprecated in 1.4. Use `GeometryPipeline.splitLongitude` instead.
  - Removed `GeometryPipeline.combine`, which was deprecated in 1.4. Use `GeometryPipeline.combineInstances` instead.
- Deprecated
  - `viewerEntityMixin` was deprecated. It will be removed in Cesium 1.6. Its functionality is now directly part of the `Viewer` widget.
  - `Rectangle.intersectWith` was deprecated. It will be removed in Cesium 1.6. Use `Rectangle.intersection`, which is the same but returns `undefined` when two rectangles do not intersect.
  - `Rectangle.isEmpty` was deprecated. It will be removed in Cesium 1.6.
- Improved GeoJSON, TopoJSON, and general polygon loading performance.
- Added caching to `Model` to save memory and improve loading speed when several models with the same url are created.
- Added `ModelNode.show` for per-node show/hide.
- Added the following properties to `Viewer` and `CesiumWidget`: `imageryLayers`, `terrainProvider`, and `camera`. This avoids the need to access `viewer.scene` in some cases.
- Dramatically improved the quality of font outlines.
- Added `BoxGraphics` and `Entity.box`.
- Added `CorridorGraphics` and `Entity.corridor`.
- Added `CylinderGraphics` and `Entity.cylinder`.
- Fixed imagery providers whose rectangle crosses the IDL. Added `Rectangle.computeWidth`, `Rectangle.computeHeight`, `Rectangle.width`, and `Rectangle.height`. [#2195](https://github.com/CesiumGS/cesium/issues/2195)
- `ConstantProperty` now accepts `HTMLElement` instances as valid values.
- `BillboardGraphics.image` and `ImageMaterialProperty.image` now accept `Property` instances that represent an `Image` or `Canvas` in addition to a url.
- Fixed a bug in `PolylineGeometry` that would cause gaps in the line. [#2136](https://github.com/CesiumGS/cesium/issues/2136)
- Fixed `upsampleQuantizedTerrainMesh` rounding errors that had occasionally led to missing terrain skirt geometry in upsampled tiles.
- Added `Math.mod` which computes `m % n` but also works when `m` is negative.

### 1.4 - 2014-12-01

- Breaking changes
  - Types implementing `TerrainProvider` are now required to implement the `getTileDataAvailable` function. Backwards compatibility for this was deprecated in Cesium 1.2.
- Deprecated
  - The `sourceUri` parameter to `GeoJsonDatasource.load` was deprecated and will be removed in Cesium 1.6 on February 3, 2015 ([#2257](https://github.com/CesiumGS/cesium/issues/2257)). Use `options.sourceUri` instead.
  - `GeometryPipeline.wrapLongitude` was deprecated. It will be removed in Cesium 1.5 on January 2, 2015. Use `GeometryPipeline.splitLongitude`. ([#2272](https://github.com/CesiumGS/cesium/issues/2272))
  - `GeometryPipeline.combine` was deprecated. It will be removed in Cesium 1.5. Use `GeometryPipeline.combineInstances`.
- Added support for touch events on Internet Explorer 11 using the [Pointer Events API](http://www.w3.org/TR/pointerevents/).
- Added geometry outline width support to the `DataSource` layer. This is exposed via the new `outlineWidth` property on `EllipseGraphics`, `EllipsoidGraphics`, `PolygonGraphics`, `RectangleGraphics`, and `WallGraphics`.
- Added `outlineWidth` support to CZML geometry packets.
- Added `stroke-width` support to the GeoJSON simple-style implementation.
- Added the ability to specify global GeoJSON default styling. See the [documentation](http://cesiumjs.org/Cesium/Build/Documentation/GeoJsonDataSource.html) for details.
- Added `CallbackProperty` to support lazy property evaluation as well as make custom properties easier to create.
- Added an options parameter to `GeoJsonDataSource.load`, `GeoJsonDataSource.loadUrl`, and `GeoJsonDataSource.fromUrl` to allow for basic per-instance styling. [Sandcastle example](http://cesiumjs.org/Cesium/Apps/Sandcastle/index.html?src=GeoJSON%20and%20TopoJSON.html&label=Showcases).
- Improved GeoJSON loading performance.
- Improved point visualization performance for all DataSources.
- Improved the performance and memory usage of `EllipseGeometry`, `EllipseOutlineGeometry`, `CircleGeometry`, and `CircleOutlineGeometry`.
- Added `tileMatrixLabels` option to `WebMapTileServiceImageryProvider`.
- Fixed a bug in `PolylineGeometry` that would cause the geometry to be split across the IDL for 3D only scenes. [#1197](https://github.com/CesiumGS/cesium/issues/1197)
- Added `modelMatrix` and `cull` options to `Primitive` constructor.
- The `translation` parameter to `Matrix4.fromRotationTranslation` now defaults to `Cartesian3.ZERO`.
- Fixed `ModelNode.matrix` when a node is targeted for animation.
- `Camera.tilt` now clamps to [-pi / 2, pi / 2] instead of [0, pi / 2].
- Fixed an issue that could lead to poor performance on lower-end GPUs like the Intel HD 3000.
- Added `distanceSquared` to `Cartesian2`, `Cartesian3`, and `Cartesian4`.
- Added `Matrix4.multiplyByMatrix3`.
- Fixed a bug in `Model` where the WebGL shader optimizer in Linux was causing mesh loading to fail.

### 1.3 - 2014-11-03

- Worked around a shader compilation regression in Firefox 33 and 34 by falling back to a less precise shader on those browsers. [#2197](https://github.com/CesiumGS/cesium/issues/2197)
- Added support to the `CesiumTerrainProvider` for terrain tiles with more than 64K vertices, which is common for sub-meter terrain.
- Added `Primitive.compressVertices`. When true (default), geometry vertices are compressed to save GPU memory.
- Added `culture` option to `BingMapsImageryProvider` constructor.
- Reduced the amount of GPU memory used by billboards and labels.
- Fixed a bug that caused non-base imagery layers with a limited `rectangle` to be stretched to the edges of imagery tiles. [#416](https://github.com/CesiumGS/cesium/issues/416)
- Fixed rendering polylines with duplicate positions. [#898](https://github.com/CesiumGS/cesium/issues/898)
- Fixed a bug in `Globe.pick` that caused it to return incorrect results when using terrain data with vertex normals. The bug manifested itself as strange behavior when navigating around the surface with the mouse as well as incorrect results when using `Camera.viewRectangle`.
- Fixed a bug in `sampleTerrain` that could cause it to produce undefined heights when sampling for a position very near the edge of a tile.
- `ReferenceProperty` instances now retain their last value if the entity being referenced is removed from the target collection. The reference will be automatically reattached if the target is reintroduced.
- Upgraded topojson from 1.6.8 to 1.6.18.
- Upgraded Knockout from version 3.1.0 to 3.2.0.
- Upgraded CodeMirror, used by SandCastle, from 2.24 to 4.6.

### 1.2 - 2014-10-01

- Deprecated
  - Types implementing the `TerrainProvider` interface should now include the new `getTileDataAvailable` function. The function will be required starting in Cesium 1.4.
- Fixed model orientations to follow the same Z-up convention used throughout Cesium. There was also an orientation issue fixed in the [online model converter](http://cesiumjs.org/convertmodel.html). If you are having orientation issues after updating, try reconverting your models.
- Fixed a bug in `Model` where the wrong animations could be used when the model was created from glTF JSON instead of a url to a glTF file. [#2078](https://github.com/CesiumGS/cesium/issues/2078)
- Fixed a bug in `GeoJsonDataSource` which was causing polygons with height values to be drawn onto the surface.
- Fixed a bug that could cause a crash when quickly adding and removing imagery layers.
- Eliminated imagery artifacts at some zoom levels due to Mercator reprojection.
- Added support for the GeoJSON [simplestyle specification](https://github.com/mapbox/simplestyle-spec). ([Sandcastle example](http://cesiumjs.org/Cesium/Apps/Sandcastle/index.html?src=GeoJSON%20simplestyle.html))
- Added `GeoJsonDataSource.fromUrl` to make it easy to add a data source in less code.
- Added `PinBuilder` class for easy creation of map pins. ([Sandcastle example](http://cesiumjs.org/Cesium/Apps/Sandcastle/index.html?src=PinBuilder.html))
- Added `Color.brighten` and `Color.darken` to make it easy to brighten or darker a color instance.
- Added a constructor option to `Scene`, `CesiumWidget`, and `Viewer` to disable order independent translucency.
- Added support for WKID 102113 (equivalent to 102100) to `ArcGisMapServerImageryProvider`.
- Added `TerrainProvider.getTileDataAvailable` to improve tile loading performance when camera starts near globe.
- Added `Globe.showWaterEffect` to enable/disable the water effect for supported terrain providers.
- Added `Globe.baseColor` to set the color of the globe when no imagery is available.
- Changed default `GeoJSON` Point feature graphics to use `BillboardGraphics` with a blue map pin instead of color `PointGraphics`.
- Cesium now ships with a version of the [maki icon set](https://www.mapbox.com/maki/) for use with `PinBuilder` and GeoJSON simplestyle support.
- Cesium now ships with a default web.config file to simplify IIS deployment.

### 1.1 - 2014-09-02

- Added a new imagery provider, `WebMapTileServiceImageryProvider`, for accessing tiles on a WMTS 1.0.0 server.
- Added an optional `pickFeatures` function to the `ImageryProvider` interface. With supporting imagery providers, such as `WebMapServiceImageryProvider`, it can be used to determine the rasterized features under a particular location.
- Added `ImageryLayerCollection.pickImageryLayerFeatures`. It determines the rasterized imagery layer features intersected by a given pick ray by querying supporting layers using `ImageryProvider.pickFeatures`.
- Added `tileWidth`, `tileHeight`, `minimumLevel`, and `tilingScheme` parameters to the `WebMapServiceImageryProvider` constructor.
- Added `id` property to `Scene` which is a readonly unique identifier associated with each instance.
- Added `FeatureDetection.supportsWebWorkers`.
- Greatly improved the performance of time-varying polylines when using DataSources.
- `viewerEntityMixin` now automatically queries for imagery layer features on click and shows their properties in the `InfoBox` panel.
- Fixed a bug in terrain and imagery loading that could cause an inconsistent frame rate when moving around the globe, especially on a faster internet connection.
- Fixed a bug that caused `SceneTransforms.wgs84ToWindowCoordinates` to incorrectly return `undefined` when in 2D.
- Fixed a bug in `ImageryLayer` that caused layer images to be rendered twice for each terrain tile that existed prior to adding the imagery layer.
- Fixed a bug in `Camera.pickEllipsoid` that caused it to return the back side of the ellipsoid when near the surface.
- Fixed a bug which prevented `loadWithXhr` from working with older browsers, such as Internet Explorer 9.

### 1.0 - 2014-08-01

- Breaking changes ([why so many?](https://community.cesium.com/t/moving-towards-cesium-1-0/1209))

  - All `Matrix2`, `Matrix3`, `Matrix4` and `Quaternion` functions that take a `result` parameter now require the parameter, except functions starting with `from`.
  - Removed `Billboard.imageIndex` and `BillboardCollection.textureAtlas`. Instead, use `Billboard.image`.

    - Code that looked like:

            var billboards = new Cesium.BillboardCollection();
            var textureAtlas = new Cesium.TextureAtlas({
                scene : scene,
                images : images // array of loaded images
            });
            billboards.textureAtlas = textureAtlas;
            billboards.add({
                imageIndex : 0,
                position : //...
            });

    - should now look like:

            var billboards = new Cesium.BillboardCollection();
            billboards.add({
                image : '../images/Cesium_Logo_overlay.png',
                position : //...
            });

  - Updated the [Model Converter](http://cesiumjs.org/convertmodel.html) and `Model` to support [glTF 0.8](https://github.com/KhronosGroup/glTF/blob/schema-8/specification/README.md). See the [forum post](https://community.cesium.com/t/cesium-and-gltf-version-compatibility/1343) for full details.
  - `Model` primitives are now rotated to be `Z`-up to match Cesium convention; glTF stores models with `Y` up.
  - `SimplePolylineGeometry` and `PolylineGeometry` now curve to follow the ellipsoid surface by default. To disable this behavior, set the option `followSurface` to `false`.
  - Renamed `DynamicScene` layer to `DataSources`. The following types were also renamed:
    - `DynamicBillboard` -> `BillboardGraphics`
    - `DynamicBillboardVisualizer` -> `BillboardVisualizer`
    - `CompositeDynamicObjectCollection` -> `CompositeEntityCollection`
    - `DynamicClock` -> `DataSourceClock`
    - `DynamicEllipse` -> `EllipseGraphics`
    - `DynamicEllipsoid` -> `EllipsoidGraphics`
    - `DynamicObject` -> `Entity`
    - `DynamicObjectCollection` -> `EntityCollection`
    - `DynamicObjectView` -> `EntityView`
    - `DynamicLabel` -> `LabelGraphics`
    - `DynamicLabelVisualizer` -> `LabelVisualizer`
    - `DynamicModel` -> `ModelGraphics`
    - `DynamicModelVisualizer` -> `ModelVisualizer`
    - `DynamicPath` -> `PathGraphics`
    - `DynamicPathVisualizer` -> `PathVisualizer`
    - `DynamicPoint` -> `PointGraphics`
    - `DynamicPointVisualizer` -> `PointVisualizer`
    - `DynamicPolygon` -> `PolygonGraphics`
    - `DynamicPolyline` -> `PolylineGraphics`
    - `DynamicRectangle` -> `RectangleGraphics`
    - `DynamicWall` -> `WallGraphics`
    - `viewerDynamicObjectMixin` -> `viewerEntityMixin`
  - Removed `DynamicVector` and `DynamicVectorVisualizer`.
  - Renamed `DataSource.dynamicObjects` to `DataSource.entities`.
  - `EntityCollection.getObjects()` and `CompositeEntityCollection.getObjects()` are now properties named `EntityCollection.entities` and `CompositeEntityCollection.entities`.
  - Renamed `Viewer.trackedObject` and `Viewer.selectedObject` to `Viewer.trackedEntity` and `Viewer.selectedEntity` when using the `viewerEntityMixin`.
  - Renamed functions for consistency:
    - `BoundingSphere.getPlaneDistances` -> `BoundingSphere.computePlaneDistances`
    - `Cartesian[2,3,4].getMaximumComponent` -> `Cartesian[2,3,4].maximumComponent`
    - `Cartesian[2,3,4].getMinimumComponent` -> `Cartesian[2,3,4].minimumComponent`
    - `Cartesian[2,3,4].getMaximumByComponent` -> `Cartesian[2,3,4].maximumByComponent`
    - `Cartesian[2,3,4].getMinimumByComponent` -> `Cartesian[2,3,4].minimumByComponent`
    - `CubicRealPolynomial.realRoots` -> `CubicRealPolynomial.computeRealRoots`
    - `CubicRealPolynomial.discriminant` -> `CubicRealPolynomial.computeDiscriminant`
    - `JulianDate.getTotalDays` -> `JulianDate.totalDyas`
    - `JulianDate.getSecondsDifference` -> `JulianDate.secondsDifference`
    - `JulianDate.getDaysDifference` -> `JulianDate.daysDifference`
    - `JulianDate.getTaiMinusUtc` -> `JulianDate.computeTaiMinusUtc`
    - `Matrix3.getEigenDecompostion` -> `Matrix3.computeEigenDecomposition`
    - `Occluder.getVisibility` -> `Occluder.computeVisibility`
    - `Occluder.getOccludeePoint` -> `Occluder.computerOccludeePoint`
    - `QuadraticRealPolynomial.discriminant` -> `QuadraticRealPolynomial.computeDiscriminant`
    - `QuadraticRealPolynomial.realRoots` -> `QuadraticRealPolynomial.computeRealRoots`
    - `QuarticRealPolynomial.discriminant` -> `QuarticRealPolynomial.computeDiscriminant`
    - `QuarticRealPolynomial.realRoots` -> `QuarticRealPolynomial.computeRealRoots`
    - `Quaternion.getAxis` -> `Quaternion.computeAxis`
    - `Quaternion.getAngle` -> `Quaternion.computeAngle`
    - `Quaternion.innerQuadrangle` -> `Quaternion.computeInnerQuadrangle`
    - `Rectangle.getSouthwest` -> `Rectangle.southwest`
    - `Rectangle.getNorthwest` -> `Rectangle.northwest`
    - `Rectangle.getSoutheast` -> `Rectangle.southeast`
    - `Rectangle.getNortheast` -> `Rectangle.northeast`
    - `Rectangle.getCenter` -> `Rectangle.center`
    - `CullingVolume.getVisibility` -> `CullingVolume.computeVisibility`
  - Replaced `PerspectiveFrustum.fovy` with `PerspectiveFrustum.fov` which will change the field of view angle in either the `X` or `Y` direction depending on the aspect ratio.
  - Removed the following from the Cesium API: `Transforms.earthOrientationParameters`, `EarthOrientationParameters`, `EarthOrientationParametersSample`, `Transforms.iau2006XysData`, `Iau2006XysData`, `Iau2006XysSample`, `IauOrientationAxes`, `TimeConstants`, `Scene.frameState`, `FrameState`, `EncodedCartesian3`, `EllipsoidalOccluder`, `TextureAtlas`, and `FAR`. These are still available but are not part of the official API and may change in future versions.
  - Removed `DynamicObject.vertexPositions`. Use `DynamicWall.positions`, `DynamicPolygon.positions`, and `DynamicPolyline.positions` instead.
  - Removed `defaultPoint`, `defaultLine`, and `defaultPolygon` from `GeoJsonDataSource`.
  - Removed `Primitive.allow3DOnly`. Set the `Scene` constructor option `scene3DOnly` instead.
  - `SampledProperty` and `SampledPositionProperty` no longer extrapolate outside of their sample data time range by default.
  - Changed the following functions to properties:
    - `TerrainProvider.hasWaterMask`
    - `CesiumTerrainProvider.hasWaterMask`
    - `ArcGisImageServerTerrainProvider.hasWaterMask`
    - `EllipsoidTerrainProvider.hasWaterMask`
    - `VRTheWorldTerrainProvider.hasWaterMask`
  - Removed `ScreenSpaceCameraController.ellipsoid`. The behavior that depended on the ellipsoid is now determined based on the scene state.
  - Sandcastle examples now automatically wrap the example code in RequireJS boilerplate. To upgrade any custom examples, copy the code into an existing example (such as Hello World) and save a new file.
  - Removed `CustomSensorVolume`, `RectangularPyramidSensorVolume`, `DynamicCone`, `DynamicConeVisualizerUsingCustomSensor`, `DynamicPyramid` and `DynamicPyramidVisualizer`. This will be moved to a plugin in early August. [#1887](https://github.com/CesiumGS/cesium/issues/1887)
  - If `Primitive.modelMatrix` is changed after creation, it only affects primitives with one instance and only in 3D mode.
  - `ImageryLayer` properties `alpha`, `brightness`, `contrast`, `hue`, `saturation`, and `gamma` may no longer be functions. If you need to change these values each frame, consider moving your logic to an event handler for `Scene.preRender`.
  - Removed `closeTop` and `closeBottom` options from `RectangleGeometry`.
  - CZML changes:
    - CZML is now versioned using the <major>.<minor> scheme. For example, any CZML 1.0 implementation will be able to load any 1.<minor> document (with graceful degradation). Major version number increases will be reserved for breaking changes. We fully expect these major version increases to happen, as CZML is still in development, but we wanted to give developers a stable target to work with.
    - A `"1.0"` version string is required to be on the document packet, which is required to be the first packet in a CZML file. Previously the `document` packet was optional; it is now mandatory. The simplest document packet is:
      ```
      {
        "id":"document",
        "version":"1.0"
      }
      ```
    - The `vertexPositions` property has been removed. There is now a `positions` property directly on objects that use it, currently `polyline`, `polygon`, and `wall`.
    - `cone`, `pyramid`, and `vector` have been removed from the core CZML schema. They are now treated as extensions maintained by Analytical Graphics and have been renamed to `agi_conicSensor`, `agi_customPatternSensor`, and `agi_vector` respectively.
    - The `orientation` property has been changed to match Cesium convention. To update existing CZML documents, conjugate the quaternion values.
    - `pixelOffset` now uses the top-left of the screen as the origin; previously it was the bottom-left. To update existing documents, negate the `y` value.
    - Removed `color`, `outlineColor`, and `outlineWidth` properties from `polyline` and `path`. There is a new `material` property that allows you to specify a variety of materials, such as `solidColor`, `polylineOutline` and `polylineGlow`.
    - See the [CZML Schema](https://github.com/CesiumGS/cesium/wiki/CZML-Content) for more details. We plan on greatly improving this document in the coming weeks.

- Added camera collision detection with terrain to the default mouse interaction.
- Modified the default camera tilt mouse behavior to tilt about the point clicked, taking into account terrain.
- Modified the default camera mouse behavior to look about the camera's position when the sky is clicked.
- Cesium can now render an unlimited number of imagery layers, no matter how few texture units are supported by the hardware.
- Added support for rendering terrain lighting with oct-encoded per-vertex normals. Added `CesiumTerrainProvider.requestVertexNormals` to request per vertex normals. Added `hasVertexNormals` property to all terrain providers to indicate whether or not vertex normals are included in the requested terrain tiles.
- Added `Globe.getHeight` and `Globe.pick` for finding the terrain height at a given Cartographic coordinate and picking the terrain with a ray.
- Added `scene3DOnly` options to `Viewer`, `CesiumWidget`, and `Scene` constructors. This setting optimizes memory usage and performance for 3D mode at the cost of losing the ability to use 2D or Columbus View.
- Added `forwardExtrapolationType`, `forwardExtrapolationDuration`, `backwardExtrapolationType`, and `backwardExtrapolationDuration` to `SampledProperty` and `SampledPositionProperty` which allows the user to specify how a property calculates its value when outside the range of its sample data.
- Prevent primitives from flashing off and on when modifying static DataSources.
- Added the following methods to `IntersectionTests`: `rayTriangle`, `lineSegmentTriangle`, `raySphere`, and `lineSegmentSphere`.
- Matrix types now have `add` and `subtract` functions.
- `Matrix3` type now has a `fromCrossProduct` function.
- Added `CesiumMath.signNotZero`, `CesiumMath.toSNorm` and `CesiumMath.fromSNorm` functions.
- DataSource & CZML models now default to North-East-Down orientation if none is provided.
- `TileMapServiceImageryProvider` now works with tilesets created by tools that better conform to the TMS specification. In particular, a profile of `global-geodetic` or `global-mercator` is now supported (in addition to the previous `geodetic` and `mercator`) and in these profiles it is assumed that the X coordinates of the bounding box correspond to the longitude direction.
- `EntityCollection` and `CompositeEntityCollection` now include the array of modified entities as the last parameter to their `onCollectionChanged` event.
- `RectangleGeometry`, `RectangleOutlineGeometry` and `RectanglePrimitive` can cross the international date line.

## Beta Releases

### b30 - 2014-07-01

- Breaking changes ([why so many?](https://community.cesium.com/t/moving-towards-cesium-1-0/1209))

  - CZML property references now use a `#` symbol to separate identifier from property path. `objectId.position` should now be `objectId#position`.
  - All `Cartesian2`, `Cartesian3`, `Cartesian4`, `TimeInterval`, and `JulianDate` functions that take a `result` parameter now require the parameter (except for functions starting with `from`).
  - Modified `Transforms.pointToWindowCoordinates` and `SceneTransforms.wgs84ToWindowCoordinates` to return window coordinates with origin at the top left corner.
  - `Billboard.pixelOffset` and `Label.pixelOffset` now have their origin at the top left corner.
  - Replaced `CameraFlightPath.createAnimation` with `Camera.flyTo` and replaced `CameraFlightPath.createAnimationRectangle` with `Camera.flyToRectangle`. Code that looked like:

            scene.animations.add(Cesium.CameraFlightPath.createAnimation(scene, {
                destination : Cesium.Cartesian3.fromDegrees(-117.16, 32.71, 15000.0)
            }));

    should now look like:

            scene.camera.flyTo({
                destination : Cesium.Cartesian3.fromDegrees(-117.16, 32.71, 15000.0)
            });

  - In `Camera.flyTo` and `Camera.flyToRectangle`:
    - `options.duration` is now in seconds, not milliseconds.
    - Renamed `options.endReferenceFrame` to `options.endTransform`.
    - Renamed `options.onComplete` to `options.complete`.
    - Renamed `options.onCancel` to `options.cancel`.
  - The following are now in seconds, not milliseconds.
    - `Scene.morphToColumbusView`, `Scene.morphTo2D`, and `Scene.morphTo3D` parameter `duration`.
    - `HomeButton` constructor parameter `options.duration`, `HomeButtonViewModel` constructor parameter `duration`, and `HomeButtonViewModel.duration`.
    - `SceneModePicker` constructor parameter `duration`, `SceneModePickerViewModel` constructor parameter `duration`, and `SceneModePickerViewModel.duration`.
    - `Geocoder` and `GeocoderViewModel` constructor parameter `options.flightDuration` and `GeocoderViewModel.flightDuration`.
    - `ScreenSpaceCameraController.bounceAnimationTime`.
    - `FrameRateMonitor` constructor parameter `options.samplingWindow`, `options.quietPeriod`, and `options.warmupPeriod`.
  - Refactored `JulianDate` to be in line with other Core types.
    - Most functions now take result parameters.
    - The default constructor no longer creates a date at the current time, use `JulianDate.now()` instead.
    - Removed `JulianDate.getJulianTimeFraction` and `JulianDate.compareTo`
    - `new JulianDate()` -> `JulianDate.now()`
    - `date.getJulianDayNumber()` -> `date.dayNumber`
    - `date.getSecondsOfDay()` -> `secondsOfDay`
    - `date.getTotalDays()` -> `JulianDate.getTotalDays(date)`
    - `date.getSecondsDifference(arg1, arg2)` -> `JulianDate.getSecondsDifference(arg2, arg1)` (Note, order of arguments flipped)
    - `date.getDaysDifference(arg1, arg2)` -> `JulianDate.getDaysDifference(arg2, arg1)` (Note, order of arguments flipped)
    - `date.getTaiMinusUtc()` -> `JulianDate.getTaiMinusUtc(date)`
    - `date.addSeconds(seconds)` -> `JulianDate.addSeconds(date, seconds)`
    - `date.addMinutes(minutes)` -> `JulianDate.addMinutes(date, minutes)`
    - `date.addHours(hours)` -> `JulianDate.addHours(date, hours)`
    - `date.addDays(days)` -> `JulianDate.addDays(date, days)`
    - `date.lessThan(right)` -> `JulianDate.lessThan(left, right)`
    - `date.lessThanOrEquals(right)` -> `JulianDate.lessThanOrEquals(left, right)`
    - `date.greaterThan(right)` -> `JulianDate.greaterThan(left, right)`
    - `date.greaterThanOrEquals(right)` -> `JulianDate.greaterThanOrEquals(left, right)`
  - Refactored `TimeInterval` to be in line with other Core types.

    - The constructor no longer requires parameters and now takes a single options parameter. Code that looked like:

            new TimeInterval(startTime, stopTime, true, true, data);

    should now look like:

            new TimeInterval({
                start : startTime,
                stop : stopTime,
                isStartIncluded : true,
                isStopIncluded : true,
                data : data
            });

    - `TimeInterval.fromIso8601` now takes a single options parameter. Code that looked like:

            TimeInterval.fromIso8601(intervalString, true, true, data);

    should now look like:

            TimeInterval.fromIso8601({
                iso8601 : intervalString,
                isStartIncluded : true,
                isStopIncluded : true,
                data : data
            });

    - `interval.intersect(otherInterval)` -> `TimeInterval.intersect(interval, otherInterval)`
    - `interval.contains(date)` -> `TimeInterval.contains(interval, date)`

  - Removed `TimeIntervalCollection.intersectInterval`.
  - `TimeIntervalCollection.findInterval` now takes a single options parameter instead of individual parameters. Code that looked like:

            intervalCollection.findInterval(startTime, stopTime, false, true);

    should now look like:

            intervalCollection.findInterval({
                start : startTime,
                stop : stopTime,
                isStartIncluded : false,
                isStopIncluded : true
            });

  - `TimeIntervalCollection.empty` was renamed to `TimeIntervalCollection.isEmpty`
  - Removed `Scene.animations` and `AnimationCollection` from the public Cesium API.
  - Replaced `color`, `outlineColor`, and `outlineWidth` in `DynamicPath` with a `material` property.
  - `ModelAnimationCollection.add` and `ModelAnimationCollection.addAll` renamed `options.startOffset` to `options.delay`. Also renamed `ModelAnimation.startOffset` to `ModelAnimation.delay`.
  - Replaced `Scene.scene2D.projection` property with read-only `Scene.mapProjection`. Set this with the `mapProjection` option for the `Viewer`, `CesiumWidget`, or `Scene` constructors.
  - Moved Fresnel, Reflection, and Refraction materials to the [Materials Pack Plugin](https://github.com/CesiumGS/cesium-materials-pack).
  - Renamed `Simon1994PlanetaryPositions` functions `ComputeSunPositionInEarthInertialFrame` and `ComputeMoonPositionInEarthInertialFrame` to `computeSunPositionInEarthInertialFrame` and `computeMoonPositionInEarthInertialFrame`, respectively.
  - `Scene` constructor function now takes an `options` parameter instead of individual parameters.
  - `CesiumWidget.showErrorPanel` now takes a `message` parameter in between the previous `title` and `error` parameters.
  - Removed `Camera.createCorrectPositionAnimation`.
  - Moved `LeapSecond.leapSeconds` to `JulianDate.leapSeconds`.
  - `Event.removeEventListener` no longer throws `DeveloperError` if the `listener` does not exist; it now returns `false`.
  - Enumeration values of `SceneMode` have better correspondence with mode names to help with debugging.
  - The build process now requires [Node.js](http://nodejs.org/) to be installed on the system.

- Cesium now supports Internet Explorer 11.0.9 on desktops. For the best results, use the new [IE Developer Channel](http://devchannel.modern.ie/) for development.
- `ReferenceProperty` can now handle sub-properties, for example, `myObject#billboard.scale`.
- `DynamicObject.id` can now include period characters.
- Added `PolylineGlowMaterialProperty` which enables data sources to use the PolylineGlow material.
- Fixed support for embedded resources in glTF models.
- Added `HermitePolynomialApproximation.interpolate` for performing interpolation when derivative information is available.
- `SampledProperty` and `SampledPositionProperty` can now store derivative information for each sample value. This allows for more accurate interpolation when using `HermitePolynomialApproximation`.
- Added `FrameRateMonitor` to monitor the frame rate achieved by a `Scene` and to raise a `lowFrameRate` event when it falls below a configurable threshold.
- Added `PerformanceWatchdog` widget and `viewerPerformanceWatchdogMixin`.
- `Viewer` and `CesiumWidget` now provide more user-friendly error messages when an initialization or rendering error occurs.
- `Viewer` and `CesiumWidget` now take a new optional parameter, `creditContainer`.
- `Viewer` can now optionally be constructed with a `DataSourceCollection`. Previously, it always created one itself internally.
- Fixed a problem that could rarely lead to the camera's `tilt` property being `NaN`.
- `GeoJsonDataSource` no longer uses the `name` or `title` property of the feature as the dynamic object's name if the value of the property is null.
- Added `TimeIntervalCollection.isStartIncluded` and `TimeIntervalCollection.isStopIncluded`.
- Added `Cesium.VERSION` to the combined `Cesium.js` file.
- Made general improvements to the [reference documentation](http://cesiumjs.org/refdoc.html).
- Updated third-party [Tween.js](https://github.com/sole/tween.js/) from r7 to r13.
- Updated third-party JSDoc 3.3.0-alpha5 to 3.3.0-alpha9.
- The development web server has been rewritten in Node.js, and is now included as part of each release.

### b29 - 2014-06-02

- Breaking changes ([why so many?](https://community.cesium.com/t/moving-towards-cesium-1-0/1209))

  - Replaced `Scene.createTextureAtlas` with `new TextureAtlas`.
  - Removed `CameraFlightPath.createAnimationCartographic`. Code that looked like:

           var flight = CameraFlightPath.createAnimationCartographic(scene, {
               destination : cartographic
           });
           scene.animations.add(flight);

    should now look like:

           var flight = CameraFlightPath.createAnimation(scene, {
               destination : ellipsoid.cartographicToCartesian(cartographic)
           });
           scene.animations.add(flight);

  - Removed `CesiumWidget.onRenderLoopError` and `Viewer.renderLoopError`. They have been replaced by `Scene.renderError`.
  - Renamed `CompositePrimitive` to `PrimitiveCollection` and added an `options` parameter to the constructor function.
  - Removed `Shapes.compute2DCircle`, `Shapes.computeCircleBoundary` and `Shapes.computeEllipseBoundary`. Instead, use `CircleOutlineGeometry` and `EllipseOutlineGeometry`. See the [tutorial](http://cesiumjs.org/2013/11/04/Geometry-and-Appearances/).
  - Removed `PolylinePipeline`, `PolygonPipeline`, `Tipsify`, `FrustumCommands`, and all `Renderer` types (except noted below) from the public Cesium API. These are still available but are not part of the official API and may change in future versions. `Renderer` types in particular are likely to change.
  - For AMD users only:
    - Moved `PixelFormat` from `Renderer` to `Core`.
    - Moved the following from `Renderer` to `Scene`: `TextureAtlas`, `TextureAtlasBuilder`, `BlendEquation`, `BlendFunction`, `BlendingState`, `CullFace`, `DepthFunction`, `StencilFunction`, and `StencilOperation`.
    - Moved the following from `Scene` to `Core`: `TerrainProvider`, `ArcGisImageServerTerrainProvider`, `CesiumTerrainProvider`, `EllipsoidTerrainProvider`, `VRTheWorldTerrainProvider`, `TerrainData`, `HeightmapTerrainData`, `QuantizedMeshTerrainData`, `TerrainMesh`, `TilingScheme`, `GeographicTilingScheme`, `WebMercatorTilingScheme`, `sampleTerrain`, `TileProviderError`, `Credit`.
  - Removed `TilingScheme.createRectangleOfLevelZeroTiles`, `GeographicTilingScheme.createLevelZeroTiles` and `WebMercatorTilingScheme.createLevelZeroTiles`.
  - Removed `CameraColumbusViewMode`.
  - Removed `Enumeration`.

- Added new functions to `Cartesian3`: `fromDegrees`, `fromRadians`, `fromDegreesArray`, `fromRadiansArray`, `fromDegreesArray3D` and `fromRadiansArray3D`. Added `fromRadians` to `Cartographic`.
- Fixed dark lighting in 3D and Columbus View when viewing a primitive edge on. ([#592](https://github.com/CesiumGS/cesium/issues/592))
- Improved Internet Explorer 11.0.8 support including workarounds for rendering labels, billboards, and the sun.
- Improved terrain and imagery rendering performance when very close to the surface.
- Added `preRender` and `postRender` events to `Scene`.
- Added `Viewer.targetFrameRate` and `CesiumWidget.targetFrameRate` to allow for throttling of the requestAnimationFrame rate.
- Added `Viewer.resolutionScale` and `CesiumWidget.resolutionScale` to allow the scene to be rendered at a resolution other than the canvas size.
- `Camera.transform` now works consistently across scene modes.
- Fixed a bug that prevented `sampleTerrain` from working with STK World Terrain in Firefox.
- `sampleTerrain` no longer fails when used with a `TerrainProvider` that is not yet ready.
- Fixed problems that could occur when using `ArcGisMapServerImageryProvider` to access a tiled MapServer of non-global extent.
- Added `interleave` option to `Primitive` constructor.
- Upgraded JSDoc from 3.0 to 3.3.0-alpha5. The Cesium reference documentation now has a slightly different look and feel.
- Upgraded Dojo from 1.9.1 to 1.9.3. NOTE: Dojo is only used in Sandcastle and not required by Cesium.

### b28 - 2014-05-01

- Breaking changes ([why so many?](https://community.cesium.com/t/breaking-changes/1132)):
  - Renamed and moved `Scene.primitives.centralBody` moved to `Scene.globe`.
  - Removed `CesiumWidget.centralBody` and `Viewer.centralBody`. Use `CesiumWidget.scene.globe` and `Viewer.scene.globe`.
  - Renamed `CentralBody` to `Globe`.
  - Replaced `Model.computeWorldBoundingSphere` with `Model.boundingSphere`.
  - Refactored visualizers, removing `setDynamicObjectCollection`, `getDynamicObjectCollection`, `getScene`, and `removeAllPrimitives` which are all superfluous after the introduction of `DataSourceDisplay`. The affected classes are:
    - `DynamicBillboardVisualizer`
    - `DynamicConeVisualizerUsingCustomSensor`
    - `DynamicLabelVisualizer`
    - `DynamicModelVisualizer`
    - `DynamicPathVisualizer`
    - `DynamicPointVisualizer`
    - `DynamicPyramidVisualizer`
    - `DynamicVectorVisualizer`
    - `GeometryVisualizer`
  - Renamed Extent to Rectangle
    - `Extent` -> `Rectangle`
    - `ExtentGeometry` -> `RectangleGeomtry`
    - `ExtentGeometryOutline` -> `RectangleGeometryOutline`
    - `ExtentPrimitive` -> `RectanglePrimitive`
    - `BoundingRectangle.fromExtent` -> `BoundingRectangle.fromRectangle`
    - `BoundingSphere.fromExtent2D` -> `BoundingSphere.fromRectangle2D`
    - `BoundingSphere.fromExtentWithHeights2D` -> `BoundingSphere.fromRectangleWithHeights2D`
    - `BoundingSphere.fromExtent3D` -> `BoundingSphere.fromRectangle3D`
    - `EllipsoidalOccluder.computeHorizonCullingPointFromExtent` -> `EllipsoidalOccluder.computeHorizonCullingPointFromRectangle`
    - `Occluder.computeOccludeePointFromExtent` -> `Occluder.computeOccludeePointFromRectangle`
    - `Camera.getExtentCameraCoordinates` -> `Camera.getRectangleCameraCoordinates`
    - `Camera.viewExtent` -> `Camera.viewRectangle`
    - `CameraFlightPath.createAnimationExtent` -> `CameraFlightPath.createAnimationRectangle`
    - `TilingScheme.extentToNativeRectangle` -> `TilingScheme.rectangleToNativeRectangle`
    - `TilingScheme.tileXYToNativeExtent` -> `TilingScheme.tileXYToNativeRectangle`
    - `TilingScheme.tileXYToExtent` -> `TilingScheme.tileXYToRectangle`
  - Converted `DataSource` get methods into properties.
    - `getName` -> `name`
    - `getClock` -> `clock`
    - `getChangedEvent` -> `changedEvent`
    - `getDynamicObjectCollection` -> `dynamicObjects`
    - `getErrorEvent` -> `errorEvent`
  - `BaseLayerPicker` has been extended to support terrain selection ([#1607](https://github.com/CesiumGS/cesium/pull/1607)).
    - The `BaseLayerPicker` constructor function now takes the container element and an options object instead of a CentralBody and ImageryLayerCollection.
    - The `BaseLayerPickerViewModel` constructor function now takes an options object instead of a `CentralBody` and `ImageryLayerCollection`.
    - `ImageryProviderViewModel` -> `ProviderViewModel`
    - `BaseLayerPickerViewModel.selectedName` -> `BaseLayerPickerViewModel.buttonTooltip`
    - `BaseLayerPickerViewModel.selectedIconUrl` -> `BaseLayerPickerViewModel.buttonImageUrl`
    - `BaseLayerPickerViewModel.selectedItem` -> `BaseLayerPickerViewModel.selectedImagery`
    - `BaseLayerPickerViewModel.imageryLayers`has been removed and replaced with `BaseLayerPickerViewModel.centralBody`
  - Renamed `TimeIntervalCollection.clear` to `TimeIntervalColection.removeAll`
  - `Context` is now private.
    - Removed `Scene.context`. Instead, use `Scene.drawingBufferWidth`, `Scene.drawingBufferHeight`, `Scene.maximumAliasedLineWidth`, and `Scene.createTextureAtlas`.
    - `Billboard.computeScreenSpacePosition`, `Label.computeScreenSpacePosition`, `SceneTransforms.clipToWindowCoordinates` and `SceneTransforms.clipToDrawingBufferCoordinates` take a `Scene` parameter instead of a `Context`.
    - `Camera` constructor takes `Scene` as parameter instead of `Context`
  - Types implementing the `ImageryProvider` interface arenow require a `hasAlphaChannel` property.
  - Removed `checkForChromeFrame` since Chrome Frame is no longer supported by Google. See [Google's official announcement](http://blog.chromium.org/2013/06/retiring-chrome-frame.html).
  - Types implementing `DataSource` no longer need to implement `getIsTimeVarying`.
- Added a `NavigationHelpButton` widget that, when clicked, displays information about how to navigate around the globe with the mouse. The new button is enabled by default in the `Viewer` widget.
- Added `Model.minimumPixelSize` property so models remain visible when the viewer zooms out.
- Added `DynamicRectangle` to support DataSource provided `RectangleGeometry`.
- Added `DynamicWall` to support DataSource provided `WallGeometry`.
- Improved texture upload performance and reduced memory usage when using `BingMapsImageryProvider` and other imagery providers that return false from `hasAlphaChannel`.
- Added the ability to offset the grid in the `GridMaterial`.
- `GeometryVisualizer` now creates geometry asynchronously to prevent locking up the browser.
- Add `Clock.canAnimate` to prevent time from advancing, even while the clock is animating.
- `Viewer` now prevents time from advancing if asynchronous geometry is being processed in order to avoid showing an incomplete picture. This can be disabled via the `Viewer.allowDataSourcesToSuspendAnimation` settings.
- Added ability to modify glTF material parameters using `Model.getMaterial`, `ModelMaterial`, and `ModelMesh.material`.
- Added `asynchronous` and `ready` properties to `Model`.
- Added `Cartesian4.fromColor` and `Color.fromCartesian4`.
- Added `getScale` and `getMaximumScale` to `Matrix2`, `Matrix3`, and `Matrix4`.
- Upgraded Knockout from version 3.0.0 to 3.1.0.
- Upgraded TopoJSON from version 1.1.4 to 1.6.8.

### b27 - 2014-04-01

- Breaking changes:

  - All `CameraController` functions have been moved up to the `Camera`. Removed `CameraController`. For example, code that looked like:

           scene.camera.controller.viewExtent(extent);

    should now look like:

           scene.camera.viewExtent(extent);

  - Finished replacing getter/setter functions with properties:
    - `ImageryLayer`
      - `getImageryProvider` -> `imageryProvider`
      - `getExtent` -> `extent`
    - `Billboard`, `Label`
      - `getShow`, `setShow` -> `show`
      - `getPosition`, `setPosition` -> `position`
      - `getPixelOffset`, `setPixelOffset` -> `pixelOffset`
      - `getTranslucencyByDistance`, `setTranslucencyByDistance` -> `translucencyByDistance`
      - `getPixelOffsetScaleByDistance`, `setPixelOffsetScaleByDistance` -> `pixelOffsetScaleByDistance`
      - `getEyeOffset`, `setEyeOffset` -> `eyeOffset`
      - `getHorizontalOrigin`, `setHorizontalOrigin` -> `horizontalOrigin`
      - `getVerticalOrigin`, `setVerticalOrigin` -> `verticalOrigin`
      - `getScale`, `setScale` -> `scale`
      - `getId` -> `id`
    - `Billboard`
      - `getScaleByDistance`, `setScaleByDistance` -> `scaleByDistance`
      - `getImageIndex`, `setImageIndex` -> `imageIndex`
      - `getColor`, `setColor` -> `color`
      - `getRotation`, `setRotation` -> `rotation`
      - `getAlignedAxis`, `setAlignedAxis` -> `alignedAxis`
      - `getWidth`, `setWidth` -> `width`
      - `getHeight` `setHeight` -> `height`
    - `Label`
      - `getText`, `setText` -> `text`
      - `getFont`, `setFont` -> `font`
      - `getFillColor`, `setFillColor` -> `fillColor`
      - `getOutlineColor`, `setOutlineColor` -> `outlineColor`
      - `getOutlineWidth`, `setOutlineWidth` -> `outlineWidth`
      - `getStyle`, `setStyle` -> `style`
    - `Polygon`
      - `getPositions`, `setPositions` -> `positions`
    - `Polyline`
      - `getShow`, `setShow` -> `show`
      - `getPositions`, `setPositions` -> `positions`
      - `getMaterial`, `setMeterial` -> `material`
      - `getWidth`, `setWidth` -> `width`
      - `getLoop`, `setLoop` -> `loop`
      - `getId` -> `id`
    - `Occluder`
      - `getPosition` -> `position`
      - `getRadius` -> `radius`
      - `setCameraPosition` -> `cameraPosition`
    - `LeapSecond`
      - `getLeapSeconds`, `setLeapSeconds` -> `leapSeconds`
    - `Fullscreen`
      - `getFullscreenElement` -> `element`
      - `getFullscreenChangeEventName` -> `changeEventName`
      - `getFullscreenErrorEventName` -> `errorEventName`
      - `isFullscreenEnabled` -> `enabled`
      - `isFullscreen` -> `fullscreen`
    - `Event`
      - `getNumberOfListeners` -> `numberOfListeners`
    - `EllipsoidGeodesic`
      - `getSurfaceDistance` -> `surfaceDistance`
      - `getStart` -> `start`
      - `getEnd` -> `end`
      - `getStartHeading` -> `startHeading`
      - `getEndHeading` -> `endHeading`
    - `AnimationCollection`
      - `getAll` -> `all`
    - `CentralBodySurface`
      - `getTerrainProvider`, `setTerrainProvider` -> `terrainProvider`
    - `Credit`
      - `getText` -> `text`
      - `getImageUrl` -> `imageUrl`
      - `getLink` -> `link`
    - `TerrainData`, `HightmapTerrainData`, `QuanitzedMeshTerrainData`
      - `getWaterMask` -> `waterMask`
    - `Tile`
      - `getChildren` -> `children`
    - `Buffer`
      - `getSizeInBytes` -> `sizeInBytes`
      - `getUsage` -> `usage`
      - `getVertexArrayDestroyable`, `setVertexArrayDestroyable` -> `vertexArrayDestroyable`
    - `CubeMap`
      - `getPositiveX` -> `positiveX`
      - `getNegativeX` -> `negativeX`
      - `getPositiveY` -> `positiveY`
      - `getNegativeY` -> `negativeY`
      - `getPositiveZ` -> `positiveZ`
      - `getNegativeZ` -> `negativeZ`
    - `CubeMap`, `Texture`
      - `getSampler`, `setSampler` -> `sampler`
      - `getPixelFormat` -> `pixelFormat`
      - `getPixelDatatype` -> `pixelDatatype`
      - `getPreMultiplyAlpha` -> `preMultiplyAlpha`
      - `getFlipY` -> `flipY`
      - `getWidth` -> `width`
      - `getHeight` -> `height`
    - `CubeMapFace`
      - `getPixelFormat` -> `pixelFormat`
      - `getPixelDatatype` -> `pixelDatatype`
    - `Framebuffer`
      - `getNumberOfColorAttachments` -> `numberOfColorAttachments`
      - `getDepthTexture` -> `depthTexture`
      - `getDepthRenderbuffer` -> `depthRenderbuffer`
      - `getStencilRenderbuffer` -> `stencilRenderbuffer`
      - `getDepthStencilTexture` -> `depthStencilTexture`
      - `getDepthStencilRenderbuffer` -> `depthStencilRenderbuffer`
      - `hasDepthAttachment` -> `hasdepthAttachment`
    - `Renderbuffer`
      - `getFormat` -> `format`
      - `getWidth` -> `width`
      - `getHeight` -> `height`
    - `ShaderProgram`
      - `getVertexAttributes` -> `vertexAttributes`
      - `getNumberOfVertexAttributes` -> `numberOfVertexAttributes`
      - `getAllUniforms` -> `allUniforms`
      - `getManualUniforms` -> `manualUniforms`
    - `Texture`
      - `getDimensions` -> `dimensions`
    - `TextureAtlas`
      - `getBorderWidthInPixels` -> `borderWidthInPixels`
      - `getTextureCoordinates` -> `textureCoordinates`
      - `getTexture` -> `texture`
      - `getNumberOfImages` -> `numberOfImages`
      - `getGUID` -> `guid`
    - `VertexArray`
      - `getNumberOfAttributes` -> `numberOfAttributes`
      - `getIndexBuffer` -> `indexBuffer`
  - Finished removing prototype functions. (Use 'static' versions of these functions instead):
    - `BoundingRectangle`
      - `union`, `expand`
    - `BoundingSphere`
      - `union`, `expand`, `getPlaneDistances`, `projectTo2D`
    - `Plane`
      - `getPointDistance`
    - `Ray`
      - `getPoint`
    - `Spherical`
      - `normalize`
    - `Extent`
      - `validate`, `getSouthwest`, `getNorthwest`, `getNortheast`, `getSoutheast`, `getCenter`, `intersectWith`, `contains`, `isEmpty`, `subsample`
  - `DataSource` now has additional required properties, `isLoading` and `loadingEvent` as well as a new optional `update` method which will be called each frame.
  - Renamed `Stripe` material uniforms `lightColor` and `darkColor` to `evenColor` and `oddColor`.
  - Replaced `SceneTransitioner` with new functions and properties on the `Scene`: `morphTo2D`, `morphToColumbusView`, `morphTo3D`, `completeMorphOnUserInput`, `morphStart`, `morphComplete`, and `completeMorph`.
  - Removed `TexturePool`.

- Improved visual quality for translucent objects with [Weighted Blended Order-Independent Transparency](http://cesiumjs.org/2014/03/14/Weighted-Blended-Order-Independent-Transparency/).
- Fixed extruded polygons rendered in the southern hemisphere. [#1490](https://github.com/CesiumGS/cesium/issues/1490)
- Fixed Primitive picking that have a closed appearance drawn on the surface. [#1333](https://github.com/CesiumGS/cesium/issues/1333)
- Added `StripeMaterialProperty` for supporting the `Stripe` material in DynamicScene.
- `loadArrayBuffer`, `loadBlob`, `loadJson`, `loadText`, and `loadXML` now support loading data from data URIs.
- The `debugShowBoundingVolume` property on primitives now works across all scene modes.
- Eliminated the use of a texture pool for Earth surface imagery textures. The use of the pool was leading to mipmapping problems in current versions of Google Chrome where some tiles would show imagery from entirely unrelated parts of the globe.

### b26 - 2014-03-03

- Breaking changes:
  - Replaced getter/setter functions with properties:
    - `Scene`
      - `getCanvas` -> `canvas`
      - `getContext` -> `context`
      - `getPrimitives` -> `primitives`
      - `getCamera` -> `camera`
      - `getScreenSpaceCameraController` -> `screenSpaceCameraController`
      - `getFrameState` -> `frameState`
      - `getAnimations` -> `animations`
    - `CompositePrimitive`
      - `getCentralBody`, `setCentralBody` -> `centralBody`
      - `getLength` -> `length`
    - `Ellipsoid`
      - `getRadii` -> `radii`
      - `getRadiiSquared` -> `radiiSquared`
      - `getRadiiToTheFourth` -> `radiiToTheFourth`
      - `getOneOverRadii` -> `oneOverRadii`
      - `getOneOverRadiiSquared` -> `oneOverRadiiSquared`
      - `getMinimumRadius` -> `minimumRadius`
      - `getMaximumRadius` -> `maximumRadius`
    - `CentralBody`
      - `getEllipsoid` -> `ellipsoid`
      - `getImageryLayers` -> `imageryLayers`
    - `EllipsoidalOccluder`
      - `getEllipsoid` -> `ellipsoid`
      - `getCameraPosition`, `setCameraPosition` -> `cameraPosition`
    - `EllipsoidTangentPlane`
      - `getEllipsoid` -> `ellipsoid`
      - `getOrigin` -> `origin`
    - `GeographicProjection`
      - `getEllipsoid` -> `ellipsoid`
    - `WebMercatorProjection`
      - `getEllipsoid` -> `ellipsoid`
    - `SceneTransitioner`
      - `getScene` -> `scene`
      - `getEllipsoid` -> `ellipsoid`
    - `ScreenSpaceCameraController`
      - `getEllipsoid`, `setEllipsoid` -> `ellipsoid`
    - `SkyAtmosphere`
      - `getEllipsoid` -> `ellipsoid`
    - `TilingScheme`, `GeographicTilingScheme`, `WebMercatorTilingSheme`
      - `getEllipsoid` -> `ellipsoid`
      - `getExtent` -> `extent`
      - `getProjection` -> `projection`
    - `ArcGisMapServerImageryProvider`, `BingMapsImageryProvider`, `GoogleEarthImageryProvider`, `GridImageryProvider`, `OpenStreetMapImageryProvider`, `SingleTileImageryProvider`, `TileCoordinatesImageryProvider`, `TileMapServiceImageryProvider`, `WebMapServiceImageryProvider`
      - `getProxy` -> `proxy`
      - `getTileWidth` -> `tileWidth`
      - `getTileHeight` -> `tileHeight`
      - `getMaximumLevel` -> `maximumLevel`
      - `getMinimumLevel` -> `minimumLevel`
      - `getTilingScheme` -> `tilingScheme`
      - `getExtent` -> `extent`
      - `getTileDiscardPolicy` -> `tileDiscardPolicy`
      - `getErrorEvent` -> `errorEvent`
      - `isReady` -> `ready`
      - `getCredit` -> `credit`
    - `ArcGisMapServerImageryProvider`, `BingMapsImageryProvider`, `GoogleEarthImageryProvider`, `OpenStreetMapImageryProvider`, `SingleTileImageryProvider`, `TileMapServiceImageryProvider`, `WebMapServiceImageryProvider`
      - `getUrl` -> `url`
    - `ArcGisMapServerImageryProvider`
      - `isUsingPrecachedTiles` - > `usingPrecachedTiles`
    - `BingMapsImageryProvider`
      - `getKey` -> `key`
      - `getMapStyle` -> `mapStyle`
    - `GoogleEarthImageryProvider`
      - `getPath` -> `path`
      - `getChannel` -> `channel`
      - `getVersion` -> `version`
      - `getRequestType` -> `requestType`
    - `WebMapServiceImageryProvider`
      - `getLayers` -> `layers`
    - `CesiumTerrainProvider`, `EllipsoidTerrainProvider`, `ArcGisImageServerTerrainProvider`, `VRTheWorldTerrainProvider`
      - `getErrorEvent` -> `errorEvent`
      - `getCredit` -> `credit`
      - `getTilingScheme` -> `tilingScheme`
      - `isReady` -> `ready`
    - `TimeIntervalCollection`
      - `getChangedEvent` -> `changedEvent`
      - `getStart` -> `start`
      - `getStop` -> `stop`
      - `getLength` -> `length`
      - `isEmpty` -> `empty`
    - `DataSourceCollection`, `ImageryLayerCollection`, `LabelCollection`, `PolylineCollection`, `SensorVolumeCollection`
      - `getLength` -> `length`
    - `BillboardCollection`
      - `getLength` -> `length`
      - `getTextureAtlas`, `setTextureAtlas` -> `textureAtlas`
      - `getDestroyTextureAtlas`, `setDestroyTextureAtlas` -> `destroyTextureAtlas`
  - Removed `Scene.getUniformState()`. Use `scene.context.getUniformState()`.
  - Visualizers no longer create a `dynamicObject` property on the primitives they create. Instead, they set the `id` property that is standard for all primitives.
  - The `propertyChanged` on DynamicScene objects has been renamed to `definitionChanged`. Also, the event is now raised in the case of an existing property being modified as well as having a new property assigned (previously only property assignment would raise the event).
  - The `visualizerTypes` parameter to the `DataSouceDisplay` has been changed to a callback function that creates an array of visualizer instances.
  - `DynamicDirectionsProperty` and `DynamicVertexPositionsProperty` were both removed, they have been superseded by `PropertyArray` and `PropertyPositionArray`, which make it easy for DataSource implementations to create time-dynamic arrays.
  - `VisualizerCollection` has been removed. It is superseded by `DataSourceDisplay`.
  - `DynamicEllipsoidVisualizer`, `DynamicPolygonVisualizer`, and `DynamicPolylineVisualizer` have been removed. They are superseded by `GeometryVisualizer` and corresponding `GeometryUpdater` implementations; `EllipsoidGeometryUpdater`, `PolygonGeometryUpdater`, `PolylineGeometryUpdater`.
  - Modified `CameraFlightPath` functions to take place in the camera's current reference frame. The arguments to the function now need to be given in world coordinates and an optional reference frame can be given when the flight is completed.
  - `PixelDatatype` properties are now JavaScript numbers, not `Enumeration` instances.
  - `combine` now takes two objects instead of an array, and defaults to copying shallow references. The `allowDuplicates` parameter has been removed. In the event of duplicate properties, the first object's properties will be used.
  - Removed `FeatureDetection.supportsCrossOriginImagery`. This check was only useful for very old versions of WebKit.
- Added `Model` for drawing 3D models using glTF. See the [tutorial](http://cesiumjs.org/2014/03/03/Cesium-3D-Models-Tutorial/) and [Sandcastle example](http://cesiumjs.org/Cesium/Apps/Sandcastle/index.html?src=3D%20Models.html&label=Showcases).
- DynamicScene now makes use of [Geometry and Appearances](http://cesiumjs.org/2013/11/04/Geometry-and-Appearances/), which provides a tremendous improvements to DataSource visualization (CZML, GeoJSON, etc..). Extruded geometries are now supported and in many use cases performance is an order of magnitude faster.
- Added new `SelectionIndicator` and `InfoBox` widgets to `Viewer`, activated by `viewerDynamicObjectMixin`.
- `CesiumTerrainProvider` now supports mesh-based terrain like the tiles created by [STK Terrain Server](https://community.cesium.com/t/stk-terrain-server-beta/1017).
- Fixed rendering artifact on translucent objects when zooming in or out.
- Added `CesiumInspector` widget for graphics debugging. In Cesium Viewer, it is enabled by using the query parameter `inspector=true`. Also see the [Sandcastle example](http://cesiumjs.org/Cesium/Apps/Sandcastle/index.html?src=Cesium%20Inspector.html&label=Showcases).
- Improved compatibility with Internet Explorer 11.
- `DynamicEllipse`, `DynamicPolygon`, and `DynamicEllipsoid` now have properties matching their geometry counterpart, i.e. `EllipseGeometry`, `EllipseOutlineGeometry`, etc. These properties are also available in CZML.
- Added a `definitionChanged` event to the `Property` interface as well as most `DynamicScene` objects. This makes it easy for a client to observe when new data is loaded into a property or object.
- Added an `isConstant` property to the `Property` interface. Constant properties do not change in regards to simulation time, i.e. `Property.getValue` will always return the same result for all times.
- `ConstantProperty` is now mutable; it's value can be updated via `ConstantProperty.setValue`.
- Improved the quality of imagery near the poles when the imagery source uses a `GeographicTilingScheme`.
- `OpenStreetMapImageryProvider` now supports imagery with a minimum level.
- `BingMapsImageryProvider` now uses HTTPS by default for metadata and tiles when the document is loaded over HTTPS.
- Added the ability for imagery providers to specify view-dependent attribution to be display in the `CreditDisplay`.
- View-dependent imagery source attribution is now added to the `CreditDisplay` by the `BingMapsImageryProvider`.
- Fixed viewing an extent. [#1431](https://github.com/CesiumGS/cesium/issues/1431)
- Fixed camera tilt in ICRF. [#544](https://github.com/CesiumGS/cesium/issues/544)
- Fixed developer error when zooming in 2D. If the zoom would create an invalid frustum, nothing is done. [#1432](https://github.com/CesiumGS/cesium/issues/1432)
- Fixed `WallGeometry` bug that failed by removing positions that were less close together by less than 6 decimal places. [#1483](https://github.com/CesiumGS/cesium/pull/1483)
- Fixed `EllipsoidGeometry` texture coordinates. [#1454](https://github.com/CesiumGS/cesium/issues/1454)
- Added a loop property to `Polyline`s to join the first and last point. [#960](https://github.com/CesiumGS/cesium/issues/960)
- Use `performance.now()` instead of `Date.now()`, when available, to limit time spent loading terrain and imagery tiles. This results in more consistent frame rates while loading tiles on some systems.
- `RequestErrorEvent` now includes the headers that were returned with the error response.
- Added `AssociativeArray`, which is a helper class for maintaining a hash of objects that also needs to be iterated often.
- Added `TimeIntervalCollection.getChangedEvent` which returns an event that will be raised whenever intervals are updated.
- Added a second parameter to `Material.fromType` to override default uniforms. [#1522](https://github.com/CesiumGS/cesium/pull/1522)
- Added `Intersections2D` class containing operations on 2D triangles.
- Added `czm_inverseViewProjection` and `czm_inverseModelViewProjection` automatic GLSL uniform.

### b25 - 2014-02-03

- Breaking changes:
  - The `Viewer` constructor argument `options.fullscreenElement` now matches the `FullscreenButton` default of `document.body`, it was previously the `Viewer` container itself.
  - Removed `Viewer.objectTracked` event; `Viewer.trackedObject` is now an ES5 Knockout observable that can be subscribed to directly.
  - Replaced `PerformanceDisplay` with `Scene.debugShowFramesPerSecond`.
  - `Asphalt`, `Blob`, `Brick`, `Cement`, `Erosion`, `Facet`, `Grass`, `TieDye`, and `Wood` materials were moved to the [Materials Pack Plugin](https://github.com/CesiumGS/cesium-materials-pack).
  - Renamed `GeometryPipeline.createAttributeIndices` to `GeometryPipeline.createAttributeLocations`.
  - Renamed `attributeIndices` property to `attributeLocations` when calling `Context.createVertexArrayFromGeometry`.
  - `PerformanceDisplay` requires a DOM element as a parameter.
- Fixed globe rendering in the current Canary version of Google Chrome.
- `Viewer` now monitors the clock settings of the first added `DataSource` for changes, and also now has a constructor option `automaticallyTrackFirstDataSourceClock` which will turn off this behavior.
- The `DynamicObjectCollection` created by `CzmlDataSource` now sends a single `collectionChanged` event after CZML is loaded; previously it was sending an event every time an object was created or removed during the load process.
- Added `ScreenSpaceCameraController.enableInputs` to fix issue with inputs not being restored after overlapping camera flights.
- Fixed picking in 2D with rotated map. [#1337](https://github.com/CesiumGS/cesium/issues/1337)
- `TileMapServiceImageryProvider` can now handle casing differences in tilemapresource.xml.
- `OpenStreetMapImageryProvider` now supports imagery with a minimum level.
- Added `Quaternion.fastSlerp` and `Quaternion.fastSquad`.
- Upgraded Tween.js to version r12.

### b24 - 2014-01-06

- Breaking changes:

  - Added `allowTextureFilterAnisotropic` (default: `true`) and `failIfMajorPerformanceCaveat` (default: `true`) properties to the `contextOptions` property passed to `Viewer`, `CesiumWidget`, and `Scene` constructors and moved the existing properties to a new `webgl` sub-property. For example, code that looked like:

           var viewer = new Viewer('cesiumContainer', {
               contextOptions : {
                 alpha : true
               }
           });

    should now look like:

           var viewer = new Viewer('cesiumContainer', {
               contextOptions : {
                 webgl : {
                   alpha : true
                 }
               }
           });

  - The read-only `Cartesian3` objects must now be cloned to camera properties instead of assigned. For example, code that looked like:

          camera.up = Cartesian3.UNIT_Z;

    should now look like:

          Cartesian3.clone(Cartesian3.UNIT_Z, camera.up);

  - The CSS files for individual widgets, e.g. `BaseLayerPicker.css`, no longer import other CSS files. Most applications should import `widgets.css` (and optionally `lighter.css`).
  - `SvgPath` has been replaced by a Knockout binding: `cesiumSvgPath`.
  - `DynamicObject.availability` is now a `TimeIntervalCollection` instead of a `TimeInterval`.
  - Removed prototype version of `BoundingSphere.transform`.
  - `Matrix4.multiplyByPoint` now returns a `Cartesian3` instead of a `Cartesian4`.

- The minified, combined `Cesium.js` file now omits certain `DeveloperError` checks, to increase performance and reduce file size. When developing your application, we recommend using the unminified version locally for early error detection, then deploying the minified version to production.
- Fixed disabling `CentralBody.enableLighting`.
- Fixed `Geocoder` flights when following an object.
- The `Viewer` widget now clears `Geocoder` input when the user clicks the home button.
- The `Geocoder` input type has been changed to `search`, which improves usability (particularly on mobile devices). There were also some other minor styling improvements.
- Added `CentralBody.maximumScreenSpaceError`.
- Added `translateEventTypes`, `zoomEventTypes`, `rotateEventTypes`, `tiltEventTypes`, and `lookEventTypes` properties to `ScreenSpaceCameraController` to change the default mouse inputs.
- Added `Billboard.setPixelOffsetScaleByDistance`, `Label.setPixelOffsetScaleByDistance`, `DynamicBillboard.pixelOffsetScaleByDistance`, and `DynamicLabel.pixelOffsetScaleByDistance` to control minimum/maximum pixelOffset scaling based on camera distance.
- Added `BoundingSphere.transformsWithoutScale`.
- Added `fromArray` function to `Matrix2`, `Matrix3` and `Matrix4`.
- Added `Matrix4.multiplyTransformation`, `Matrix4.multiplyByPointAsVector`.

### b23 - 2013-12-02

- Breaking changes:

  - Changed the `CatmulRomSpline` and `HermiteSpline` constructors from taking an array of structures to a structure of arrays. For example, code that looked like:

           var controlPoints = [
               { point: new Cartesian3(1235398.0, -4810983.0, 4146266.0), time: 0.0},
               { point: new Cartesian3(1372574.0, -5345182.0, 4606657.0), time: 1.5},
               { point: new Cartesian3(-757983.0, -5542796.0, 4514323.0), time: 3.0},
               { point: new Cartesian3(-2821260.0, -5248423.0, 4021290.0), time: 4.5},
               { point: new Cartesian3(-2539788.0, -4724797.0, 3620093.0), time: 6.0}
           ];
           var spline = new HermiteSpline(controlPoints);

    should now look like:

           var spline = new HermiteSpline({
               times : [ 0.0, 1.5, 3.0, 4.5, 6.0 ],
               points : [
                   new Cartesian3(1235398.0, -4810983.0, 4146266.0),
                   new Cartesian3(1372574.0, -5345182.0, 4606657.0),
                   new Cartesian3(-757983.0, -5542796.0, 4514323.0),
                   new Cartesian3(-2821260.0, -5248423.0, 4021290.0),
                   new Cartesian3(-2539788.0, -4724797.0, 3620093.0)
               ]
           });

  - `loadWithXhr` now takes an options object, and allows specifying HTTP method and data to send with the request.
  - Renamed `SceneTransitioner.onTransitionStart` to `SceneTransitioner.transitionStart`.
  - Renamed `SceneTransitioner.onTransitionComplete` to `SceneTransitioner.transitionComplete`.
  - Renamed `CesiumWidget.onRenderLoopError` to `CesiumWidget.renderLoopError`.
  - Renamed `SceneModePickerViewModel.onTransitionStart` to `SceneModePickerViewModel.transitionStart`.
  - Renamed `Viewer.onRenderLoopError` to `Viewer.renderLoopError`.
  - Renamed `Viewer.onDropError` to `Viewer.dropError`.
  - Renamed `CesiumViewer.onDropError` to `CesiumViewer.dropError`.
  - Renamed `viewerDragDropMixin.onDropError` to `viewerDragDropMixin.dropError`.
  - Renamed `viewerDynamicObjectMixin.onObjectTracked` to `viewerDynamicObjectMixin.objectTracked`.
  - `PixelFormat`, `PrimitiveType`, `IndexDatatype`, `TextureWrap`, `TextureMinificationFilter`, and `TextureMagnificationFilter` properties are now JavaScript numbers, not `Enumeration` instances.
  - Replaced `sizeInBytes` properties on `IndexDatatype` with `IndexDatatype.getSizeInBytes`.

- Added `perPositionHeight` option to `PolygonGeometry` and `PolygonOutlineGeometry`.
- Added `QuaternionSpline` and `LinearSpline`.
- Added `Quaternion.log`, `Quaternion.exp`, `Quaternion.innerQuadrangle`, and `Quaternion.squad`.
- Added `Matrix3.inverse` and `Matrix3.determinant`.
- Added `ObjectOrientedBoundingBox`.
- Added `Ellipsoid.transformPositionFromScaledSpace`.
- Added `Math.nextPowerOfTwo`.
- Renamed our main website from [cesium.agi.com](http://cesium.agi.com/) to [cesiumjs.org](http://cesiumjs.org/).

### b22 - 2013-11-01

- Breaking changes:
  - Reversed the rotation direction of `Matrix3.fromQuaternion` to be consistent with graphics conventions. Mirrored change in `Quaternion.fromRotationMatrix`.
  - The following prototype functions were removed:
    - From `Matrix2`, `Matrix3`, and `Matrix4`: `toArray`, `getColumn`, `setColumn`, `getRow`, `setRow`, `multiply`, `multiplyByVector`, `multiplyByScalar`, `negate`, and `transpose`.
    - From `Matrix4`: `getTranslation`, `getRotation`, `inverse`, `inverseTransformation`, `multiplyByTranslation`, `multiplyByUniformScale`, `multiplyByPoint`. For example, code that previously looked like `matrix.toArray();` should now look like `Matrix3.toArray(matrix);`.
  - Replaced `DynamicPolyline` `color`, `outlineColor`, and `outlineWidth` properties with a single `material` property.
  - Renamed `DynamicBillboard.nearFarScalar` to `DynamicBillboard.scaleByDistance`.
  - All data sources must now implement `DataSource.getName`, which returns a user-readable name for the data source.
  - CZML `document` objects are no longer added to the `DynamicObjectCollection` created by `CzmlDataSource`. Use the `CzmlDataSource` interface to access the data instead.
  - `TimeInterval.equals`, and `TimeInterval.equalsEpsilon` now compare interval data as well.
  - All SVG files were deleted from `Widgets/Images` and replaced by a new `SvgPath` class.
  - The toolbar widgets (Home, SceneMode, BaseLayerPicker) and the fullscreen button now depend on `CesiumWidget.css` for global Cesium button styles.
  - The toolbar widgets expect their `container` to be the toolbar itself now, no need for separate containers for each widget on the bar.
  - `Property` implementations are now required to implement a prototype `equals` function.
  - `ConstantProperty` and `TimeIntervalCollectionProperty` no longer take a `clone` function and instead require objects to implement prototype `clone` and `equals` functions.
  - The `SkyBox` constructor now takes an `options` argument with a `sources` property, instead of directly taking `sources`.
  - Replaced `SkyBox.getSources` with `SkyBox.sources`.
  - The `bearing` property of `DynamicEllipse` is now called `rotation`.
  - CZML `ellipse.bearing` property is now `ellipse.rotation`.
- Added a `Geocoder` widget that allows users to enter an address or the name of a landmark and zoom to that location. It is enabled by default in applications that use the `Viewer` widget.
- Added `GoogleEarthImageryProvider`.
- Added `Moon` for drawing the moon, and `IauOrientationAxes` for computing the Moon's orientation.
- Added `Material.translucent` property. Set this property or `Appearance.translucent` for correct rendering order. Translucent geometries are rendered after opaque geometries.
- Added `enableLighting`, `lightingFadeOutDistance`, and `lightingFadeInDistance` properties to `CentralBody` to configure lighting.
- Added `Billboard.setTranslucencyByDistance`, `Label.setTranslucencyByDistance`, `DynamicBillboard.translucencyByDistance`, and `DynamicLabel.translucencyByDistance` to control minimum/maximum translucency based on camera distance.
- Added `PolylineVolumeGeometry` and `PolylineVolumeGeometryOutline`.
- Added `Shapes.compute2DCircle`.
- Added `Appearances` tab to Sandcastle with an example for each geometry appearance.
- Added `Scene.drillPick` to return list of objects each containing 1 primitive at a screen space position.
- Added `PolylineOutlineMaterialProperty` for use with `DynamicPolyline.material`.
- Added the ability to use `Array` and `JulianDate` objects as custom CZML properties.
- Added `DynamicObject.name` and corresponding CZML support. This is a non-unique, user-readable name for the object.
- Added `DynamicObject.parent` and corresponding CZML support. This allows for `DataSource` objects to present data hierarchically.
- Added `DynamicPoint.scaleByDistance` to control minimum/maximum point size based on distance from the camera.
- The toolbar widgets (Home, SceneMode, BaseLayerPicker) and the fullscreen button can now be styled directly with user-supplied CSS.
- Added `skyBox` to the `CesiumWidget` and `Viewer` constructors for changing the default stars.
- Added `Matrix4.fromTranslationQuaternionRotationScale` and `Matrix4.multiplyByScale`.
- Added `Matrix3.getEigenDecomposition`.
- Added utility function `getFilenameFromUri`, which given a URI with or without query parameters, returns the last segment of the URL.
- Added prototype versions of `equals` and `equalsEpsilon` method back to `Cartesian2`, `Cartesian3`, `Cartesian4`, and `Quaternion`.
- Added prototype equals function to `NearFarScalar`, and `TimeIntervalCollection`.
- Added `FrameState.events`.
- Added `Primitive.allowPicking` to save memory when picking is not needed.
- Added `debugShowBoundingVolume`, for debugging primitive rendering, to `Primitive`, `Polygon`, `ExtentPrimitive`, `EllipsoidPrimitive`, `BillboardCollection`, `LabelCollection`, and `PolylineCollection`.
- Added `DebugModelMatrixPrimitive` for debugging primitive's `modelMatrix`.
- Added `options` argument to the `EllipsoidPrimitive` constructor.
- Upgraded Knockout from version 2.3.0 to 3.0.0.
- Upgraded RequireJS to version 2.1.9, and Almond to 0.2.6.
- Added a user-defined `id` to all primitives for use with picking. For example:

            primitives.add(new Polygon({
                id : {
                    // User-defined object returned by Scene.pick
                },
                // ...
            }));
            // ...
            var p = scene.pick(/* ... */);
            if (defined(p) && defined(p.id)) {
               // Use properties and functions in p.id
            }

### b21 - 2013-10-01

- Breaking changes:

  - Cesium now prints a reminder to the console if your application uses Bing Maps imagery and you do not supply a Bing Maps key for your application. This is a reminder that you should create a Bing Maps key for your application as soon as possible and prior to deployment. You can generate a Bing Maps key by visiting [https://www.bingmapsportal.com/](https://www.bingmapsportal.com/). Set the `BingMapsApi.defaultKey` property to the value of your application's key before constructing the `CesiumWidget` or any other types that use the Bing Maps API.

           BingMapsApi.defaultKey = 'my-key-generated-with-bingmapsportal.com';

  - `Scene.pick` now returns an object with a `primitive` property, not the primitive itself. For example, code that looked like:

           var primitive = scene.pick(/* ... */);
           if (defined(primitive)) {
              // Use primitive
           }

    should now look like:

           var p = scene.pick(/* ... */);
           if (defined(p) && defined(p.primitive)) {
              // Use p.primitive
           }

  - Removed `getViewMatrix`, `getInverseViewMatrix`, `getInverseTransform`, `getPositionWC`, `getDirectionWC`, `getUpWC` and `getRightWC` from `Camera`. Instead, use the `viewMatrix`, `inverseViewMatrix`, `inverseTransform`, `positionWC`, `directionWC`, `upWC`, and `rightWC` properties.
  - Removed `getProjectionMatrix` and `getInfiniteProjectionMatrix` from `PerspectiveFrustum`, `PerspectiveOffCenterFrustum` and `OrthographicFrustum`. Instead, use the `projectionMatrix` and `infiniteProjectionMatrix` properties.
  - The following prototype functions were removed:

    - From `Quaternion`: `conjugate`, `magnitudeSquared`, `magnitude`, `normalize`, `inverse`, `add`, `subtract`, `negate`, `dot`, `multiply`, `multiplyByScalar`, `divideByScalar`, `getAxis`, `getAngle`, `lerp`, `slerp`, `equals`, `equalsEpsilon`
    - From `Cartesian2`, `Cartesian3`, and `Cartesian4`: `getMaximumComponent`, `getMinimumComponent`, `magnitudeSquared`, `magnitude`, `normalize`, `dot`, `multiplyComponents`, `add`, `subtract`, `multiplyByScalar`, `divideByScalar`, `negate`, `abs`, `lerp`, `angleBetween`, `mostOrthogonalAxis`, `equals`, and `equalsEpsilon`.
    - From `Cartesian3`: `cross`

    Code that previously looked like `quaternion.magnitude();` should now look like `Quaternion.magnitude(quaternion);`.

  - `DynamicObjectCollection` and `CompositeDynamicObjectCollection` have been largely re-written, see the documentation for complete details. Highlights include:
    - `getObject` has been renamed `getById`.
    - `removeObject` has been renamed `removeById`.
    - `collectionChanged` event added for notification of objects being added or removed.
  - `DynamicScene` graphics object (`DynamicBillboard`, etc...) have had their static `mergeProperties` and `clean` functions removed.
  - `UniformState.update` now takes a context as its first parameter.
  - `Camera` constructor now takes a context instead of a canvas.
  - `SceneTransforms.clipToWindowCoordinates` now takes a context instead of a canvas.
  - Removed `canvasDimensions` from `FrameState`.
  - Removed `context` option from `Material` constructor and parameter from `Material.fromType`.
  - Renamed `TextureWrap.CLAMP` to `TextureWrap.CLAMP_TO_EDGE`.

- Added `Geometries` tab to Sandcastle with an example for each geometry type.
- Added `CorridorOutlineGeometry`.
- Added `PolylineGeometry`, `PolylineColorAppearance`, and `PolylineMaterialAppearance`.
- Added `colors` option to `SimplePolylineGeometry` for per vertex or per segment colors.
- Added proper support for browser zoom.
- Added `propertyChanged` event to `DynamicScene` graphics objects for receiving change notifications.
- Added prototype `clone` and `merge` functions to `DynamicScene` graphics objects.
- Added `width`, `height`, and `nearFarScalar` properties to `DynamicBillboard` for controlling the image size.
- Added `heading` and `tilt` properties to `CameraController`.
- Added `Scene.sunBloom` to enable/disable the bloom filter on the sun. The bloom filter should be disabled for better frame rates on mobile devices.
- Added `getDrawingBufferWidth` and `getDrawingBufferHeight` to `Context`.
- Added new built-in GLSL functions `czm_getLambertDiffuse` and `czm_getSpecular`.
- Added support for [EXT_frag_depth](http://www.khronos.org/registry/webgl/extensions/EXT_frag_depth/).
- Improved graphics performance.
  - An Everest terrain view went from 135-140 to over 150 frames per second.
  - Rendering over a thousand polylines in the same collection with different materials went from 20 to 40 frames per second.
- Improved runtime generation of GLSL shaders.
- Made sun size accurate.
- Fixed bug in triangulation that fails on complex polygons. Instead, it makes a best effort to render what it can. [#1121](https://github.com/CesiumGS/cesium/issues/1121)
- Fixed geometries not closing completely. [#1093](https://github.com/CesiumGS/cesium/issues/1093)
- Fixed `EllipsoidTangentPlane.projectPointOntoPlane` for tangent planes on an ellipsoid other than the unit sphere.
- `CompositePrimitive.add` now returns the added primitive. This allows us to write more concise code.

        var p = new Primitive(/* ... */);
        primitives.add(p);
        return p;

  becomes

        return primitives.add(new Primitive(/* ... */));

### b20 - 2013-09-03

_This releases fixes 2D and other issues with Chrome 29.0.1547.57 ([#1002](https://github.com/CesiumGS/cesium/issues/1002) and [#1047](https://github.com/CesiumGS/cesium/issues/1047))._

- Breaking changes:

  - The `CameraFlightPath` functions `createAnimation`, `createAnimationCartographic`, and `createAnimationExtent` now take `scene` as their first parameter instead of `frameState`.
  - Completely refactored the `DynamicScene` property system to vastly improve the API. See [#1080](https://github.com/CesiumGS/cesium/pull/1080) for complete details.
    - Removed `CzmlBoolean`, `CzmlCartesian2`, `CzmlCartesian3`, `CzmlColor`, `CzmlDefaults`, `CzmlDirection`, `CzmlHorizontalOrigin`, `CzmlImage`, `CzmlLabelStyle`, `CzmlNumber`, `CzmlPosition`, `CzmlString`, `CzmlUnitCartesian3`, `CzmlUnitQuaternion`, `CzmlUnitSpherical`, and `CzmlVerticalOrigin` since they are no longer needed.
    - Removed `DynamicProperty`, `DynamicMaterialProperty`, `DynamicDirectionsProperty`, and `DynamicVertexPositionsProperty`; replacing them with an all new system of properties.
      - `Property` - base interface for all properties.
      - `CompositeProperty` - a property composed of other properties.
      - `ConstantProperty` - a property whose value never changes.
      - `SampledProperty` - a property whose value is interpolated from a set of samples.
      - `TimeIntervalCollectionProperty` - a property whose value changes based on time interval.
      - `MaterialProperty` - base interface for all material properties.
      - `CompositeMaterialProperty` - a `CompositeProperty` for materials.
      - `ColorMaterialProperty` - a property that maps to a color material. (replaces `DynamicColorMaterial`)
      - `GridMaterialProperty` - a property that maps to a grid material. (replaces `DynamicGridMaterial`)
      - `ImageMaterialProperty` - a property that maps to an image material. (replaces `DynamicImageMaterial`)
      - `PositionProperty`- base interface for all position properties.
      - `CompositePositionProperty` - a `CompositeProperty` for positions.
      - `ConstantPositionProperty` - a `PositionProperty` whose value does not change in respect to the `ReferenceFrame` in which is it defined.
      - `SampledPositionProperty` - a `SampledProperty` for positions.
      - `TimeIntervalCollectionPositionProperty` - A `TimeIntervalCollectionProperty` for positions.
  - Removed `processCzml`, use `CzmlDataSource` instead.
  - `Source/Widgets/Viewer/lighter.css` was deleted, use `Source/Widgets/lighter.css` instead.
  - Replaced `ExtentGeometry` parameters for extruded extent to make them consistent with other geometries.
    - `options.extrudedOptions.height` -> `options.extrudedHeight`
    - `options.extrudedOptions.closeTop` -> `options.closeBottom`
    - `options.extrudedOptions.closeBottom` -> `options.closeTop`
  - Geometry constructors no longer compute vertices or indices. Use the type's `createGeometry` method. For example, code that looked like:

          var boxGeometry = new BoxGeometry({
            minimumCorner : min,
            maximumCorner : max,
            vertexFormat : VertexFormat.POSITION_ONLY
          });

    should now look like:

          var box = new BoxGeometry({
              minimumCorner : min,
              maximumCorner : max,
              vertexFormat : VertexFormat.POSITION_ONLY
          });
          var geometry = BoxGeometry.createGeometry(box);

  - Removed `createTypedArray` and `createArrayBufferView` from each of the `ComponentDatatype` enumerations. Instead, use `ComponentDatatype.createTypedArray` and `ComponentDatatype.createArrayBufferView`.
  - `DataSourceDisplay` now requires a `DataSourceCollection` to be passed into its constructor.
  - `DeveloperError` and `RuntimeError` no longer contain an `error` property. Call `toString`, or check the `stack` property directly instead.
  - Replaced `createPickFragmentShaderSource` with `createShaderSource`.
  - Renamed `PolygonPipeline.earClip2D` to `PolygonPipeline.triangulate`.

- Added outline geometries. [#1021](https://github.com/CesiumGS/cesium/pull/1021).
- Added `CorridorGeometry`.
- Added `Billboard.scaleByDistance` and `NearFarScalar` to control billboard minimum/maximum scale based on camera distance.
- Added `EllipsoidGeodesic`.
- Added `PolylinePipeline.scaleToSurface`.
- Added `PolylinePipeline.scaleToGeodeticHeight`.
- Added the ability to specify a `minimumTerrainLevel` and `maximumTerrainLevel` when constructing an `ImageryLayer`. The layer will only be shown for terrain tiles within the specified range.
- Added `Math.setRandomNumberSeed` and `Math.nextRandomNumber` for generating repeatable random numbers.
- Added `Color.fromRandom` to generate random and partially random colors.
- Added an `onCancel` callback to `CameraFlightPath` functions that will be executed if the flight is canceled.
- Added `Scene.debugShowFrustums` and `Scene.debugFrustumStatistics` for rendering debugging.
- Added `Packable` and `PackableForInterpolation` interfaces to aid interpolation and in-memory data storage. Also made most core Cesium types implement them.
- Added `InterpolationAlgorithm` interface to codify the base interface already being used by `LagrangePolynomialApproximation`, `LinearApproximation`, and `HermitePolynomialApproximation`.
- Improved the performance of polygon triangulation using an O(n log n) algorithm.
- Improved geometry batching performance by moving work to a web worker.
- Improved `WallGeometry` to follow the curvature of the earth.
- Improved visual quality of closed translucent geometries.
- Optimized polyline bounding spheres.
- `Viewer` now automatically sets its clock to that of the first added `DataSource`, regardless of how it was added to the `DataSourceCollection`. Previously, this was only done for dropped files by `viewerDragDropMixin`.
- `CesiumWidget` and `Viewer` now display an HTML error panel if an error occurs while rendering, which can be disabled with a constructor option.
- `CameraFlightPath` now automatically disables and restores mouse input for the flights it generates.
- Fixed broken surface rendering in Columbus View when using the `EllipsoidTerrainProvider`.
- Fixed triangulation for polygons that cross the international date line.
- Fixed `EllipsoidPrimitive` rendering for some oblate ellipsoids. [#1067](https://github.com/CesiumGS/cesium/pull/1067).
- Fixed Cesium on Nexus 4 with Android 4.3.
- Upgraded Knockout from version 2.2.1 to 2.3.0.

### b19 - 2013-08-01

- Breaking changes:
  - Replaced tessellators and meshes with geometry. In particular:
    - Replaced `CubeMapEllipsoidTessellator` with `EllipsoidGeometry`.
    - Replaced `BoxTessellator` with `BoxGeometry`.
    - Replaced `ExtentTessletaor` with `ExtentGeometry`.
    - Removed `PlaneTessellator`. It was incomplete and not used.
    - Renamed `MeshFilters` to `GeometryPipeline`.
    - Renamed `MeshFilters.toWireframeInPlace` to `GeometryPipeline.toWireframe`.
    - Removed `MeshFilters.mapAttributeIndices`. It was not used.
    - Renamed `Context.createVertexArrayFromMesh` to `Context.createVertexArrayFromGeometry`. Likewise, renamed `mesh` constructor property to `geometry`.
  - Renamed `ComponentDatatype.*.toTypedArray` to `ComponentDatatype.*.createTypedArray`.
  - Removed `Polygon.configureExtent`. Use `ExtentPrimitive` instead.
  - Removed `Polygon.bufferUsage`. It is no longer needed.
  - Removed `height` and `textureRotationAngle` arguments from `Polygon` `setPositions` and `configureFromPolygonHierarchy` functions. Use `Polygon` `height` and `textureRotationAngle` properties.
  - Renamed `PolygonPipeline.cleanUp` to `PolygonPipeline.removeDuplicates`.
  - Removed `PolygonPipeline.wrapLongitude`. Use `GeometryPipeline.wrapLongitude` instead.
  - Added `surfaceHeight` parameter to `BoundingSphere.fromExtent3D`.
  - Added `surfaceHeight` parameter to `Extent.subsample`.
  - Renamed `pointInsideTriangle2D` to `pointInsideTriangle`.
  - Renamed `getLogo` to `getCredit` for `ImageryProvider` and `TerrainProvider`.
- Added Geometry and Appearances [#911](https://github.com/CesiumGS/cesium/pull/911).
- Added property `intersectionWidth` to `DynamicCone`, `DynamicPyramid`, `CustomSensorVolume`, and `RectangularPyramidSensorVolume`.
- Added `ExtentPrimitive`.
- Added `PolylinePipeline.removeDuplicates`.
- Added `barycentricCoordinates` to compute the barycentric coordinates of a point in a triangle.
- Added `BoundingSphere.fromEllipsoid`.
- Added `BoundingSphere.projectTo2D`.
- Added `Extent.fromDegrees`.
- Added `czm_tangentToEyeSpaceMatrix` built-in GLSL function.
- Added debugging aids for low-level rendering: `DrawCommand.debugShowBoundingVolume` and `Scene.debugCommandFilter`.
- Added extrusion to `ExtentGeometry`.
- Added `Credit` and `CreditDisplay` for displaying credits on the screen.
- Improved performance and visual quality of `CustomSensorVolume` and `RectangularPyramidSensorVolume`.
- Improved the performance of drawing polygons created with `configureFromPolygonHierarchy`.

### b18 - 2013-07-01

- Breaking changes:
  - Removed `CesiumViewerWidget` and replaced it with a new `Viewer` widget with mixin architecture. This new widget does not depend on Dojo and is part of the combined Cesium.js file. It is intended to be a flexible base widget for easily building robust applications. ([#838](https://github.com/CesiumGS/cesium/pull/838))
  - Changed all widgets to use ECMAScript 5 properties. All public observable properties now must be accessed and assigned as if they were normal properties, instead of being called as functions. For example:
    - `clockViewModel.shouldAnimate()` -> `clockViewModel.shouldAnimate`
    - `clockViewModel.shouldAnimate(true);` -> `clockViewModel.shouldAnimate = true;`
  - `ImageryProviderViewModel.fromConstants` has been removed. Use the `ImageryProviderViewModel` constructor directly.
  - Renamed the `transitioner` property on `CesiumWidget`, `HomeButton`, and `ScreenModePicker` to `sceneTrasitioner` to be consistent with property naming convention.
  - `ImageryProvider.loadImage` now requires that the calling imagery provider instance be passed as its first parameter.
  - Removed the Dojo-based `checkForChromeFrame` function, and replaced it with a new standalone version that returns a promise to signal when the asynchronous check has completed.
  - Removed `Assets/Textures/NE2_LR_LC_SR_W_DR_2048.jpg`. If you were previously using this image with `SingleTileImageryProvider`, consider instead using `TileMapServiceImageryProvider` with a URL of `Assets/Textures/NaturalEarthII`.
  - The `Client CZML` SandCastle demo has been removed, largely because it is redundant with the Simple CZML demo.
  - The `Two Viewer Widgets` SandCastle demo has been removed. We will add back a multi-scene example when we have a good architecture for it in place.
  - Changed static `clone` functions in all objects such that if the object being cloned is undefined, the function will return undefined instead of throwing an exception.
- Fix resizing issues in `CesiumWidget` ([#608](https://github.com/CesiumGS/cesium/issues/608), [#834](https://github.com/CesiumGS/cesium/issues/834)).
- Added initial support for [GeoJSON](http://www.geojson.org/) and [TopoJSON](https://github.com/mbostock/topojson). ([#890](https://github.com/CesiumGS/cesium/pull/890), [#906](https://github.com/CesiumGS/cesium/pull/906))
- Added rotation, aligned axis, width, and height properties to `Billboard`s.
- Improved the performance of "missing tile" checking, especially for Bing imagery.
- Improved the performance of terrain and imagery refinement, especially when using a mixture of slow and fast imagery sources.
- `TileMapServiceImageryProvider` now supports imagery with a minimum level. This improves compatibility with tile sets generated by MapTiler or gdal2tiles.py using their default settings.
- Added `Context.getAntialias`.
- Improved test robustness on Mac.
- Upgraded RequireJS to version 2.1.6, and Almond to 0.2.5.
- Fixed artifacts that showed up on the edges of imagery tiles on a number of GPUs.
- Fixed an issue in `BaseLayerPicker` where destroy wasn't properly cleaning everything up.
- Added the ability to unsubscribe to `Timeline` update event.
- Added a `screenSpaceEventHandler` property to `CesiumWidget`. Also added a `sceneMode` option to the constructor to set the initial scene mode.
- Added `useDefaultRenderLoop` property to `CesiumWidget` that allows the default render loop to be disabled so that a custom render loop can be used.
- Added `CesiumWidget.onRenderLoopError` which is an `Event` that is raised if an exception is generated inside of the default render loop.
- `ImageryProviderViewModel.creationCommand` can now return an array of ImageryProvider instances, which allows adding multiple layers when a single item is selected in the `BaseLayerPicker` widget.

### b17 - 2013-06-03

- Breaking changes:
  - Replaced `Uniform.getFrameNumber` and `Uniform.getTime` with `Uniform.getFrameState`, which returns the full frame state.
  - Renamed `Widgets/Fullscreen` folder to `Widgets/FullscreenButton` along with associated objects/files.
    - `FullscreenWidget` -> `FullscreenButton`
    - `FullscreenViewModel` -> `FullscreenButtonViewModel`
  - Removed `addAttribute`, `removeAttribute`, and `setIndexBuffer` from `VertexArray`. They were not used.
- Added support for approximating local vertical, local horizontal (LVLH) reference frames when using `DynamicObjectView` in 3D. The object automatically selects LVLH or EastNorthUp based on the object's velocity.
- Added support for CZML defined vectors via new `CzmlDirection`, `DynamicVector`, and `DynamicVectorVisualizer` objects.
- Added `SceneTransforms.wgs84ToWindowCoordinates`. [#746](https://github.com/CesiumGS/cesium/issues/746).
- Added `fromElements` to `Cartesian2`, `Cartesian3`, and `Cartesian4`.
- Added `DrawCommand.cull` to avoid redundant visibility checks.
- Added `czm_morphTime` automatic GLSL uniform.
- Added support for [OES_vertex_array_object](http://www.khronos.org/registry/webgl/extensions/OES_vertex_array_object/), which improves rendering performance.
- Added support for floating-point textures.
- Added `IntersectionTests.trianglePlaneIntersection`.
- Added `computeHorizonCullingPoint`, `computeHorizonCullingPointFromVertices`, and `computeHorizonCullingPointFromExtent` methods to `EllipsoidalOccluder` and used them to build a more accurate horizon occlusion test for terrain rendering.
- Added sun visualization. See `Sun` and `Scene.sun`.
- Added a new `HomeButton` widget for returning to the default view of the current scene mode.
- Added `Command.beforeExecute` and `Command.afterExecute` events to enable additional processing when a command is executed.
- Added rotation parameter to `Polygon.configureExtent`.
- Added camera flight to extents. See new methods `CameraController.getExtentCameraCoordinates` and `CameraFlightPath.createAnimationExtent`.
- Improved the load ordering of terrain and imagery tiles, so that relevant detail is now more likely to be loaded first.
- Improved appearance of the Polyline arrow material.
- Fixed polyline clipping artifact. [#728](https://github.com/CesiumGS/cesium/issues/728).
- Fixed polygon crossing International Date Line for 2D and Columbus view. [#99](https://github.com/CesiumGS/cesium/issues/99).
- Fixed issue for camera flights when `frameState.mode === SceneMode.MORPHING`.
- Fixed ISO8601 date parsing when UTC offset is specified in the extended format, such as `2008-11-10T14:00:00+02:30`.

### b16 - 2013-05-01

- Breaking changes:

  - Removed the color, outline color, and outline width properties of polylines. Instead, use materials for polyline color and outline properties. Code that looked like:

           var polyline = polylineCollection.add({
               positions : positions,
               color : new Color(1.0, 1.0, 1.0, 1.0),
               outlineColor : new Color(1.0, 0.0, 0.0, 1.0),
               width : 1.0,
               outlineWidth : 3.0
           });

    should now look like:

           var outlineMaterial = Material.fromType(context, Material.PolylineOutlineType);
           outlineMaterial.uniforms.color = new Color(1.0, 1.0, 1.0, 1.0);
           outlineMaterial.uniforms.outlineColor = new Color(1.0, 0.0, 0.0, 1.0);
           outlineMaterial.uniforms.outlinewidth = 2.0;

           var polyline = polylineCollection.add({
               positions : positions,
               width : 3.0,
               material : outlineMaterial
           });

  - `CzmlCartographic` has been removed and all cartographic values are converted to Cartesian internally during CZML processing. This improves performance and fixes interpolation of cartographic source data. The Cartographic representation can still be retrieved if needed.
  - Removed `ComplexConicSensorVolume`, which was not documented and did not work on most platforms. It will be brought back in a future release. This does not affect CZML, which uses a custom sensor to approximate a complex conic.
  - Replaced `computeSunPosition` with `Simon1994PlanetaryPosition`, which has functions to calculate the position of the sun and the moon more accurately.
  - Removed `Context.createClearState`. These properties are now part of `ClearCommand`.
  - `RenderState` objects returned from `Context.createRenderState` are now immutable.
  - Removed `positionMC` from `czm_materialInput`. It is no longer used by any materials.

- Added wide polylines that work with and without ANGLE.
- Polylines now use materials to describe their surface appearance. See the [Fabric](https://github.com/CesiumGS/cesium/wiki/Fabric) wiki page for more details on how to create materials.
- Added new `PolylineOutline`, `PolylineGlow`, `PolylineArrow`, and `Fade` materials.
- Added `czm_pixelSizeInMeters` automatic GLSL uniform.
- Added `AnimationViewModel.snapToTicks`, which when set to true, causes the shuttle ring on the Animation widget to snap to the defined tick values, rather than interpolate between them.
- Added `Color.toRgba` and `Color.fromRgba` to convert to/from numeric unsigned 32-bit RGBA values.
- Added `GridImageryProvider` for custom rendering effects and debugging.
- Added new `Grid` material.
- Made `EllipsoidPrimitive` double-sided.
- Improved rendering performance by minimizing WebGL state calls.
- Fixed an error in Web Worker creation when loading Cesium.js from a different origin.
- Fixed `EllipsoidPrimitive` picking and picking objects with materials that have transparent parts.
- Fixed imagery smearing artifacts on mobile devices and other devices without high-precision fragment shaders.

### b15 - 2013-04-01

- Breaking changes:
  - `Billboard.computeScreenSpacePosition` now takes `Context` and `FrameState` arguments instead of a `UniformState` argument.
  - Removed `clampToPixel` property from `BillboardCollection` and `LabelCollection`. This option is no longer needed due to overall LabelCollection visualization improvements.
  - Removed `Widgets/Dojo/CesiumWidget` and replaced it with `Widgets/CesiumWidget`, which has no Dojo dependancies.
  - `destroyObject` no longer deletes properties from the object being destroyed.
  - `darker.css` files have been deleted and the `darker` theme is now the default style for widgets. The original theme is now known as `lighter` and is in corresponding `lighter.css` files.
  - CSS class names have been standardized to avoid potential collisions. All widgets now follow the same pattern, `cesium-<widget>-<className>`.
  - Removed `view2D`, `view3D`, and `viewColumbus` properties from `CesiumViewerWidget`. Use the `sceneTransitioner` property instead.
- Added `BoundingSphere.fromCornerPoints`.
- Added `fromArray` and `distance` functions to `Cartesian2`, `Cartesian3`, and `Cartesian4`.
- Added `DynamicPath.resolution` property for setting the maximum step size, in seconds, to take when sampling a position for path visualization.
- Added `TileCoordinatesImageryProvider` that renders imagery with tile X, Y, Level coordinates on the surface of the globe. This is mostly useful for debugging.
- Added `DynamicEllipse` and `DynamicObject.ellipse` property to render CZML ellipses on the globe.
- Added `sampleTerrain` function to sample the terrain height of a list of `Cartographic` positions.
- Added `DynamicObjectCollection.removeObject` and handling of the new CZML `delete` property.
- Imagery layers with an `alpha` of exactly 0.0 are no longer rendered. Previously these invisible layers were rendered normally, which was a waste of resources. Unlike the `show` property, imagery tiles in a layer with an `alpha` of 0.0 are still downloaded, so the layer will become visible more quickly when its `alpha` is increased.
- Added `onTransitionStart` and `onTransitionComplete` events to `SceneModeTransitioner`.
- Added `SceneModePicker`; a new widget for morphing between scene modes.
- Added `BaseLayerPicker`; a new widget for switching among pre-configured base layer imagery providers.

### b14 - 2013-03-01

- Breaking changes:
  - Major refactoring of both animation and widgets systems as we move to an MVVM-like architecture for user interfaces.
    - New `Animation` widget for controlling playback.
    - AnimationController.js has been deleted.
    - `ClockStep.SYSTEM_CLOCK_DEPENDENT` was renamed to `ClockStep.SYSTEM_CLOCK_MULTIPLIER`.
    - `ClockStep.SYSTEM_CLOCK` was added to have the clock always match the system time.
    - `ClockRange.LOOP` was renamed to `ClockRange.LOOP_STOP` and now only loops in the forward direction.
    - `Clock.reverseTick` was removed, simply negate `Clock.multiplier` and pass it to `Clock.tick`.
    - `Clock.shouldAnimate` was added to indicate if `Clock.tick` should actually advance time.
    - The Timeline widget was moved into the Widgets/Timeline subdirectory.
    - `Dojo/TimelineWidget` was removed. You should use the non-toolkit specific Timeline widget directly.
  - Removed `CesiumViewerWidget.fullScreenElement`, instead use the `CesiumViewerWidget.fullscreen.viewModel.fullScreenElement` observable property.
  - `IntersectionTests.rayPlane` now takes the new `Plane` type instead of separate `planeNormal` and `planeD` arguments.
  - Renamed `ImageryProviderError` to `TileProviderError`.
- Added support for global terrain visualization via `CesiumTerrainProvider`, `ArcGisImageServerTerrainProvider`, and `VRTheWorldTerrainProvider`. See the [Terrain Tutorial](http://cesiumjs.org/2013/02/15/Cesium-Terrain-Tutorial/) for more information.
- Added `FullscreenWidget` which is a simple, single-button widget that toggles fullscreen mode of the specified element.
- Added interactive extent drawing to the `Picking` Sandcastle example.
- Added `HeightmapTessellator` to create a mesh from a heightmap.
- Added `JulianDate.equals`.
- Added `Plane` for representing the equation of a plane.
- Added a line segment-plane intersection test to `IntersectionTests`.
- Improved the lighting used in 2D and Columbus View modes. In general, the surface lighting in these modes should look just like it does in 3D.
- Fixed an issue where a `PolylineCollection` with a model matrix other than the identity would be incorrectly rendered in 2D and Columbus view.
- Fixed an issue in the `ScreenSpaceCameraController` where disabled mouse events can cause the camera to be moved after being re-enabled.

### b13 - 2013-02-01

- Breaking changes:
  - The combined `Cesium.js` file and other required files are now created in `Build/Cesium` and `Build/CesiumUnminified` folders.
  - The Web Worker files needed when using the combined `Cesium.js` file are now in a `Workers` subdirectory.
  - Removed `erosion` property from `Polygon`, `ComplexConicSensorVolume`, `RectangularPyramidSensorVolume`, and `ComplexConicSensorVolume`. Use the new `Erosion` material. See the Sandbox Animation example.
  - Removed `setRectangle` and `getRectangle` methods from `ViewportQuad`. Use the new `rectangle` property.
  - Removed `time` parameter from `Scene.initializeFrame`. Instead, pass the time to `Scene.render`.
- Added new `RimLighting` and `Erosion` materials. See the [Fabric](https://github.com/CesiumGS/cesium/wiki/Fabric) wiki page.
- Added `hue` and `saturation` properties to `ImageryLayer`.
- Added `czm_hue` and `czm_saturation` to adjust the hue and saturation of RGB colors.
- Added `JulianDate.getDaysDifference` method.
- Added `Transforms.computeIcrfToFixedMatrix` and `computeFixedToIcrfMatrix`.
- Added `EarthOrientationParameters`, `EarthOrientationParametersSample`, `Iau2006XysData`, and `Iau2006XysDataSample` classes to `Core`.
- CZML now supports the ability to specify positions in the International Celestial Reference Frame (ICRF), and inertial reference frame.
- Fixed globe rendering on the Nexus 4 running Google Chrome Beta.
- `ViewportQuad` now supports the material system. See the [Fabric](https://github.com/CesiumGS/cesium/wiki/Fabric) wiki page.
- Fixed rendering artifacts in `EllipsoidPrimitive`.
- Fixed an issue where streaming CZML would fail when changing material types.
- Updated Dojo from 1.7.2 to 1.8.4. Reminder: Cesium does not depend on Dojo but uses it for reference applications.

### b12a - 2013-01-18

- Breaking changes:

  - Renamed the `server` property to `url` when constructing a `BingMapsImageryProvider`. Likewise, renamed `BingMapsImageryProvider.getServer` to `BingMapsImageryProvider.getUrl`. Code that looked like

           var bing = new BingMapsImageryProvider({
               server : 'dev.virtualearth.net'
           });

    should now look like:

           var bing = new BingMapsImageryProvider({
               url : 'http://dev.virtualearth.net'
           });

  - Renamed `toCSSColor` to `toCssColorString`.
  - Moved `minimumZoomDistance` and `maximumZoomDistance` from the `CameraController` to the `ScreenSpaceCameraController`.

- Added `fromCssColorString` to `Color` to create a `Color` instance from any CSS value.
- Added `fromHsl` to `Color` to create a `Color` instance from H, S, L values.
- Added `Scene.backgroundColor`.
- Added `textureRotationAngle` parameter to `Polygon.setPositions` and `Polygon.configureFromPolygonHierarchy` to rotate textures on polygons.
- Added `Matrix3.fromRotationX`, `Matrix3.fromRotationY`, `Matrix3.fromRotationZ`, and `Matrix2.fromRotation`.
- Added `fromUniformScale` to `Matrix2`, `Matrix3`, and `Matrix4`.
- Added `fromScale` to `Matrix2`.
- Added `multiplyByUniformScale` to `Matrix4`.
- Added `flipY` property when calling `Context.createTexture2D` and `Context.createCubeMap`.
- Added `MeshFilters.encodePosition` and `EncodedCartesian3.encode`.
- Fixed jitter artifacts with polygons.
- Fixed camera tilt close to the `minimumZoomDistance`.
- Fixed a bug that could lead to blue tiles when zoomed in close to the North and South poles.
- Fixed a bug where removing labels would remove the wrong label and ultimately cause a crash.
- Worked around a bug in Firefox 18 preventing typed arrays from being transferred to or from Web Workers.
- Upgraded RequireJS to version 2.1.2, and Almond to 0.2.3.
- Updated the default Bing Maps API key.

### b12 - 2013-01-03

- Breaking changes:
  - Renamed `EventHandler` to `ScreenSpaceEventHandler`.
  - Renamed `MouseEventType` to `ScreenSpaceEventType`.
  - Renamed `MouseEventType.MOVE` to `ScreenSpaceEventType.MOUSE_MOVE`.
  - Renamed `CameraEventHandler` to `CameraEventAggregator`.
  - Renamed all `*MouseAction` to `*InputAction` (including get, set, remove, etc).
  - Removed `Camera2DController`, `CameraCentralBodyController`, `CameraColumbusViewController`, `CameraFlightController`, `CameraFreeLookController`, `CameraSpindleController`, and `CameraControllerCollection`. Common ways to modify the camera are through the `CameraController` object of the `Camera` and will work in all scene modes. The default camera handler is the `ScreenSpaceCameraController` object on the `Scene`.
  - Changed default Natural Earth imagery to a 2K version of [Natural Earth II with Shaded Relief, Water, and Drainages](http://www.naturalearthdata.com/downloads/10m-raster-data/10m-natural-earth-2/). The previously used version did not include lakes and rivers. This replaced `Source/Assets/Textures/NE2_50M_SR_W_2048.jpg` with `Source/Assets/Textures/NE2_LR_LC_SR_W_DR_2048.jpg`.
- Added pinch-zoom, pinch-twist, and pinch-tilt for touch-enabled browsers (particularly mobile browsers).
- Improved rendering support on Nexus 4 and Nexus 7 using Firefox.
- Improved camera flights.
- Added Sandbox example using NASA's new [Black Marble](http://www.nasa.gov/mission_pages/NPP/news/earth-at-night.html) night imagery.
- Added constrained z-axis by default to the Cesium widgets.
- Upgraded Jasmine from version 1.1.0 to 1.3.0.
- Added `JulianDate.toIso8601`, which creates an ISO8601 compliant representation of a JulianDate.
- The `Timeline` widget now properly displays leap seconds.

### b11 - 2012-12-03

- Breaking changes:
  - Widget render loop now started by default. Startup code changed, see Sandcastle examples.
  - Changed `Timeline.makeLabel` to take a `JulianDate` instead of a JavaScript date parameter.
  - Default Earth imagery has been moved to a new package `Assets`. Images used by `Sandcastle` examples have been moved to the Sandcastle folder, and images used by the Dojo widgets are now self-contained in the `Widgets` package.
  - `positionToEyeEC` in `czm_materialInput` is no longer normalized by default.
  - `FullScreen` and related functions have been renamed to `Fullscreen` to match the W3C standard name.
  - `Fullscreen.isFullscreenEnabled` was incorrectly implemented in certain browsers. `isFullscreenEnabled` now correctly determines whether the browser will allow an element to go fullscreen. A new `isFullscreen` function is available to determine if the browser is currently in fullscreen mode.
  - `Fullscreen.getFullScreenChangeEventName` and `Fullscreen.getFullScreenChangeEventName` now return the proper event name, suitable for use with the `addEventListener` API, instead prefixing them with "on".
  - Removed `Scene.setSunPosition` and `Scene.getSunPosition`. The sun position used for lighting is automatically computed based on the scene's time.
  - Removed a number of rendering options from `CentralBody`, including the ground atmosphere, night texture, specular map, cloud map, cloud shadows, and bump map. These features weren't really production ready and had a disproportionate cost in terms of shader complexity and compilation time. They may return in a more polished form in a future release.
  - Removed `affectedByLighting` property from `Polygon`, `EllipsoidPrimitive`, `RectangularPyramidSensorVolume`, `CustomSensorVolume`, and `ComplexConicSensorVolume`.
  - Removed `DistanceIntervalMaterial`. This was not documented.
  - `Matrix2.getElementIndex`, `Matrix3.getElementIndex`, and `Matrix4.getElementIndex` functions have had their parameters swapped and now take row first and column second. This is consistent with other class constants, such as Matrix2.COLUMN1ROW2.
  - Replaced `CentralBody.showSkyAtmosphere` with `Scene.skyAtmosphere` and `SkyAtmosphere`. This has no impact for those using the Cesium widget.
- Improved lighting in Columbus view and on polygons, ellipsoids, and sensors.
- Fixed atmosphere rendering artifacts and improved Columbus view transition.
- Fixed jitter artifacts with billboards and polylines.
- Added `TileMapServiceImageryProvider`. See the Imagery Layers `Sandcastle` example.
- Added `Water` material. See the Materials `Sandcastle` example.
- Added `SkyBox` to draw stars. Added `CesiumWidget.showSkyBox` and `CesiumViewerWidget.showSkyBox`.
- Added new `Matrix4` functions: `Matrix4.multiplyByTranslation`, `multiplyByPoint`, and `Matrix4.fromScale`. Added `Matrix3.fromScale`.
- Added `EncodedCartesian3`, which is used to eliminate jitter when drawing primitives.
- Added new automatic GLSL uniforms: `czm_frameNumber`, `czm_temeToPseudoFixed`, `czm_entireFrustum`, `czm_inverseModel`, `czm_modelViewRelativeToEye`, `czm_modelViewProjectionRelativeToEye`, `czm_encodedCameraPositionMCHigh`, and `czm_encodedCameraPositionMCLow`.
- Added `czm_translateRelativeToEye` and `czm_luminance` GLSL functions.
- Added `shininess` to `czm_materialInput`.
- Added `QuadraticRealPolynomial`, `CubicRealPolynomial`, and `QuarticRealPolynomial` for finding the roots of quadratic, cubic, and quartic polynomials.
- Added `IntersectionTests.grazingAltitudeLocation` for finding a point on a ray nearest to an ellipsoid.
- Added `mostOrthogonalAxis` function to `Cartesian2`, `Cartesian3`, and `Cartesian4`.
- Changed CesiumViewerWidget default behavior so that zooming to an object now requires a single left-click, rather than a double-click.
- Updated third-party [Tween.js](https://github.com/sole/tween.js/).

### b10 - 2012-11-02

- Breaking changes:
  - Renamed `Texture2DPool` to `TexturePool`.
  - Renamed `BingMapsTileProvider` to `BingMapsImageryProvider`.
  - Renamed `SingleTileProvider` to `SingleTileImageryProvider`.
  - Renamed `ArcGISTileProvider` to `ArcGisMapServerImageryProvider`.
  - Renamed `EquidistantCylindrdicalProjection` to `GeographicProjection`.
  - Renamed `MercatorProjection` to `WebMercatorProjection`.
  - `CentralBody.dayTileProvider` has been removed. Instead, add one or more imagery providers to the collection returned by `CentralBody.getImageryLayers()`.
  - The `description.generateTextureCoords` parameter passed to `ExtentTessellator.compute` is now called `description.generateTextureCoordinates`.
  - Renamed `bringForward`, `sendBackward`, `bringToFront`, and `sendToBack` methods on `CompositePrimitive` to `raise`, `lower`, `raiseToTop`, and `lowerToBottom`, respectively.
  - `Cache` and `CachePolicy` are no longer used and have been removed.
  - Fixed problem with Dojo widget startup, and removed "postSetup" callback in the process. See Sandcastle examples and update your startup code.
- `CentralBody` now allows imagery from multiple sources to be layered and alpha blended on the globe. See the new `Imagery Layers` and `Map Projections` Sandcastle examples.
- Added `WebMapServiceImageryProvider`.
- Improved middle mouse click behavior to always tilt in the same direction.
- Added `getElementIndex` to `Matrix2`, `Matrix3`, and `Matrix4`.

### b9 - 2012-10-01

- Breaking changes:
  - Removed the `render` and `renderForPick` functions of primitives. The primitive `update` function updates a list of commands for the renderer. For more details, see the [Data Driven Renderer](https://github.com/CesiumGS/cesium/wiki/Data-Driven-Renderer-Details).
  - Removed `Context.getViewport` and `Context.setViewport`. The viewport defaults to the size of the canvas if a primitive does not override the viewport property in the render state.
  - `shallowEquals` has been removed.
  - Passing `undefined` to any of the set functions on `Billboard` now throws an exception.
  - Passing `undefined` to any of the set functions on `Polyline` now throws an exception.
  - `PolygonPipeline.scaleToGeodeticHeight` now takes ellipsoid as the last parameter, instead of the first. It also now defaults to `Ellipsoid.WGS84` if no parameter is provided.
- The new Sandcastle live editor and demo gallery replace the Sandbox and Skeleton examples.
- Improved picking performance and accuracy.
- Added EllipsoidPrimitive for visualizing ellipsoids and spheres. Currently, this is only supported in 3D, not 2D or Columbus view.
- Added `DynamicEllipsoid` and `DynamicEllipsoidVisualizer` which use the new `EllipsoidPrimitive` to implement ellipsoids in CZML.
- `Extent` functions now take optional result parameters. Also added `getCenter`, `intersectWith`, and `contains` functions.
- Add new utility class, `DynamicObjectView` for tracking a DynamicObject with the camera across scene modes; also hooked up CesiumViewerWidget to use it.
- Added `enableTranslate`, `enableZoom`, and `enableRotate` properties to `Camera2DController` to selectively toggle camera behavior. All values default to `true`.
- Added `Camera2DController.setPositionCartographic` to simplify moving the camera programmatically when in 2D mode.
- Improved near/far plane distances and eliminated z-fighting.
- Added `Matrix4.multiplyByTranslation`, `Matrix4.fromScale`, and `Matrix3.fromScale`.

### b8 - 2012-09-05

- Breaking changes:

  - Materials are now created through a centralized Material class using a JSON schema called [Fabric](https://github.com/CesiumGS/cesium/wiki/Fabric). For example, change:

          polygon.material = new BlobMaterial({repeat : 10.0});

    to:

          polygon.material = Material.fromType(context, 'Blob');
          polygon.material.repeat = 10.0;

    or:

          polygon.material = new Material({
              context : context,
              fabric : {
                  type : 'Blob',
                  uniforms : {
                      repeat : 10.0
                  }
              }
          });

  - `Label.computeScreenSpacePosition` now requires the current scene state as a parameter.
  - Passing `undefined` to any of the set functions on `Label` now throws an exception.
  - Renamed `agi_` prefix on GLSL identifiers to `czm_`.
  - Replaced `ViewportQuad` properties `vertexShader` and `fragmentShader` with optional constructor arguments.
  - Changed the GLSL automatic uniform `czm_viewport` from an `ivec4` to a `vec4` to reduce casting.
  - `Billboard` now defaults to an image index of `-1` indicating no texture, previously billboards defaulted to `0` indicating the first texture in the atlas. For example, change:

          billboards.add({
              position : { x : 1.0, y : 2.0, z : 3.0 },
          });

    to:

          billboards.add({
              position : { x : 1.0, y : 2.0, z : 3.0 },
              imageIndex : 0
          });

  - Renamed `SceneState` to `FrameState`.
  - `SunPosition` was changed from a static object to a function `computeSunPosition`; which now returns a `Cartesian3` with the computed position. It was also optimized for performance and memory pressure. For example, change:

          var result = SunPosition.compute(date);
          var position = result.position;

        to:

          var position = computeSunPosition(date);

- All `Quaternion` operations now have static versions that work with any objects exposing `x`, `y`, `z` and `w` properties.
- Added support for nested polygons with holes. See `Polygon.configureFromPolygonHierarchy`.
- Added support to the renderer for view frustum and central body occlusion culling. All built-in primitives, such as `BillboardCollection`, `Polygon`, `PolylineCollection`, etc., can be culled. See the advanced examples in the Sandbox for details.
- Added `writeTextToCanvas` function which handles sizing the resulting canvas to fit the desired text.
- Added support for CZML path visualization via the `DynamicPath` and `DynamicPathVisualizer` objects. See the [CZML wiki](https://github.com/CesiumGS/cesium/wiki/CZML-Guide) for more details.
- Added support for [WEBGL_depth_texture](http://www.khronos.org/registry/webgl/extensions/WEBGL_depth_texture/). See `Framebuffer.setDepthTexture`.
- Added `CesiumMath.isPowerOfTwo`.
- Added `affectedByLighting` to `ComplexConicSensorVolume`, `CustomSensorVolume`, and `RectangularPyramidSensorVolume` to turn lighting on/off for these objects.
- CZML `Polygon`, `Cone`, and `Pyramid` objects are no longer affected by lighting.
- Added `czm_viewRotation` and `czm_viewInverseRotation` automatic GLSL uniforms.
- Added a `clampToPixel` property to `BillboardCollection` and `LabelCollection`. When true, it aligns all billboards and text to a pixel in screen space, providing a crisper image at the cost of jumpier motion.
- `Ellipsoid` functions now take optional result parameters.

### b7 - 2012-08-01

- Breaking changes:

  - Removed keyboard input handling from `EventHandler`.
  - `TextureAtlas` takes an object literal in its constructor instead of separate parameters. Code that previously looked like:

          context.createTextureAtlas(images, pixelFormat, borderWidthInPixels);

    should now look like:

          context.createTextureAtlas({images : images, pixelFormat : pixelFormat, borderWidthInPixels : borderWidthInPixels});

  - `Camera.pickEllipsoid` returns the picked position in world coordinates and the ellipsoid parameter is optional. Prefer the new `Scene.pickEllipsoid` method. For example, change

          var position = camera.pickEllipsoid(ellipsoid, windowPosition);

    to:

          var position = scene.pickEllipsoid(windowPosition, ellipsoid);

  - `Camera.getPickRay` now returns the new `Ray` type instead of an object with position and direction properties.
  - `Camera.viewExtent` now takes an `Extent` argument instead of west, south, east and north arguments. Prefer `Scene.viewExtent` over `Camera.viewExtent`. `Scene.viewExtent` will work in any `SceneMode`. For example, change

          camera.viewExtent(ellipsoid, west, south, east, north);

    to:

          scene.viewExtent(extent, ellipsoid);

  - `CameraSpindleController.mouseConstrainedZAxis` has been removed. Instead, use `CameraSpindleController.constrainedAxis`. Code that previously looked like:

          spindleController.mouseConstrainedZAxis = true;

    should now look like:

          spindleController.constrainedAxis = Cartesian3.UNIT_Z;

  - The `Camera2DController` constructor and `CameraControllerCollection.add2D` now require a projection instead of an ellipsoid.
  - `Chain` has been removed. `when` is now included as a more complete CommonJS Promises/A implementation.
  - `Jobs.downloadImage` was replaced with `loadImage` to provide a promise that will asynchronously load an image.
  - `jsonp` now returns a promise for the requested data, removing the need for a callback parameter.
  - JulianDate.getTimeStandard() has been removed, dates are now always stored internally as TAI.
  - LeapSeconds.setLeapSeconds now takes an array of LeapSecond instances instead of JSON.
  - TimeStandard.convertUtcToTai and TimeStandard.convertTaiToUtc have been removed as they are no longer needed.
  - `Cartesian3.prototype.getXY()` was replaced with `Cartesian2.fromCartesian3`. Code that previously looked like `cartesian3.getXY();` should now look like `Cartesian2.fromCartesian3(cartesian3);`.
  - `Cartesian4.prototype.getXY()` was replaced with `Cartesian2.fromCartesian4`. Code that previously looked like `cartesian4.getXY();` should now look like `Cartesian2.fromCartesian4(cartesian4);`.
  - `Cartesian4.prototype.getXYZ()` was replaced with `Cartesian3.fromCartesian4`. Code that previously looked like `cartesian4.getXYZ();` should now look like `Cartesian3.fromCartesian4(cartesian4);`.
  - `Math.angleBetween` was removed because it was a duplicate of `Cartesian3.angleBetween`. Simply replace calls of the former to the later.
  - `Cartographic3` was renamed to `Cartographic`.
  - `Cartographic2` was removed; use `Cartographic` instead.
  - `Ellipsoid.toCartesian` was renamed to `Ellipsoid.cartographicToCartesian`.
  - `Ellipsoid.toCartesians` was renamed to `Ellipsoid.cartographicArrayToCartesianArray`.
  - `Ellipsoid.toCartographic2` was renamed to `Ellipsoid.cartesianToCartographic`.
  - `Ellipsoid.toCartographic2s` was renamed to `Ellipsoid.cartesianArrayToCartographicArray`.
  - `Ellipsoid.toCartographic3` was renamed to `Ellipsoid.cartesianToCartographic`.
  - `Ellipsoid.toCartographic3s` was renamed to `Ellipsoid.cartesianArrayToCartographicArray`.
  - `Ellipsoid.cartographicDegreesToCartesian` was removed. Code that previously looked like `ellipsoid.cartographicDegreesToCartesian(new Cartographic(45, 50, 10))` should now look like `ellipsoid.cartographicToCartesian(Cartographic.fromDegrees(45, 50, 10))`.
  - `Math.cartographic3ToRadians`, `Math.cartographic2ToRadians`, `Math.cartographic2ToDegrees`, and `Math.cartographic3ToDegrees` were removed. These functions are no longer needed because Cartographic instances are always represented in radians.
  - All functions starting with `multiplyWith` now start with `multiplyBy` to be consistent with functions starting with `divideBy`.
  - The `multiplyWithMatrix` function on each `Matrix` type was renamed to `multiply`.
  - All three Matrix classes have been largely re-written for consistency and performance. The `values` property has been eliminated and Matrices are no longer immutable. Code that previously looked like `matrix = matrix.setColumn0Row0(12);` now looks like `matrix[Matrix2.COLUMN0ROW0] = 12;`. Code that previously looked like `matrix.setColumn3(cartesian3);` now looked like `matrix.setColumn(3, cartesian3, matrix)`.
  - 'Polyline' is no longer externally creatable. To create a 'Polyline' use the 'PolylineCollection.add' method.

          Polyline polyline = new Polyline();

    to

          PolylineCollection polylineCollection = new PolylineCollection();
          Polyline polyline = polylineCollection.add();

- All `Cartesian2` operations now have static versions that work with any objects exposing `x` and `y` properties.
- All `Cartesian3` operations now have static versions that work with any objects exposing `x`, `y`, and `z` properties.
- All `Cartesian4` operations now have static versions that work with any objects exposing `x`, `y`, `z` and `w` properties.
- All `Cartographic` operations now have static versions that work with any objects exposing `longitude`, `latitude`, and `height` properties.
- All `Matrix` classes are now indexable like arrays.
- All `Matrix` operations now have static versions of all prototype functions and anywhere we take a Matrix instance as input can now also take an Array or TypedArray.
- All `Matrix`, `Cartesian`, and `Cartographic` operations now take an optional result parameter for object re-use to reduce memory pressure.
- Added `Cartographic.fromDegrees` to make creating Cartographic instances from values in degrees easier.
- Added `addImage` to `TextureAtlas` so images can be added to a texture atlas after it is constructed.
- Added `Scene.pickEllipsoid`, which picks either the ellipsoid or the map depending on the current `SceneMode`.
- Added `Event`, a new utility class which makes it easy for objects to expose event properties.
- Added `TextureAtlasBuilder`, a new utility class which makes it easy to build a TextureAtlas asynchronously.
- Added `Clock`, a simple clock for keeping track of simulated time.
- Added `LagrangePolynomialApproximation`, `HermitePolynomialApproximation`, and `LinearApproximation` interpolation algorithms.
- Added `CoordinateConversions`, a new static class where most coordinate conversion methods will be stored.
- Added `Spherical` coordinate type
- Added a new DynamicScene layer for time-dynamic, data-driven visualization. This include CZML processing. For more details see https://github.com/CesiumGS/cesium/wiki/Architecture and https://github.com/CesiumGS/cesium/wiki/CZML-in-Cesium.
- Added a new application, Cesium Viewer, for viewing CZML files and otherwise exploring the globe.
- Added a new Widgets directory, to contain common re-usable Cesium related controls.
- Added a new Timeline widget to the Widgets directory.
- Added a new Widgets/Dojo directory, to contain dojo-specific widgets.
- Added new Timeline and Cesium dojo widgets.
- Added `CameraCentralBodyController` as the new default controller to handle mouse input.
  - The left mouse button rotates around the central body.
  - The right mouse button and mouse wheel zoom in and out.
  - The middle mouse button rotates around the point clicked on the central body.
- Added `computeTemeToPseudoFixedMatrix` function to `Transforms`.
- Added 'PolylineCollection' to manage numerous polylines. 'PolylineCollection' dramatically improves rendering speed when using polylines.

### b6a - 2012-06-20

- Breaking changes:
  - Changed `Tipsify.tipsify` and `Tipsify.calculateACMR` to accept an object literal instead of three separate arguments. Supplying a maximum index and cache size is now optional.
  - `CentralBody` no longer requires a camera as the first parameter.
- Added `CentralBody.northPoleColor` and `CentralBody.southPoleColor` to fill in the poles if they are not covered by a texture.
- Added `Polygon.configureExtent` to create a polygon defined by west, south, east, and north values.
- Added functions to `Camera` to provide position and directions in world coordinates.
- Added `showThroughEllipsoid` to `CustomSensorVolume` and `RectangularPyramidSensorVolume` to allow sensors to draw through Earth.
- Added `affectedByLighting` to `CentralBody` and `Polygon` to turn lighting on/off for these objects.

### b5 - 2012-05-15

- Breaking changes:

  - Renamed Geoscope to Cesium. To update your code, change all `Geoscope.*` references to `Cesium.*`, and reference Cesium.js instead of Geoscope.js.
  - `CompositePrimitive.addGround` was removed; use `CompositePrimitive.add` instead. For example, change

          primitives.addGround(polygon);

    to:

          primitives.add(polygon);

  - Moved `eastNorthUpToFixedFrame` and `northEastDownToFixedFrame` functions from `Ellipsoid` to a new `Transforms` object. For example, change

          var m = ellipsoid.eastNorthUpToFixedFrame(p);

    to:

          var m = Cesium.Transforms.eastNorthUpToFixedFrame(p, ellipsoid);

  - Label properties `fillStyle` and `strokeStyle` were renamed to `fillColor` and `outlineColor`; they are also now color objects instead of strings. The label `Color` property has been removed.

    For example, change

          label.setFillStyle("red");
          label.setStrokeStyle("#FFFFFFFF");

    to:

          label.setFillColor({ red : 1.0, blue : 0.0, green : 0.0, alpha : 1.0 });
          label.setOutlineColor({ red : 1.0, blue : 1.0, green : 1.0, alpha : 1.0 });

  - Renamed `Tipsify.Tipsify` to `Tipsify.tipsify`.
  - Renamed `Tipsify.CalculateACMR` to `Tipsify.calculateACMR`.
  - Renamed `LeapSecond.CompareLeapSecondDate` to `LeapSecond.compareLeapSecondDate`.
  - `Geoscope.JSONP.get` is now `Cesium.jsonp`. `Cesium.jsonp` now takes a url, a callback function, and an options object. The previous 2nd and 4th parameters are now specified using the options object.
  - `TWEEN` is no longer globally defined, and is instead available as `Cesium.Tween`.
  - Chain.js functions such as `run` are now moved to `Cesium.Chain.run`, etc.
  - `Geoscope.CollectionAlgorithms.binarySearch` is now `Cesium.binarySearch`.
  - `Geoscope.ContainmentTests.pointInsideTriangle2D` is now `Cesium.pointInsideTriangle2D`.
  - Static constructor methods prefixed with "createFrom", now start with "from":

          Matrix2.createfromColumnMajorArray

    becomes

          Matrix2.fromColumnMajorArray

  - The `JulianDate` constructor no longer takes a `Date` object, use the new from methods instead:

          new JulianDate(new Date());

    becomes

          JulianDate.fromDate(new Date("January 1, 2011 12:00:00 EST"));
          JulianDate.fromIso8601("2012-04-24T18:08Z");
          JulianDate.fromTotalDays(23452.23);

  - `JulianDate.getDate` is now `JulianDate.toDate()` and returns a new instance each time.
  - `CentralBody.logoOffsetX` and `logoOffsetY` have been replaced with `CentralBody.logoOffset`, a `Cartesian2`.
  - TileProviders now take a proxy object instead of a string, to allow more control over how proxy URLs are built. Construct a DefaultProxy, passing the previous proxy URL, to get the previous behavior.
  - `Ellipsoid.getScaledWgs84()` has been removed since it is not needed.
  - `getXXX()` methods which returned a new instance of what should really be a constant are now exposed as frozen properties instead. This should improve performance and memory pressure.

    - `Cartsian2/3/4.getUnitX()` -> `Cartsian2/3/4.UNIT_X`
    - `Cartsian2/3/4.getUnitY()` -> `Cartsian2/3/4.UNIT_Y`
    - `Cartsian2/3/4.getUnitZ()` -> `Cartsian3/4.UNIT_Z`
    - `Cartsian2/3/4.getUnitW()` -> `Cartsian4.UNIT_W`
    - `Matrix/2/3/4.getIdentity()` -> `Matrix/2/3/4.IDENTITY`
    - `Quaternion.getIdentity()` -> `Quaternion.IDENTITY`
    - `Ellipsoid.getWgs84()` -> `Ellipsoid.WGS84`
    - `Ellipsoid.getUnitSphere()` -> `Ellipsoid.UNIT_SPHERE`
    - `Cartesian2/3/4/Cartographic.getZero()` -> `Cartesian2/3/4/Cartographic.ZERO`

- Added `PerformanceDisplay` which can be added to a scene to display frames per second (FPS).
- Labels now correctly allow specifying fonts by non-pixel CSS units such as points, ems, etc.
- Added `Shapes.computeEllipseBoundary` and updated `Shapes.computeCircleBoundary` to compute boundaries using arc-distance.
- Added `fileExtension` and `credit` properties to `OpenStreetMapTileProvider` construction.
- Night lights no longer disappear when `CentralBody.showGroundAtmosphere` is `true`.

### b4 - 2012-03-01

- Breaking changes:

  - Replaced `Geoscope.SkyFromSpace` object with `CentralBody.showSkyAtmosphere` property.
  - For mouse click and double click events, replaced `event.x` and `event.y` with `event.position`.
  - For mouse move events, replaced `movement.startX` and `startY` with `movement.startPosition`. Replaced `movement.endX` and `movement.endY` with `movement.endPosition`.
  - `Scene.Pick` now takes a `Cartesian2` with the origin at the upper-left corner of the canvas. For example, code that looked like:

          scene.pick(movement.endX, scene.getCanvas().clientHeight - movement.endY);

    becomes:

          scene.pick(movement.endPosition);

- Added `SceneTransitioner` to switch between 2D and 3D views. See the new Skeleton 2D example.
- Added `CentralBody.showGroundAtmosphere` to show an atmosphere on the ground.
- Added `Camera.pickEllipsoid` to get the point on the globe under the mouse cursor.
- Added `Polygon.height` to draw polygons at a constant altitude above the ellipsoid.

### b3 - 2012-02-06

- Breaking changes:
  - Replaced `Geoscope.Constants` and `Geoscope.Trig` with `Geoscope.Math`.
  - `Polygon`
    - Replaced `setColor` and `getColor` with a `material.color` property.
    - Replaced `setEllipsoid` and `getEllipsoid` with an `ellipsoid` property.
    - Replaced `setGranularity` and `getGranularity` with a `granularity` property.
  - `Polyline`
    - Replaced `setColor`/`getColor` and `setOutlineColor`/`getOutlineColor` with `color` and `outline` properties.
    - Replaced `setWidth`/`getWidth` and `setOutlineWidth`/`getOutlineWidth` with `width` and `outlineWidth` properties.
  - Removed `Geoscope.BillboardCollection.bufferUsage`. It is now automatically determined.
  - Removed `Geoscope.Label` set/get functions for `shadowOffset`, `shadowBlur`, `shadowColor`. These are no longer supported.
  - Renamed `Scene.getTransitions` to `Scene.getAnimations`.
  - Renamed `SensorCollection` to `SensorVolumeCollection`.
  - Replaced `ComplexConicSensorVolume.material` with separate materials for each surface: `outerMaterial`, `innerMaterial`, and `capMaterial`.
  - Material renames
    - `TranslucentSensorVolumeMaterial` to `ColorMaterial`.
    - `DistanceIntervalSensorVolumeMaterial` to `DistanceIntervalMaterial`.
    - `TieDyeSensorVolumeMaterial` to `TieDyeMaterial`.
    - `CheckerboardSensorVolumeMaterial` to `CheckerboardMaterial`.
    - `PolkaDotSensorVolumeMaterial` to `DotMaterial`.
    - `FacetSensorVolumeMaterial` to `FacetMaterial`.
    - `BlobSensorVolumeMaterial` to `BlobMaterial`.
  - Added new materials:
    - `VerticalStripeMaterial`
    - `HorizontalStripeMaterial`
    - `DistanceIntervalMaterial`
  - Added polygon material support via the new `Polygon.material` property.
  - Added clock angle support to `ConicSensorVolume` via the new `maximumClockAngle` and `minimumClockAngle` properties.
  - Added a rectangular sensor, `RectangularPyramidSensorVolume`.
  - Changed custom sensor to connect direction points using the sensor's radius; previously, points were connected with a line.
  - Improved performance and memory usage of `BillboardCollection` and `LabelCollection`.
  - Added more mouse events.
  - Added Sandbox examples for new features.

### b2 - 2011-12-01

- Added complex conic and custom sensor volumes, and various materials to change their appearance. See the new Sensor folder in the Sandbox.
- Added modelMatrix property to primitives to render them in a local reference frame. See the polyline example in the Sandbox.
- Added eastNorthUpToFixedFrame() and northEastDownToFixedFrame() to Ellipsoid to create local reference frames.
- Added CameraFlightController to zoom smoothly from one point to another. See the new camera examples in the Sandbox.
- Added row and column assessors to Matrix2, Matrix3, and Matrix4.
- Added Scene, which reduces the amount of code required to use Geoscope. See the Skeleton. We recommend using this instead of explicitly calling update() and render() for individual or composite primitives. Existing code will need minor changes:

  - Calls to Context.pick() should be replaced with Scene.pick().
  - Primitive constructors no longer require a context argument.
  - Primitive update() and render() functions now require a context argument. However, when using the new Scene object, these functions do not need to be called directly.
  - TextureAtlas should no longer be created directly; instead, call Scene.getContext().createTextureAtlas().
  - Other breaking changes:

    - Camera get/set functions, e.g., getPosition/setPosition were replaced with properties, e.g., position.
    - Replaced CompositePrimitive, Polygon, and Polyline getShow/setShow functions with a show property.
    - Replaced Polyline, Polygon, BillboardCollection, and LabelCollection getBufferUsage/setBufferUsage functions with a bufferUsage property.
    - Changed colors used by billboards, labels, polylines, and polygons. Previously, components were named r, g, b, and a. They are now red, green, blue, and alpha. Previously, each component's range was [0, 255]. The range is now [0, 1] floating point. For example,

            color : { r : 0, g : 255, b : 0, a : 255 }

      becomes:

            color : { red : 0.0, green : 1.0, blue : 0.0, alpha : 1.0 }

### b1 - 2011-09-19

- Added `Shapes.computeCircleBoundary` to compute circles. See the Sandbox.
- Changed the `EventHandler` constructor function to take the Geoscope canvas, which ensures the mouse position is correct regardless of the canvas' position on the page. Code that previously looked like:

        var handler = new Geoscope.EventHandler();

  should now look like:

        var handler = new Geoscope.EventHandler(canvas);

- Context.Pick no longer requires clamping the x and y arguments. Code that previously looked like:

        var pickedObject = context.pick(primitives, us, Math.max(x, 0.0),
            Math.max(context.getCanvas().clientHeight - y, 0.0));

  can now look like:

        var pickedObject = context.pick(primitives, us, x, context.getCanvas().clientHeight - y);

- Changed Polyline.setWidth and Polyline.setOutlineWidth to clamp the width to the WebGL implementation limit instead of throwing an exception. Code that previously looked like:

        var maxWidth = context.getMaximumAliasedLineWidth();
        polyline.setWidth(Math.min(5, maxWidth));
        polyline.setOutlineWidth(Math.min(10, maxWidth));

  can now look like:

        polyline.setWidth(5);
        polyline.setOutlineWidth(10);

- Improved the Sandbox:
  - Code in the editor is now evaluated as you type for quick prototyping.
  - Highlighting a Geoscope type in the editor and clicking the doc button in the toolbar now brings up the reference help for that type.
- BREAKING CHANGE: The `Context` constructor-function now takes an element instead of an ID. Code that previously looked like:

        var context = new Geoscope.Context("glCanvas");
        var canvas = context.getCanvas();

  should now look like:

        var canvas = document.getElementById("glCanvas");
        var context = new Geoscope.Context(canvas);

### b0 - 2011-08-31

- Added new Sandbox and Skeleton examples. The sandbox contains example code for common tasks. The skeleton is a bare-bones application for building upon. Most sandbox code examples can be copy and pasted directly into the skeleton.
- Added `Geoscope.Polygon` for drawing polygons on the globe.
- Added `Context.pick` to pick objects in one line of code.
- Added `bringForward`, `bringToFront`, `sendBackward`, and `sendToBack` functions to `CompositePrimitive` to control the render-order for ground primitives.
- Added `getShow`/`setShow` functions to `Polyline` and `CompositePrimitive`.
- Added new camera control and event types including `CameraFreeLookEventHandler`, `CameraSpindleEventHandler`, and `EventHandler`.
- Replaced `Ellipsoid.toCartesian3` with `Ellipsoid.toCartesian`.
- update and `updateForPick` functions no longer require a `UniformState` argument.

## Alpha Releases

### a6 - 2011-08-05

- Added support for lines using `Geoscope.Polyline`. See the Sandbox example.
- Made `CompositePrimitive`, `LabelCollection`, and `BillboardCollection` have consistent function names, including a new `contains()` function.
- Improved reference documentation layout.

### a5 - 2011-07-22

- Flushed out `CompositePrimitive`, `TimeStandard`, and `LeapSecond` types.
- Improved support for browsers using ANGLE (Windows Only).

### a4 - 2011-07-15

- Added `Geoscope.TimeStandard` for handling TAI and UTC time standards.
- Added `Geoscope.Quaternion`, which is a foundation for future camera control.
- Added initial version of `Geoscope.PrimitiveCollection` to simplify rendering.
- Prevented billboards/labels near the surface from getting cut off by the globe.
- See the Sandbox for example code.
- Added more reference documentation for labels.

### a3 - 2011-07-08

- Added `Geoscope.LabelCollection` for drawing text.
- Added `Geoscope.JulianDate` and `Geoscope.TimeConstants` for proper time handling.
- See the Sandbox example for how to use the new labels and Julian date.

### a2 - 2011-07-01

- Added `Geoscope.ViewportQuad` and `Geoscope.Rectangle` (foundations for 2D map).
- Improved the visual quality of cloud shadows.

### a1 - 2011-06-24

- Added `SunPosition` type to compute the sun position for a julian date.
- Simplified picking. See the mouse move event in the Sandbox example.
- `Cartographic2` and `Cartographic3` are now mutable types.
- Added reference documentation for billboards.

### a0 - 2011-06-17

- Initial Release.<|MERGE_RESOLUTION|>--- conflicted
+++ resolved
@@ -11,7 +11,7 @@
 ##### Fixes :wrench:
 
 - Fixed issue where passing `children` in the Entity constructor options will override children. [#11101](https://github.com/CesiumGS/cesium/issues/11101)
-<<<<<<< HEAD
+- Fixed error type to be `RequestErrorEvent` in `Resource.retryCallback`. [#11177](https://github.com/CesiumGS/cesium/pull/11177)
 - Fixed `SingleTileImageryProvider` fetching image when `show` is `false` by allowing lazy-loading for `SingleTileImageryProvider` if `tileWidth` and `tileHeight` are provided to the constructor. [#9529](https://github.com/CesiumGS/cesium/issues/9529)
 
 ##### Deprecated :hourglass_flowing_sand:
@@ -49,19 +49,14 @@
 
 #### @cesium/widgets
 
-##### Deprecated :hourglass_flowing_sand:
-
-- `Viewer` constructor option `options.imageryProvider` haw been deprecated in CesiumJS 1.104. It will be removed in 1.107. Use `options.baseLayer` instead.
-=======
-- Fixed error type to be `RequestErrorEvent` in `Resource.retryCallback`. [#11177](https://github.com/CesiumGS/cesium/pull/11177)
-
-#### @cesium/widgets
-
 ##### Fixes :wrench:
 
 - Fixed Cesium.Viewer instantiated inside my lit component: CreditDisplay is missing its styles [#10907](https://github.com/CesiumGS/cesium/issues/10907)
 - Fixed allowing `false` for `imageryProvider` in `Viewer.ConstructorOptions`. [#11179](https://github.com/CesiumGS/cesium/pull/11179)
->>>>>>> 1313b319
+
+##### Deprecated :hourglass_flowing_sand:
+
+- `Viewer` constructor option `options.imageryProvider` haw been deprecated in CesiumJS 1.104. It will be removed in 1.107. Use `options.baseLayer` instead.
 
 ### 1.103 - 2023-03-01
 
