--- conflicted
+++ resolved
@@ -1,12 +1,15 @@
 # Change Log
 
+### 1.101 - 2023-01-01
+
+### engine
+
+##### Fixes :wrench:
+
+- Fixed a bug where the scale of a `PointPrimitive` was incorrect when `scaleByDistance` was set to a `NearFarScalar` [#10912](https://github.com/CesiumGS/cesium/pull/10912)
+
 ### 1.100 - 2022-12-01
 
-<<<<<<< HEAD
-##### Fixes :wrench:
-
-- Fixed a bug where the scale of a `PointPrimitive` was incorrect when `scaleByDistance` was set to a `NearFarScalar` [#10912](https://github.com/CesiumGS/cesium/pull/10912)
-=======
 #### Major Announcements :loudspeaker:
 
 - CesiumJS is now published alongside two smaller packages `@cesium/engine` and `@cesium/widgets` [#10824](https://github.com/CesiumGS/cesium/pull/10824):
@@ -20,7 +23,7 @@
     - `ThirdParty`
     - `Widgets`(CSS files only)
   - The ability to import modules and TypeScript definitions from individual files has been removed. Any imports should originate from the `cesium` module (`import { Cartesian3 } from "cesium";`) or the combined `Cesium.js` file (`import { Cartesian3 } from "Source/Cesium.js";`);
->>>>>>> 20c305e9
+
 
 ### 1.99 - 2022-11-01
 
