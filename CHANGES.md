# Change Log

### 1.118 - 2024-06-03

#### @cesium/engine

###### Additions :tada:

- Added support for glTF models with the [KHR_materials_specular extension](https://github.com/KhronosGroup/glTF/tree/main/extensions/2.0/Khronos/KHR_materials_specular). [#11970](https://github.com/CesiumGS/cesium/pull/11970)
- Added support for glTF models with the [KHR_materials_anisotropy extension](https://github.com/KhronosGroup/glTF/blob/main/extensions/2.0/Khronos/KHR_materials_anisotropy/README.md). [#11988](https://github.com/CesiumGS/cesium/pull/11988)
- Added support for glTF models with the [KHR_materials_clearcoat extension](https://github.com/KhronosGroup/glTF/blob/main/extensions/2.0/Khronos/KHR_materials_clearcoat/README.md). [#12006](https://github.com/CesiumGS/cesium/pull/12006)

#### Fixes :wrench:

- Fixed a bug where `scene.pickPosition` returned incorrect results against the globe when `depthTestAgainstTerrain` is `false`. [#4368](https://github.com/CesiumGS/cesium/issues/4368)
- Fixed a bug where `TaskProcessor` worker loading would check the worker module ID rather than the absolute URL when determining if it is cross-origin. [#11833](https://github.com/CesiumGS/cesium/pull/11833)
- Fixed a bug where cross-origin workers would error when loaded with the CommonJS `importScripts` shim instead of an ESM `import`. [#11833](https://github.com/CesiumGS/cesium/pull/11833)
- Corrected the Typescript types for `Billboard.id` and `Label.id` to be `any` [#11973](https://github.com/CesiumGS/cesium/issues/11973)
<<<<<<< HEAD
- Fixed a normalization error in image-based lighting. [#11994](https://github.com/CesiumGS/cesium/issues/11994)
- Fixed an error in the specular reflection calculations for image-based lighting from supplied environment maps. [#12008](https://github.com/CesiumGS/cesium/issues/12008)
=======
- Fixed a normalization error in image-based lighting [#11994](https://github.com/CesiumGS/cesium/issues/11994)
- Fixes a bug where `sampleTerrain` did not respect the `rejectOnTileFail` flag for failed requests other than the first. [#11998](https://github.com/CesiumGS/cesium/pull/11998)
>>>>>>> 4f41c015

### 1.117 - 2024-05-01

#### @cesium/engine

##### Additions :tada:

- Added `ClippingPolygon` and `ClippingPolygonCollection` for applying multiple clipping regions, with support for concave regions and inverse clipping regions, to 3D Tiles and Terrain. [#11750](https://github.com/CesiumGS/cesium/pull/11750)
- Added `Cesium3DTileset.clippingPolygons`, `Globe.clippingPolygons`, and `Model.clippingPolygons` properties for defining clipping regions from world positions. [#11750](https://github.com/CesiumGS/cesium/pull/11750)

##### Fixes :wrench:

- Fixed a bug where a data source was not automatically rendered after is was added in request render mode. [#11934](https://github.com/CesiumGS/cesium/pull/11934)
- Fixes Typescript definition for `Event.raiseEvent`. [#10498](https://github.com/CesiumGS/cesium/issues/10498)
- Fixed a bug that Label position height may not be correctly updated when its HeightReference is relative. [#11929](https://github.com/CesiumGS/cesium/pull/11929)

#### @cesium/widgets

##### Fixes :wrench:

- Fixed leaked CSS styling from `I3SBuildingSceneLayerExplorer` widget. [#11959](https://github.com/CesiumGS/cesium/pull/11959)

### 1.116 - 2024-04-01

#### @cesium/engine

##### Breaking Changes :mega:

- `Cesium3DTileset.disableCollision` has been removed. Use `Cesium3DTileset.enableCollision` instead.
- `Globe.terrainExaggeration` and `Globe.terrainExaggerationRelativeHeight` have been removed. Use `Scene.verticalExaggeration` and `Scene.verticalExaggerationRelativeHeight` instead.

##### Additions :tada:

- Surface normals are now computed for clipping and shape bounds in VoxelEllipsoidShape and VoxelCylinderShape. [#11847](https://github.com/CesiumGS/cesium/pull/11847)
- Implemented sharper rendering and lighting on voxels with CYLINDER and ELLIPSOID shape. [#11875](https://github.com/CesiumGS/cesium/pull/11875)
- Implemented vertical exaggeration for voxels with BOX shape. [#11887](https://github.com/CesiumGS/cesium/pull/11887)
- Added the `Check` object of validators to the public api and types. [#11901](https://github.com/CesiumGS/cesium/pull/11901)

##### Fixes :wrench:

- Fixed issue with `BingMapsImageryProvider` where given culture option is ineffective [#11695](https://github.com/CesiumGS/cesium/issues/11695)
- Fixed a bug with performance in scenes with multiple tilesets [#11878](https://github.com/CesiumGS/cesium/pull/11878)
- Fixes issue with PolygonGeometry uvs are improperly computed [#11767](https://github.com/CesiumGS/cesium/issues/11767)
- Fixed voxel rendering bugs for non-spherical ellipsoid shapes [#11848](https://github.com/CesiumGS/cesium/pull/11848)
- Fixed a bug where dynamic geometries caused the Scene to continuously render when running in requestRenderMode [#6631](https://github.com/CesiumGS/cesium/issues/6631)

### 1.115 - 2024-03-01

#### @cesium/engine

##### Breaking Changes :mega:

- By default, instances of `Cesium3DTileset ` will no longer default to enable collisions for camera collision or for clamping entities. [#11829](https://github.com/CesiumGS/cesium/pull/11829)
  - This behavior can be enabled by setting `Cesium3DTileset.enableCollision` to true.

##### Additions :tada:

- Added support for I3S Building Scene Layer. [#11678](https://github.com/CesiumGS/cesium/pull/11678)
- Added `Scene.pickVoxel` to pick individual cells from a `VoxelPrimitive`, and `VoxelCell` to report information about the picked cell. [#11828](https://github.com/CesiumGS/cesium/pull/11828)
- Added `Scene.defaultLogDepthBuffer` to allow changing the default behavior of the `logDepthBuffer` for newly created `Scene` instances. [#11859](https://github.com/CesiumGS/cesium/pull/11859)
- Added `SensorVolumePortionToDisplay` to assist `CzmlDataSource` in parsing CZML. [#11859](https://github.com/CesiumGS/cesium/pull/11859)

##### Fixes :wrench:

- Fixed a bug where the camera can stay underground when 3D Tiles are loading in. [#11824](https://github.com/CesiumGS/cesium/issues/11824)
- Fixed a bug with where a mix of empty and non-empty tiles were not refining. [#9356](https://github.com/CesiumGS/cesium/issues/9356)
- Fixed a bug with camera collision with tilesets containing tiles with interleaved buffers [#11812](https://github.com/CesiumGS/cesium/issues/11812)
- Fixed a bug affecting voxel shader compilation in WebGL1 contexts. [#11798](https://github.com/CesiumGS/cesium/pull/11798)
- Fixed a bug where legacy B3DM files that contained glTF 1.0 data that used a `CONSTANT` technique in the `KHR_material_common` extension and only defined ambient- or emissive textures (but no diffuse textures) showed up without any texture [#11825](https://github.com/CesiumGS/cesium/pull/11825)
- Fixed an error when the `screenSpaceEventHandler` was destroyed before `Viewer` [#10576](https://github.com/CesiumGS/cesium/issues/10576)
- Fixed how `Camera.changed` handles changes in `roll`. [#11844](https://github.com/CesiumGS/cesium/pull/11844)

##### Deprecated :hourglass_flowing_sand:

- `Cesium3DTileset.disableCollision` has been deprecated and will be removed in 1.116. Use `Cesium3DTileset.enableCollision` instead.

#### @cesium/engine

##### Additions :tada:

- Added `I3SBuildingSceneLayerExplorer` widget for working with I3S Building Scene Layer data. [#11678](https://github.com/CesiumGS/cesium/pull/11678)

### 1.114 - 2024-02-01

#### @cesium/engine

##### Breaking Changes :mega:

- By default, the screen space camera controller will no longer go inside or under instances of `Cesium3DTileset`. [#11581](https://github.com/CesiumGS/cesium/pull/11581)
  - This behavior can be disabled by setting `Cesium3DTileset.disableCollision` to true.
  - This feature is enabled by default only for WebGL 2 and above, but can be enabled for WebGL 1 by setting the `enablePick` option to true when creating the `Cesium3DTileset`.
- Clamping to ground, `HeightReference.CLAMP_TO_GROUND`, and `HeightReference.RELATIVE_TO_GROUND` now take into account 3D Tilesets. These opions will clamp to either 3D Tilesets or Terrain, whichever has a greater height. [#11604](https://github.com/CesiumGS/cesium/pull/11604)
  - To restore previous behavior where an entity is clamped only to terrain or relative only to terrain, set `heightReference` to `HeightReference.CLAMP_TO_TERRAIN` or `HeightReference.RELATIVE_TO_TERRAIN` respectively.
- Removed the need for node internal packages `http`, `https`, `url` and `zlib` in the `Resource` class. This means they do not need to be marked external by build tools anymore. [#11773](https://github.com/CesiumGS/cesium/pull/11773)
  - This slightly changed the contents of the `RequestErrorEvent` error that is thrown in node environments when a request fails. The `response` property is now a [`Response`](https://developer.mozilla.org/en-US/docs/Web/API/Response) object instead of an [`http.IncomingMessage`](https://nodejs.org/docs/latest-v20.x/api/http.html#class-httpincomingmessage)
- The `Cesium3DTileset.dynamicScreenSpaceError` optimization is now enabled by default, as this improves performance for street-level horizon views. Furthermore, the default settings of this feature were tuned for improved performance. `Cesium3DTileset.dynamicScreenSpaceErrorDensity` was changed from 0.00278 to 0.0002. `Cesium3DTileset.dynamicScreenSpaceErrorFactor` was changed from 4 to 24. [#11718](https://github.com/CesiumGS/cesium/pull/11718)
- `PolygonGeometry.computeRectangle` has been removed. Use `PolygonGeometry.computeRectangleFromPositions` instead.

##### Additions :tada:

- Added `HeightReference.CLAMP_TO_TERRAIN`, `HeightReference.RELATIVE_TO_TERRAIN`, `HeightReference.CLAMP_TO_3D_TILE`, and `HeightReference.RELATIVE_TO_3D_TILE` to position relatve to terrain or 3D tilesets exclusively.[#11604](https://github.com/CesiumGS/cesium/pull/11604)
- Added `Cesium3DTileset.getHeight` to sample height values of the loaded tiles. If using WebGL 1, the `enablePick` option must be set to true to use this function. [#11581](https://github.com/CesiumGS/cesium/pull/11581)
- Added `Cesium3DTileset.disableCollision` to allow the camera from to go inside or below a 3D tileset, for instance, to be used with 3D Tiles interiors. [#11581](https://github.com/CesiumGS/cesium/pull/11581)
- Fog rendering now applies to glTF models and 3D Tiles. This can be configured using `scene.fog` and `scene.atmosphere`. [#11744](https://github.com/CesiumGS/cesium/pull/11744)
- Added `scene.atmosphere` to store common atmosphere lighting parameters. [#11744](https://github.com/CesiumGS/cesium/pull/11744) and [#11681](https://github.com/CesiumGS/cesium/issues/11681)
- Added `createWorldBathymetryAsync` helper function to make it easier to load Bathymetry terrain. [#11790](https://github.com/CesiumGS/cesium/issues/11790)

##### Fixes :wrench:

- Fixed an issue where `DataSource` objects incorrectly shared a single `PolylineCollection` in the `PolylineGeometryUpdater`. Updated `PolylineGeometryUpdater` to create a distinct `PolylineCollection` instance per `DataSource`. This resolves the crashes reported under [#7758](https://github.com/CesiumGS/cesium/issues/7758) and [#9154](https://github.com/CesiumGS/cesium/issues/9154).
- Fixed a geometry displacement on iOS devices that was caused by NaN value in `czm_translateRelativeToEye` function. [#7100](https://github.com/CesiumGS/cesium/issues/7100)
- Fixed improper scaling of ellipsoid inner radii in 3D mode. [#11656](https://github.com/CesiumGS/cesium/issues/11656) and [#10245](https://github.com/CesiumGS/cesium/issues/10245)
- Updated `approximateTerrainHeights.json` to account for CWB heights to help with ground primitives when using Cesium World Bathymetry [#11805](https://github.com/CesiumGS/cesium/pull/11805)
- Fix globe materials when lighting is false. Slope/Aspect material no longer rely on turning on lighting or shadows. [#11563](https://github.com/CesiumGS/cesium/issues/11563)
- Fixed a bug where `GregorianDate` constructor would not validate the input parameters for valid date. [#10057](https://github.com/CesiumGS/cesium/issues/10057)
- Fixed a bug where the `Cesium3DTileset` constructor was ignoring the options `dynamicScreenSpaceError`, `dynamicScreenSpaceErrorDensity`, `dynamicScreenSpaceErrorFactor` and `dynamicScreenSpaceErrorHeightFalloff`. [#11677](https://github.com/CesiumGS/cesium/issues/11677)
- Fixed a bug where transforms that had been defined with the `KHR_texture_transform` extension had not been applied to Property Textures in `EXT_structural_metadata`. [#11708](https://github.com/CesiumGS/cesium/issues/11708)
- Fixed a bug where transforms that had been defined with the `KHR_texture_transform` extension had not been applied to Feature ID Textures in `EXT_mesh_features`. [#11731](https://github.com/CesiumGS/cesium/issues/11731)
- Fixed `Entity` documentation for `orientation` property. [#11762](https://github.com/CesiumGS/cesium/pull/11762)
- The `EntityCollection#add` method was documented to throw a `DeveloperError` for duplicate IDs, but did throw a `RuntimeError` in this case. This is now changed to throw a `DeveloperError`. [#11776](https://github.com/CesiumGS/cesium/pull/11776)
- Parts of the documentation have been updated to resolve potential issues with the generated TypedScript definitions. [#11776](https://github.com/CesiumGS/cesium/pull/11776)
- Fixed type definition for `Camera.constrainedAxis`. [#11475](https://github.com/CesiumGS/cesium/issues/11475)

#### @cesium/widgets

##### Fixes :wrench:

- Fixed a bug where the 3D Tiles Inspector's `dynamicScreenSpaceErrorDensity` slider did not update the tileset [#6143](https://github.com/CesiumGS/cesium/issues/6143)

### 1.113 - 2024-01-02

#### @cesium/engine

##### Additions :tada:

- Vertical exaggeration can now be applied to a `Cesium3DTileset`. Exaggeration of `Terrain` and `Cesium3DTileset` can be controlled simultaneously via the new `Scene` properties `Scene.verticalExaggeration` and `Scene.verticalExaggerationRelativeHeight`. [#11655](https://github.com/CesiumGS/cesium/pull/11655)

##### Fixes :wrench:

- Changes the default `RequestScheduler.maximumRequestsPerServer` from 6 to 18. This should improve performance on HTTP/2 servers and above. [#11627](https://github.com/CesiumGS/cesium/issues/11627)
- Corrected JSDoc and Typescript definitions that marked optional arguments as required in `ImageryProvider` constructor. [#11625](https://github.com/CesiumGS/cesium/issues/11625)
- The `Quaternion.computeAxis` function created an axis that was `(0,0,0)` for the unit quaternion, and an axis that was `(NaN,NaN,NaN)` for the quaternion `(0,0,0,-1)` (which describes a rotation about 360 degrees). Now, it returns the x-axis `(1,0,0)` in both of these cases. [#11665](https://github.com/CesiumGS/cesium/issues/11665)

##### Deprecated :hourglass_flowing_sand:

- `Globe.terrainExaggeration` and `Globe.terrainExaggerationRelativeHeight` have been deprecated in CesiumJS 1.113. They will be removed in 1.116. Use `Scene.verticalExaggeration` and `Scene.verticalExaggerationRelativeHeight` instead. [#11655](https://github.com/CesiumGS/cesium/pull/11655)

### 1.112 - 2023-12-01

#### @cesium/engine

##### Fixes :wrench:

- Fixed terrain lockups in `requestTileGeometry` by ensuring promise handling aligns with CesiumJS's expectations. [#11630](https://github.com/CesiumGS/cesium/pull/11630)
- Corrected JSDoc and Typescript definitions that marked optional arguments as required in `Cesium3dTileset.fromIonAssetId` [#11623](https://github.com/CesiumGS/cesium/issues/11623), and `IonImageryProvider.fromAssetId` [#11624](https://github.com/CesiumGS/cesium/issues/11624)

### 1.111 - 2023-11-01

#### @cesium/engine

##### Additions :tada:

- `BingMapsImageryProvider.fromUrl` now takes an optional `mapLayer` parameter which is a string that maps directly to the [mapLayer template parameters](https://learn.microsoft.com/en-us/bingmaps/rest-services/imagery/get-imagery-metadata#template-parameters) specified in the Bing Maps documentation.

##### Fixes :wrench:

- By default, `createGooglePhotorealistic3DTileset` no longer shows credits on screen but links to them instead, as this is compliant with the minimum required attribution. To restore this behavior, pass the option `showCreditsOnScreen: true`. [#11589](https://github.com/CesiumGS/cesium/pull/11589)
- Fixed an issue with polygon hole rendering. [#11583](https://github.com/CesiumGS/cesium/issues/11583)
- Fixed error with rhumb lines that have a 0 degree heading. [#11573](https://github.com/CesiumGS/cesium/pull/11573)
- Fixed `czm_normal`, `czm_normal3D`, `czm_inverseNormal`, and `czm_inverseNormal3D` for cases where the model matrix has non-uniform scale. [#11553](https://github.com/CesiumGS/cesium/pull/11553)
- Fixed issue with clustered labels when `dataSource.show` was toggled. [#11560](https://github.com/CesiumGS/cesium/pull/11560)
- Fixed inconsistent clustering when `dataSource.show` was toggled. [#11560](https://github.com/CesiumGS/cesium/pull/11560)

### 1.110.1 - 2023-10-25

#### @cesium/engine

##### Breaking Changes :mega:

- CesiumJS no longer ships with a demo Google Maps API key. `GoogleMaps.defaultApiKey` is no longer defined by default.
- `createGooglePhotorealistic3DTileset` by default now provides tiles via Cesium ion if the `GoogleMaps.defaultApiKey` is not set.
- If you wish to continue to use your own Google Maps API key, you can go back to the previous behavior:

  ```javascript
  Cesium.GoogleMaps.defaultApiKey = "your-api-key";

  const tileset = await Cesium.createGooglePhotorealistic3DTileset();
  viewer.scene.primitives.add(tileset));
  ```

### 1.110 - 2023-10-02

#### @cesium/engine

##### Breaking Changes :mega:

- `Cesium3DTileset.maximumMemoryUsage` has been removed. Use `Cesium3DTileset.cacheBytes` and `Cesium3DTileset.maximumCacheOverflowBytes` instead.

##### Additions :tada:

- Worker files are now embedded in `Build/Cesium/Cesium.js` and `Build/CesiumUnminified/Cesium.js`. [#11519](https://github.com/CesiumGS/cesium/pull/11519)
- Added `PolygonGeometry.computeRectangleFromPositions` for computing a `Rectangle` that encloses a polygon, including cases over the international date line and the poles.
- Added `Stereographic` for computing 2D operations in stereographic, or polar, coordinates.
- Adds events to `PrimitiveCollection` for primitive added/removed. [#11531](https://github.com/CesiumGS/cesium/pull/11531)
- Adds an optional `rejectOnTileFail` parameter to `sampleTerrain` and `sampleTerrainMostDetailed` to allow handling of tile request failures. [#11530](https://github.com/CesiumGS/cesium/pull/11530)

##### Fixes :wrench:

- Fixed rendering of polygons spanning extents of 90 degrees or more. [#4871](https://github.com/CesiumGS/cesium/issues/4871)
- Fixed ground primitive polygon visual artifacts at pole. [#8033](https://github.com/CesiumGS/cesium/issues/8033)
- Fixed bug in `Cesium3DTilePass` affecting the `PRELOAD` pass. [#11525](https://github.com/CesiumGS/cesium/pull/11525)
- Fixed bug where sky atmosphere could not be shown when `globe.show` is initialized to false. [#11266](https://github.com/CesiumGS/cesium/issues/11266)
- Fixed issue loading workers in cross-origin `Build/Cesium/Cesium.js` and `Build/CesiumUnminified/Cesium.js` requests. [#11505](https://github.com/CesiumGS/cesium/issues/11505)
- Fixed `showOnScreen` behavior for `Model` and `Cesium3DTileset` credits. [#11538](https://github.com/CesiumGS/cesium/pull/11538)
- Remove reading of `import.meta` meta-property because webpack does not support it. [#11511](https://github.com/CesiumGS/cesium/pull/11511)
- Fixed label background rendering in request render mode. [#11529](https://github.com/CesiumGS/cesium/issues/11529)

##### Deprecated :hourglass_flowing_sand:

- `PolygonGeometry.computeRectangle` has been deprecated. It will be removed in 1.112. Use `PolygonGeometry.computeRectangleFromPositions` instead.

### 1.109 - 2023-09-01

#### @cesium/engine

##### Breaking Changes :mega:

- Firefox 114 is now the minimum Firefox version required to run CesiumJS. [#11400](https://github.com/CesiumGS/cesium/pull/11400)
- `TaskProcessor` now loads worker files as ESM instead of AMD. [#11400](https://github.com/CesiumGS/cesium/pull/11400)

##### Additions :tada:

- Added the `retinaTiles` option to the `OpenStreetMapImageryProvider` contructor options to allow requesting tiles at the 2x resolution for retina displays. [#11485](https://github.com/CesiumGS/cesium/pull/11485)
- The TypeScript definition of `defined` now uses type predicates to allow TypeScript to use the result during compliation.

##### Fixes :wrench:

- Restore previous behavior for cut out terrain loading. [#11482](https://github.com/CesiumGS/cesium/issues/11482)
- The return type of `SingleTileImageryProvider.fromUrl` has been fixed to be `Promise.<SingleTileImageryProvider>` (was `void`). [#11432](https://github.com/CesiumGS/cesium/pull/11432)
- Fixed request render mode when models are loading without `incrementallyLoadTextures`. [#11486](https://github.com/CesiumGS/cesium/pull/11486)

#### @cesium/widgets

##### Additions :tada:

- Added two additional default imagery providers from Stadia maps to the BaseLayerPicker widget: Alidade Smooth and Alidade Smooth Dark. [#11485](https://github.com/CesiumGS/cesium/pull/11485)

##### Fixes :wrench:

- Use updated URLs and attribution for Stamen Map styles in the default BaseLayerPicker widget. [#11451](https://github.com/CesiumGS/cesium/issues/11451)
- Fixed types for `ProviderViewModel.CreationFunction`. [#11452](https://github.com/CesiumGS/cesium/issues/11452)
- Fixed I3dmLoader manually compute positions when RTC_CENTER is ZERO [#11466](https://github.com/CesiumGS/cesium/pull/11466)

### 1.108 - 2023-08-01

#### Major Announcements :loudspeaker:

- Starting with version 1.109, CesiumJS will require Firefox version 114 or higher for rendering. This is to [facilitate web worker loading and remove outdated dependencies](https://github.com/CesiumGS/cesium/pull/11400). Other browsers and node will be unaffected.

#### @cesium/engine

##### Fixes :wrench:

- Fixed issue where terrain with multiple layers was loading higher LOD tiles inconsistently. [#11312](https://github.com/CesiumGS/cesium/issues/11312)
- Fixed `OpenStreetMapImageryProvider` usage in comments, change default url and add `tile.openstreetmap.org` to `RequestScheduler.requestsByServer`. [#11407](https://github.com/CesiumGS/cesium/pull/11407)
- Fixed calculation of GroundPolyline bounding spheres in regions with negative terrain heights. [#11184](https://github.com/CesiumGS/cesium/pull/11184)
- Fixed `CzmlDataSource` in cases of custom `Ellipsoid.WGS84` definitions. [#11190](https://github.com/CesiumGS/cesium/pull/11190)
- Fixed mipmaps for textures using the `KHR_texture_transform` extension. [#11411](https://github.com/CesiumGS/cesium/pull/11411)

#### @cesium/widgets

##### Fixes :wrench:

- Fixed conflicting geocoder suggestions for latitude and longitude pairs by removing `CartographicGeocoderService` from the default geocoder services in `GeocoderViewModel`. [#11433](https://github.com/CesiumGS/cesium/issues/11433).

### 1.107.2 - 2023-07-13

This is an npm-only release to fix a dependency issue published in 1.107.1

### 1.107.1 - 2023-07-13

#### @cesium/engine

##### Fixes :wrench:

- Fixed a bug where `Model` would not respond to different alpha values in a `Cesium3DTileStyle`. [#11399](https://github.com/CesiumGS/cesium/pull/11399)
- Fixed dimensions of `tangentEC` in custom shaders. [#11394](https://github.com/CesiumGS/cesium/pull/11394)

#### @cesium/widgets

##### Fixes :wrench:

- Fixed promise return value when using `viewer.flyTo` to navigate to an ImageryLayer. [#11392](https://github.com/CesiumGS/cesium/pull/11392)
- Fixed `depthTestAgainstTerrain` value being overridden when using the base layer picker widget. [#11393](https://github.com/CesiumGS/cesium/issues/11393)

### 1.107 - 2023-07-03

#### Major Announcements :loudspeaker:

- The `readyPromise` pattern has been removed across the API. This has been done to facilitate better asynchronous flow and error handling. For example:

```js
try {
  const tileset = await Cesium.Cesium3DTileset.fromUrl(url);
  viewer.scene.primitives.add(tileset);
} catch (error) {
  console.log(`Failed to load tileset: ${error}`);
}
```

```js
try {
  const viewer = new Cesium.Viewer("cesiumContainer", {
    terrainProvider: await Cesium.createWorldTerrainAsync();
  });
} catch (error) {
  console.log(`Failed to created terrain: ${error}`);
}
```

#### @cesium/engine

##### Breaking Changes :mega:

- `CesiumWidget` constructor option `options.imageryProvider` has been removed. Use `options.baseLayer` instead.
- `ImageryProvider.ready` and `ImageryProvider.readyPromise` have been removed.
- `ImageryProvider.defaultAlpha`, `ImageryProvider.defaultNightAlpha`, `ImageryProvider.defaultDayAlpha`, `ImageryProvider.defaultBrightness`, `ImageryProvider.defaultContrast`, `ImageryProvider.defaultHue`, `ImageryProvider.defaultSaturation`, `ImageryProvider.defaultGamma`, `ImageryProvider.defaultMinificationFilter`, `ImageryProvider.defaultMagnificationFilter` have been removed. Use `ImageryLayer.alpha`, `ImageryLayer.nightAlpha`, `ImageryLayer.dayAlpha`, `ImageryLayer.brightness`, `ImageryLayer.contrast`, `ImageryLayer.hue`, `ImageryLayer.saturation`, `ImageryLayer.gamma`, `ImageryLayer.minificationFilter`, `ImageryLayer.magnificationFilter`instead.
- `ImageryLayer.getViewableRectangle` was removed. Use `ImageryLayer.getImageryRectangle` instead.
- `ArcGisMapServerImageryProvider` constructor parameter `url`,`ArcGisMapServerImageryProvider.ready`, and `ArcGisMapServerImageryProvider.readyPromise` have been removed. Use `ArcGisMapServerImageryProvider.fromUrl` instead.
- `BingMapsImageryProvider` constructor parameter `url`,`BingMapsImageryProvider.ready`, and `BingMapsImageryProvider.readyPromise` have been removed. Use `BingMapsImageryProvider.fromUrl` instead.
- `GoogleEarthEnterpriseImageryProvider` constructor parameters `options.url` and `options.metadata`, `GoogleEarthEnterpriseImageryProvider.ready`, and `GoogleEarthEnterpriseImageryProvider.readyPromise` have been removed. Use `GoogleEarthEnterpriseImageryProvider.fromMetadata` instead.
- `GoogleEarthEnterpriseMapsProvider` constructor parameters `options.url` and `options.channel`, `GoogleEarthEnterpriseMapsProvider.ready`, and `GoogleEarthEnterpriseMapsProvider.readyPromise` have been removed. Use `GoogleEarthEnterpriseMapsProvider.fromUrl` instead.
- `GridImageryProvider.ready` and `GridImageryProvider.readyPromise` have been removed.
- `IonImageryProvider` constructor parameter `assetId`,`BIonImageryProvider.ready`, and `IonImageryProvider.readyPromise` have been removed. Use `IonImageryProvider.fromAssetId` instead.
- `MapboxImageryProvider.ready` and `MapboxImageryProvider.readyPromise` have been removed.
- `MapboxStyleImageryProvider.ready` and `MapboxStyleImageryProvider.readyPromise` have been removed.
- `OpenStreetMapImageryProvider.ready` and `OpenStreetMapImageryProvider.readyPromise` have been removed.
- `SingleTileImageryProvider` constructor parameters `options.tileHeight` and `options.tileWidth` became required in CesiumJS 1.104. Omitting these properties will result in an error in 1.107. Provide `options.tileHeight` and `options.tileWidth`, or use `SingleTileImageryProvider.fromUrl` instead.
- `SingleTileImageryProvider.ready` and `SingleTileImageryProvider.readyPromise` have been removed. Use `SingleTileImageryProvider.fromUrl` instead.
- `TileCoordinatesImageryProvider.ready` and `TileCoordinatesImageryProvider.readyPromise` have been removed.
- `TileMapServiceImageryProvider` constructor parameter `options.url`, `TileMapServiceImageryProvider.ready`, and `TileMapServiceImageryProvider.readyPromise` have been removed. Use `TileMapServiceImageryProvider.fromUrl` instead.
- `UrlTemplateImageryProvider.reinitialize`, `UrlTemplateImageryProvider.ready`, and `UrlTemplateImageryProvider.readyPromise` have been removed.
- `WebMapServiceImageryProvider.ready`, and `WebMapServiceImageryProvider.readyPromise` have been removed.
- `WebMapTileServiceImageryProvider.ready`, and `WebMapTileServiceImageryProvider.readyPromise` have been removed.
- `TerrainProvider.ready` and `TerrainProvider.readyPromise` have been removed.
- `createWorldImagery` was removed. Use `createWorldImageryAsync` instead.
- `ArcGISTiledElevationTerrainProvider` constructor parameter `options.url`, `ArcGISTiledElevationTerrainProvider.ready`, and `ArcGISTiledElevationTerrainProvider.readyPromise` have been removed. Use `ArcGISTiledElevationTerrainProvider.fromUrl` instead.
- `CesiumTerrainProvider` constructor parameter `options.url`, `CesiumTerrainProvider.ready`, and `CesiumTerrainProvider.readyPromise` have been removed. Use `CesiumTerrainProvider.fromIonAssetId` or `CesiumTerrainProvider.fromUrl` instead.
- `CustomHeightmapTerrainProvider.ready`, and `CustomHeightmapTerrainProvider.readyPromise` were deprecated in CesiumJS 1.104.
- `EllipsoidTerrainProvider.ready`, and `EllipsoidTerrainProvider.readyPromise` were deprecated in CesiumJS 1.104.
- `GoogleEarthEnterpriseMetadata` constructor parameter `options.url` and `GoogleEarthEnterpriseMetadata.readyPromise` have been removed. Use `GoogleEarthEnterpriseMetadata.fromUrl` instead.
- `GoogleEarthEnterpriseTerrainProvider` constructor parameters `options.url` and `options.metadata`, `GoogleEarthEnterpriseTerrainProvider.ready`, and `GoogleEarthEnterpriseTerrainProvider.readyPromise` have been removed. Use `GoogleEarthEnterpriseTerrainProvider.fromMetadata` instead.
- `VRTheWorldTerrainProvider` constructor parameter `options.url`, `VRTheWorldTerrainProvider.ready`, and `VRTheWorldTerrainProvider.readyPromise` have been removed. Use `VRTheWorldTerrainProvider.fromUrl` instead.
- `createWorldTerrain` was removed. Use `createWorldTerrainAsync` instead.
- `Cesium3DTileset` constructor parameter `options.url`, `Cesium3DTileset.ready`, and `Cesium3DTileset.readyPromise` have been removed. Use `Cesium3DTileset.fromUrl` instead.
- `createOsmBuildings` was removed. Use `createOsmBuildingsAsync` instead.
- `Model.fromGltf`, `Model.readyPromise`, and `Model.texturesLoadedPromise` have been removed. Use `Model.fromGltfAsync`, `Model.readyEvent`, `Model.errorEvent`, and `Model.texturesReadyEvent` instead. For example:
  ```js
  try {
    const model = await Cesium.Model.fromGltfAsync({
      url: "../../SampleData/models/CesiumMan/Cesium_Man.glb",
    });
    viewer.scene.primitives.add(model);
    model.readyEvent.addEventListener(() => {
      // model is ready for rendering
    });
  } catch (error) {
    console.log(`Failed to load model. ${error}`);
  }
  ```
- `I3SDataProvider` construction parameter `options.url`, `I3SDataProvider.ready`, and `I3SDataProvider.readyPromise` have been removed. Use `I3SDataProvider.fromUrl` instead.
- `TimeDynamicPointCloud.readyPromise` was removed. Use `TimeDynamicPointCloud.frameFailed` to track any errors.
- `VoxelProvider.ready` and `VoxelProvider.readyPromise` have been removed.
- `VoxelPrimitive.eadyPromise` have been removed.
- `Cesium3DTilesVoxelProvider` construction parameter `options.url`, `Cesium3DTilesVoxelProvider.ready`, and `Cesium3DTilesVoxelProvider.readyPromise` have been removed. Use `Cesium3DTilesVoxelProvider.fromUrl` instead.
- `Primitive.readyPromise`, `ClassificationPrimitive.readyPromise`, `GroundPrimitive.readyPromise`, and `GroundPolylinePrimitive.readyPromise` have been removed. Wait for `Primitive.ready`, `ClassificationPrimitive.ready`, `GroundPrimitive.ready`, or `GroundPolylinePrimitive.ready` to return true instead.
- `CreditDisplay.addCredit`, `CreditDisplay.addDefaultCredit`, and `CreditDisplay.removeDefaultCredit` have been removed. Use `CreditDisplay.addCreditToNextFrame`, `CreditDisplay.addStaticCredit`, and `CreditDisplay.removeStaticCredit` respectively instead.

##### Additions :tada:

- Added `Cesium3DTileset.cacheBytes` and `Cesium3DTileset.maximumCacheOverflowBytes` to better control memory usage. To replicate previous behavior, convert `maximumMemoryUsage` from MB to bytes, assign the value to `cacheBytes`, and set `maximumCacheOverflowBytes = Number.MAX_VALUE`

##### Fixes :wrench:

- Fixed crash in `CzmlDataSource` when a 3D Tileset entity is hidden. [#11357](https://github.com/CesiumGS/cesium/issues/11357)
- Fixed `PostProcessStage` crash affecting point clouds rendered with attenuation. [#11339](https://github.com/CesiumGS/cesium/issues/11339)
- Fixed a race condition when loading cut-out terrain. [#11382](https://github.com/CesiumGS/cesium/pull/11382)
- Fixed debug label rendering in `Cesium3dTilesInspector`. [#11355](https://github.com/CesiumGS/cesium/issues/11355)
- Fixed credits for imagery layer shows up even when layer is hidden. [#11340](https://github.com/CesiumGS/cesium/issues/11340)
- Fixed Insufficient buffer size thrown by rendering 3dtiles. [#11358](https://github.com/CesiumGS/cesium/pull/11358)

##### Deprecated :hourglass_flowing_sand:

- `Cesium3DTileset.maximumMemoryUsage` has been deprecated in CesiumJS 1.107. It will be removed in 1.110. Use `Cesium3DTileset.cacheBytes` and `Cesium3DTileset.maximumCacheOverflowBytes` instead. [#11310](https://github.com/CesiumGS/cesium/pull/11310)

#### @cesium/widgets

##### Breaking Changes :mega:

- `Viewer` constructor option `options.imageryProvider` has been deprecated in CesiumJS 1.104. It will be removed in 1.107. Use `options.baseLayer` instead.

### 1.106.1 - 2023-06-02

This is an npm-only release to fix a dependency issue published in 1.106

### 1.106 - 2023-06-01

#### @cesium/engine

##### Fixes :wrench:

- Fixed label background rendering. [#11293](https://github.com/CesiumGS/cesium/pull/11293)
- Fixed color creation from CSS color string with modern "space-separated" syntax. [#11271](https://github.com/CesiumGS/cesium/pull/11271)
- Fixed tracked entity camera controls. [#11286](https://github.com/CesiumGS/cesium/issues/11286)
- Fixed a race condition when loading cut-out terrain. [#11296](https://github.com/CesiumGS/cesium/pull/11296)
- Fixed async behavior for custom terrain and imagery providers. [#11274](https://github.com/CesiumGS/cesium/issues/11274)

### 1.105.2 - 2023-05-15

- This is an npm-only release to fix a dependency issue published in 1.105.1.

### 1.105.1 - 2023-05-10

#### @cesium/engine

##### Additions :tada:

- Added `createGooglePhotorealistic3DTileset` to create a 3D tileset streaming Google Photorealistic 3D Tiles.
- Added `GoogleMaps` for managing credentials when loading data from the Google Map Tiles API.

##### Fixes :wrench:

- Improved camera controls when globe is off. [#7171](https://github.com/CesiumGS/cesium/issues/7171)

### 1.105 - 2023-05-01

#### @cesium/engine

##### Additions :tada:

- Added `ArcGisMapServerImagery.fromBasemapType`, and `ArcGisBaseMapType`, and `ArcGisMapService` for ease of use with the latest ArcGIS Imagery API.[#11098](https://github.com/CesiumGS/cesium/pull/11098)
- Added `CesiumWidget.creditDisplay` to access the onscreen and lightbox credits. [#11241](https://github.com/CesiumGS/cesium/pull/11241)
- Added `CreditDisplay.addStaticCredit` and `CreditDisplay.removeStaticCredit` such that `Credit.showOnScreen` value is taken into account. [#6215](https://github.com/CesiumGS/cesium/issues/6215)
- Added `options.gltfCallback` to `Model.loadGltfAsync` to allow apps to access the loaded glTF JSON. [#11240](https://github.com/CesiumGS/cesium/pull/11240)
- Added `GeocoderService.credit` and and `attributions` property to `GeocoderService.Result` to allow for geocoder services to attribute results. [#11256](https://github.com/CesiumGS/cesium/pull/11256)

##### Fixes :wrench:

- Fixed Repeated URI parsing slows 3D Tiles performance [#11197](https://github.com/CesiumGS/cesium/issues/11197). Together with [#11211](https://github.com/CesiumGS/cesium/pull/11211), this can reduce tile parsing time by as much as 25% on large tilesets
- Fixed atmosphere rendering performance issue. [10510](https://github.com/CesiumGS/cesium/issues/10510)
- Fixed crashing when zooming to an entity without globe present. [#10957](https://github.com/CesiumGS/cesium/pull/11226)
- Fixed model rendering when emissiveTexture is defined and emissiveFactor is not. [#11215](https://github.com/CesiumGS/cesium/pull/11215)
- Fixed issue with calling `switchToOrthographicFunction` and `camera.flyTo` in immediate succession. [#11210](https://github.com/CesiumGS/cesium/pull/11210)
- Fixed an issue when zooming in an orthographic frustum. [#11206](https://github.com/CesiumGS/cesium/pull/11206)
- Fixed a crash when Cesium3DTileStyle's scaleByDistance, translucencyByDistance or distanceDisplayCondition set to StyleExpression
  which returns `undefined`. [#11228](https://github.com/CesiumGS/cesium/pull/11228)
- Fixed handling of `out_FragColor` layout declarations when translating shaders to WebGL1. [#11230](https://github.com/CesiumGS/cesium/pull/11230)
- Fixed a problem with Ambient Occlusion that affected some MacOS hardware. [#10106](https://github.com/CesiumGS/cesium/issues/10106)
- Fixed UniformType.MAT3 value for custom shaders. [#11235](https://github.com/CesiumGS/cesium/pull/11235).

##### Deprecated :hourglass_flowing_sand:

- `CreditDisplay.addCredit`, `CreditDisplay.addDefaultCredit`, and `CreditDisplay.removeDefaultCredit` have been deprecated in CesiumJS 1.105. They will be removed in 1.107. Use `CreditDisplay.addCreditToNextFrame`, `CreditDisplay.addStaticCredit`, and `CreditDisplay.removeStaticCredit` respectively instead. [#11241](https://github.com/CesiumGS/cesium/pull/11241)

#### @cesium/widgets

##### Additions :tada:

- Added `Viewer.creditDisplay` to access the onscreen and lightbox credits. [#11241](https://github.com/CesiumGS/cesium/pull/11241)
- The `Geocoder` widget will now display attributions onscreen or in the lightbox for geocoder results if present, otherwise a default credit from a geocoder service if one is provided. [#11256](https://github.com/CesiumGS/cesium/pull/11256)

##### Fixes :wrench:

- Fixed missing `ContextOptions` in generated TypeScript definitions. [10963](https://github.com/CesiumGS/cesium/issues/10963)

### 1.104 - 2023-04-03

#### Major Announcements :loudspeaker:

- Starting with CesiumJS 1.104 The `readyPromise` pattern has been deprecated across the API. It will be removed in CesiumJS 1.107. This has been done to facilitate better asynchronous flow and error handling. For example:

```js
try {
  const tileset = await Cesium.Cesium3DTileset.fromUrl(url);
  viewer.scene.primitives.add(tileset);
} catch (error) {
  console.log(`Failed to load tileset: ${error}`);
}
```

#### @cesium/engine

##### Additions :tada:

- Added `ArcGisMapServerImageryProvider.fromUrl`, `ArcGISTiledElevationTerrainProvider.fromUrl`, `BingMapsImageryProvider.fromUrl`, `CesiumTerrainProvider.fromUrl`, `CesiumTerrainProvider.fromIonAssetId`, `GoogleEarthEnterpriseMetadata.fromUrl`, `GoogleEarthEnterpriseImageryProvider.fromMetadata`, `GoogleEarthEnterpriseMapsProvider.fromUrl`, `GoogleEarthEnterpriseTerrainProvider.fromMetadata`, `ImageryLayer.fromProviderAsync`, `IonImageryProvider.fromAssetId`, `SingleTileImageryProvider.fromUrl`, `Terrain`, `TileMapServiceImageryProvider.fromUrl`, `VRTheWorldTerrainProvider.fromUrl`, `createWorldTerrainAsync`, `Cesium3DTileset.fromUrl`, `Cesium3DTileset.fromIonAssetId`, `createOsmBuildingsAsync`, `Model.fromGltfAsync`, `Model.readyEvent`, `Model.errorEvent`,`Model.texturesReadyEvent`, `I3SDataProvider.fromUrl`, and `Cesium3DTilesVoxelProvider.fromUrl` for better async flow and error handling. [#11059](https://github.com/CesiumGS/cesium/pull/11059)
- Send `X-Cesium-*` headers to requests to cesium ion. [#11200](https://github.com/CesiumGS/cesium/pull/11200)

##### Fixes :wrench:

- Fixed issue where passing `children` in the Entity constructor options will override children. [#11101](https://github.com/CesiumGS/cesium/issues/11101)
- Fixed error type to be `RequestErrorEvent` in `Resource.retryCallback`. [#11177](https://github.com/CesiumGS/cesium/pull/11177)
- Fixed issue when render `OrthographicFrustum` geometry by `DebugCameraPrimitive`. [#11159](https://github.com/CesiumGS/cesium/issues/11159)
- Fixed ion URL in `RequestScheduler` throttling overrides. [#11193](https://github.com/CesiumGS/cesium/pull/11193)
- Fixed `SingleTileImageryProvider` fetching image when `show` is `false` by allowing lazy-loading for `SingleTileImageryProvider` if `tileWidth` and `tileHeight` are provided to the constructor. [#9529](https://github.com/CesiumGS/cesium/issues/9529)
- Fixed various race conditions from async operations. [#10909](https://github.com/CesiumGS/cesium/issues/10909)

##### Deprecated :hourglass_flowing_sand:

- `CesiumWidget` constructor option `options.imageryProvider` has been deprecated in CesiumJS 1.104. It will be removed in 1.107. Use `options.baseLayer` instead.
- `ImageryProvider.ready` and `ImageryProvider.readyPromise` were deprecated in CesiumJS 1.104. They will be removed in 1.107.
- `ImageryProvider.defaultAlpha`, `ImageryProvider.defaultNightAlpha`, `ImageryProvider.defaultDayAlpha`, `ImageryProvider.defaultBrightness`, `ImageryProvider.defaultContrast`, `ImageryProvider.defaultHue`, `ImageryProvider.defaultSaturation`, `ImageryProvider.defaultGamma`, `ImageryProvider.defaultMinificationFilter`, `ImageryProvider.defaultMagnificationFilter` were deprecated in CesiumJS 1.104. They will be removed in 1.107. Use `ImageryLayer.alpha`, `ImageryLayer.nightAlpha`, `ImageryLayer.dayAlpha`, `ImageryLayer.brightness`, `ImageryLayer.contrast`, `ImageryLayer.hue`, `ImageryLayer.saturation`, `ImageryLayer.gamma`, `ImageryLayer.minificationFilter`, `ImageryLayer.magnificationFilter`instead.
- `ImageryLayer.getViewableRectangle` was deprecated in CesiumJS 1.104. It will be removed in 1.107. Use `ImageryLayer.getImageryRectangle` instead.
- `ArcGisMapServerImageryProvider` constructor parameter `url`,`ArcGisMapServerImageryProvider.ready`, and `ArcGisMapServerImageryProvider.readyPromise` were deprecated in CesiumJS 1.104. They will be removed in 1.107. Use `ArcGisMapServerImageryProvider.fromUrl` instead.
- `BingMapsImageryProvider` constructor parameter `url`,`BingMapsImageryProvider.ready`, and `BingMapsImageryProvider.readyPromise` were deprecated in CesiumJS 1.104. They will be removed in 1.107. Use `BingMapsImageryProvider.fromUrl` instead.
- `GoogleEarthEnterpriseImageryProvider` constructor parameters `options.url` and `options.metadata`, `GoogleEarthEnterpriseImageryProvider.ready`, and `GoogleEarthEnterpriseImageryProvider.readyPromise` were deprecated in CesiumJS 1.104. They will be removed in 1.107. Use `GoogleEarthEnterpriseImageryProvider.fromMetadata` instead.
- `GoogleEarthEnterpriseMapsProvider` constructor parameters `options.url` and `options.channel`, `GoogleEarthEnterpriseMapsProvider.ready`, and `GoogleEarthEnterpriseMapsProvider.readyPromise` were deprecated in CesiumJS 1.104. They will be removed in 1.107. Use `GoogleEarthEnterpriseMapsProvider.fromUrl` instead.
- `GridImageryProvider.ready` and `GridImageryProvider.readyPromise` were deprecated in CesiumJS 1.104. They will be removed in 1.107.
- `IonImageryProvider` constructor parameter `assetId`,`BIonImageryProvider.ready`, and `IonImageryProvider.readyPromise` were deprecated in CesiumJS 1.104. They will be removed in 1.107. Use `IonImageryProvider.fromAssetId` instead.
- `MapboxImageryProvider.ready` and `MapboxImageryProvider.readyPromise` were deprecated in CesiumJS 1.104. They will be removed in 1.107.
- `MapboxStyleImageryProvider.ready` and `MapboxStyleImageryProvider.readyPromise` were deprecated in CesiumJS 1.104. They will be removed in 1.107.
- `OpenStreetMapImageryProvider.ready` and `OpenStreetMapImageryProvider.readyPromise` were deprecated in CesiumJS 1.104. They will be removed in 1.107.
- `SingleTileImageryProvider` constructor parameters `options.tileHeight` and `options.tileWidth` became required in CesiumJS 1.104. Omitting these properties will result in an error in 1.107. Provide `options.tileHeight` and `options.tileWidth`, or use `SingleTileImageryProvider.fromUrl` instead.
- `SingleTileImageryProvider.ready` and `SingleTileImageryProvider.readyPromise` were deprecated in CesiumJS 1.104. They will be removed in 1.107. Use `SingleTileImageryProvider.fromUrl` instead.
- `TileCoordinatesImageryProvider.ready` and `TileCoordinatesImageryProvider.readyPromise` were deprecated in CesiumJS 1.104. They will be removed in 1.107.
- `TileMapServiceImageryProvider` constructor parameter `options.url`, `TileMapServiceImageryProvider.ready`, and `TileMapServiceImageryProvider.readyPromise` were deprecated in CesiumJS 1.104. They will be removed in 1.107. Use `TileMapServiceImageryProvider.fromUrl` instead.
- `UrlTemplateImageryProvider.reinitialize`, `UrlTemplateImageryProvider.ready`, and `UrlTemplateImageryProvider.readyPromise` were deprecated in CesiumJS 1.104. They will be removed in 1.107.
- `WebMapServiceImageryProvider.ready`, and `WebMapServiceImageryProvider.readyPromise` were deprecated in CesiumJS 1.104. They will be removed in 1.107.
- `WebMapTileServiceImageryProvider.ready`, and `WebMapTileServiceImageryProvider.readyPromise` were deprecated in CesiumJS 1.104. They will be removed in 1.107.
- `TerrainProvider.ready` and `TerrainProvider.readyPromise` were deprecated in CesiumJS 1.104. They will be removed in 1.107.
- `createWorldImagery` was deprecated in CesiumJS 1.104. It will be removed in 1.107. Use `createWorldImageryAsync` instead.
- `ArcGISTiledElevationTerrainProvider` constructor parameter `options.url`, `ArcGISTiledElevationTerrainProvider.ready`, and `ArcGISTiledElevationTerrainProvider.readyPromise` were deprecated in CesiumJS 1.104. They will be removed in 1.107. Use `ArcGISTiledElevationTerrainProvider.fromUrl` instead.
- `CesiumTerrainProvider` constructor parameter `options.url`, `CesiumTerrainProvider.ready`, and `CesiumTerrainProvider.readyPromise` were deprecated in CesiumJS 1.104. They will be removed in 1.107. Use `CesiumTerrainProvider.fromIonAssetId` or `CesiumTerrainProvider.fromUrl` instead.
- `CustomHeightmapTerrainProvider.ready`, and `CustomHeightmapTerrainProvider.readyPromise` were deprecated in CesiumJS 1.104.
- `EllipsoidTerrainProvider.ready`, and `EllipsoidTerrainProvider.readyPromise` were deprecated in CesiumJS 1.104.
- `GoogleEarthEnterpriseMetadata` constructor parameter `options.url` and `GoogleEarthEnterpriseMetadata.readyPromise` were deprecated in CesiumJS 1.104. They will be removed in 1.107. Use `GoogleEarthEnterpriseMetadata.fromUrl` instead.
- `GoogleEarthEnterpriseTerrainProvider` constructor parameters `options.url` and `options.metadata`, `GoogleEarthEnterpriseTerrainProvider.ready`, and `GoogleEarthEnterpriseTerrainProvider.readyPromise` were deprecated in CesiumJS 1.104. They will be removed in 1.107. Use `GoogleEarthEnterpriseTerrainProvider.fromMetadata` instead.
- `VRTheWorldTerrainProvider` constructor parameter `options.url`, `VRTheWorldTerrainProvider.ready`, and `VRTheWorldTerrainProvider.readyPromise` were deprecated in CesiumJS 1.104. They will be removed in 1.107. Use `VRTheWorldTerrainProvider.fromUrl` instead.
- `createWorldTerrain` was deprecated in CesiumJS 1.104. It will be removed in 1.107. Use `createWorldTerrainAsync` instead.
- `Cesium3DTileset` constructor parameter `options.url`, `Cesium3DTileset.ready`, and `Cesium3DTileset.readyPromise` were deprecated in CesiumJS 1.104. They will be removed in 1.107. Use `Cesium3DTileset.fromUrl` instead.
- `createOsmBuildings` was deprecated in CesiumJS 1.104. It will be removed in 1.107. Use `createOsmBuildingsAsync` instead.
- `Model.fromGltf`, `Model.readyPromise`, and `Model.texturesLoadedPromise` were deprecated in CesiumJS 1.104. They will be removed in 1.107. Use `Model.fromGltfAsync`, `Model.readyEvent`, `Model.errorEvent`, and `Model.texturesReadyEvent` instead. For example:
  ```js
  try {
    const model = await Cesium.Model.fromGltfAsync({
      url: "../../SampleData/models/CesiumMan/Cesium_Man.glb",
    });
    viewer.scene.primitives.add(model);
    model.readyEvent.addEventListener(() => {
      // model is ready for rendering
    });
  } catch (error) {
    console.log(`Failed to load model. ${error}`);
  }
  ```
- `I3SDataProvider` construction parameter `options.url`, `I3SDataProvider.ready`, and `I3SDataProvider.readyPromise` were deprecated in CesiumJS 1.104. They will be removed in 1.107. Use `I3SDataProvider.fromUrl` instead.
- `TimeDynamicPointCloud.readyPromise` was deprecated in CesiumJS 1.104. It will be removed in 1.107. Use `TimeDynamicPointCloud.frameFailed` to track any errors.
- `VoxelProvider.ready` and `VoxelProvider.readyPromise` were deprecated in CesiumJS 1.104. They will be removed in 1.107.
- `Cesium3DTilesVoxelProvider` construction parameter `options.url`, `Cesium3DTilesVoxelProvider.ready`, and `Cesium3DTilesVoxelProvider.readyPromise` were deprecated in CesiumJS 1.104. They will be removed in 1.107. Use `Cesium3DTilesVoxelProvider.fromUrl` instead.
- `Primitive.readyPromise`, `ClassificationPrimitive.readyPromise`, `GroundPrimitive.readyPromise`, and `GroundPolylinePrimitive.readyPromise` were deprecated in CesiumJS 1.104. They will be removed in 1.107. Wait for `Primitive.ready`, `ClassificationPrimitive.ready`, `GroundPrimitive.ready`, or `GroundPolylinePrimitive.ready` to return true instead.

#### @cesium/widgets

##### Fixes :wrench:

- Fixed Cesium.Viewer instantiated inside my lit component: CreditDisplay is missing its styles [#10907](https://github.com/CesiumGS/cesium/issues/10907)
- Fixed allowing `false` for `imageryProvider` in `Viewer.ConstructorOptions`. [#11179](https://github.com/CesiumGS/cesium/pull/11179)

##### Deprecated :hourglass_flowing_sand:

- `Viewer` constructor option `options.imageryProvider` has been deprecated in CesiumJS 1.104. It will be removed in 1.107. Use `options.baseLayer` instead.

### 1.103 - 2023-03-01

#### @cesium/engine

##### Additions :tada:

- Added smooth zoom with mouse wheel. [#11062](https://github.com/CesiumGS/cesium/pull/11062)
- Enabled lighting on voxels with BOX shape. [#11076](https://github.com/CesiumGS/cesium/pull/11076)

##### Fixes :wrench:

- Fixed browser warning for `willReadFrequently` option. [#11025](https://github.com/CesiumGS/cesium/issues/11025)
- Replaced constructor types with primitive types in JSDoc and generated TypeScript definitions. [#11080](https://github.com/CesiumGS/cesium/pull/11080)
- Adjusted render order of voxels and opaque entities. [#11120](https://github.com/CesiumGS/cesium/pull/11120)
- Fixed artifacts on edges of voxels with BOX shape. [#11050](https://github.com/CesiumGS/cesium/pull/11050)
- Fixed initial textures visibility for particle systems. [#11099](https://github.com/CesiumGS/cesium/pull/11099)
- Fixed Primitive.getGeometryInstanceAttributes cache acquisition speed. [#11066](https://github.com/CesiumGS/cesium/issues/11066)
- Fixed requestWebgl1 hint error in context. [#11082](https://github.com/CesiumGS/cesium/issues/11082)

#### @cesium/widgets

##### Fixes :wrench:

- Replaced constructor types with primitive types in JSDoc and generated TypeScript definitions. [#11080](https://github.com/CesiumGS/cesium/pull/11080)

### 1.102 - 2023-02-01

#### @cesium/engine

#### Major Announcements :loudspeaker:

- CesiumJS now defaults to using a WebGL2 context for rendering. WebGL2 is widely supported on all platforms and this results in better feature support across devices, especially mobile.
  - WebGL1 is supported. If WebGL2 is not available, CesiumJS will automatically fall back to WebGL1.
  - In order to work in a WebGL2 context, any custom materials, custom primitives or custom shaders will need to be upgraded to use GLSL 300.
  - Otherwise to request a WebGL 1 context, set `requestWebgl1` to `true` when providing `ContextOptions` as shown below:
    ```js
    const viewer = new Viewer("cesiumContainer", {
      contextOptions: {
        requestWebgl1: true,
      },
    });
    ```

##### Additions :tada:

- Added `FeatureDetection.supportsWebgl2` to detect if a WebGL2 rendering context in the current browser.

##### Fixes :wrench:

- Fixed label background rendering. [#11040](https://github.com/CesiumGS/cesium/issues/11040)
- Fixed a bug decoding glTF Draco attributes with quantization bits above 16. [#7471](https://github.com/CesiumGS/cesium/issues/7471)
- Fixed an edge case in `viewer.flyTo` when flying to a imagery layer with certain terrain providers. [#10937](https://github.com/CesiumGS/cesium/issues/10937)
- Fixed a crash in terrain sampling if any points have an undefined position due to being outside the rectangle. [#10931](https://github.com/CesiumGS/cesium/pull/10931)
- Fixed a bug where scale was not being applied to the top-level tileset geometric error. [#11047](https://github.com/CesiumGS/cesium/pull/11047)
- Updating Bing Maps top page hyperlink to Bing Maps ToU hyperlink [#11049](https://github.com/CesiumGS/cesium/pull/11049)

### 1.101 - 2023-01-02

#### Major Announcements :loudspeaker:

- Starting with version 1.102, CesiumJS will default to using a WebGL2 context for rendering. WebGL2 is widely supported on all platforms and this change will result in better feature support across devices, especially mobile.
  - WebGL1 will still be supported. If WebGL2 is not available, CesiumJS will automatically fall back to WebGL1.
  - In order to work in a WebGL2 context, any custom materials, custom primitive or custom shaders will need to be upgraded to use GLSL 300.
  - Otherwise to request a WebGL 1 context, set `requestWebgl1` to `true` when providing `ContextOptions` as shown below:
    ```js
    const viewer = new Viewer("cesiumContainer", {
      contextOptions: {
        requestWebgl1: true,
      },
    });
    ```

#### @cesium/engine

##### Additions :tada:

- Added `vertexShadowDarkness` parameter to `Globe` to control the amount of darkness of the vertex shadow when terrain lighting is enabled. [#10914](https://github.com/CesiumGS/cesium/pull/10914)
- Added experimental support for 3D Tiles voxels with the [`3DTILES_content_voxels`](https://github.com/CesiumGS/3d-tiles/tree/voxels/extensions/3DTILES_content_voxels) extension. The current implementation is intended for development use, as the voxel format has not yet been finalized and is subject to breaking changes without deprecation.

##### Fixes :wrench:

- Fixed a bug where the scale of a `PointPrimitive` was incorrect when `scaleByDistance` was set to a `NearFarScalar`. [#10912](https://github.com/CesiumGS/cesium/pull/10912)
- Fixed glTF models with a mix of Draco and non-Draco attributes. [#10936](https://github.com/CesiumGS/cesium/pull/10936)
- Fixed a bug where billboards with `alignedAxis` properties were not properly aligned in 2D and Columbus View. [#10965](https://github.com/CesiumGS/cesium/issues/10965)
- Fixed a bug where \*.ktx2 image loading from a URI failed. [#10869](https://github.com/CesiumGS/cesium/pull/10869)
- Fixed a bug where a `Model` would sometimes disappear when loaded in Columbus View. [#10945](https://github.com/CesiumGS/cesium/pull/10945)
- Fixed a bug where the entity collection of a `GpxDataSource` did not have the `owner` property set. [#10921](https://github.com/CesiumGS/cesium/issues/10921)
- Fixed the JSDoc and TypeScript definitions of arguments in `Matrix2.multiplyByScalar`, `Matrix3.multiplyByScalar`, and several functions in the `S2Cell` class. [#10899](https://github.com/CesiumGS/cesium/pull/10899)
- Fixed a bug where `result` parameters were omitted from the TypeScript definitions. [#10864](https://github.com/CesiumGS/cesium/issues/10864)

#### Deprecated :hourglass_flowing_sand:

- `ContextOptions.requestWebgl2` was deprecated in CesiumJS 1.101 and will be removed in 1.102. Instead, CesiumJS will default to using a WebGL2 context for rendering. Use `ContextOptions.requestWebgl1` to request a WebGL1 or WebGL2 context.

#### @cesium/widgets

##### Additions :tada:

- Added `viewerVoxelInspectorMixin` and `VoxelInspector` to support experimental 3D Tiles voxels.

### 1.100 - 2022-12-01

#### Major Announcements :loudspeaker:

- CesiumJS is now published alongside two smaller packages `@cesium/engine` and `@cesium/widgets` [#10824](https://github.com/CesiumGS/cesium/pull/10824):
  - The source code has been paritioned into two folders: `packages/engine` and `packages/widgets`.
  - These workspaces packages will follow semantic versioning.
  - These workspaces packages will be published as ES modules with TypeScript definitions.
  - In the combined CesiumJS release, the `Source` folder only contains the following:
    - `Cesium.js`
    - `Cesium.d.ts`
    - `Assets`
    - `ThirdParty`
    - `Widgets`(CSS files only)
  - The ability to import modules and TypeScript definitions from individual files has been removed. Any imports should originate from the `cesium` module (`import { Cartesian3 } from "cesium";`) or the combined `Cesium.js` file (`import { Cartesian3 } from "Source/Cesium.js";`);

#### Breaking Changes :mega:

- The viewer parameter in `KmlTour.prototype.play` was removed. Instead of a `Viewer`, pass a `CesiumWidget` instead. [#10845](https://github.com/CesiumGS/cesium/pull/10845)

### 1.99 - 2022-11-01

#### Major Announcements :loudspeaker:

- Starting with version 1.100, CesiumJS will be published alongside two smaller packages `@cesium/engine` and `@cesium/widgets` [#10824](https://github.com/CesiumGS/cesium/pull/10824):
  - The source code will been paritioned into two folders: `packages/engine` and `packages/widgets`.
  - These workspaces packages will follow semantic versioning.
  - These workspaces packages will be published as ES modules with TypeScript definitions.
  - The combined CesiumJS release will continue to be published, however, the `Source` folder will only contain the following:
    - `Cesium.js`
    - `Cesium.d.ts`
    - `Assets`
    - `ThirdParty`
    - `Widgets`(CSS files only)
  - The ability to import modules and TypeScript definitions from individual files will been removed. Any imports should originate from the `cesium` module (`import { Cartesian3 } from "cesium";`) or the combined `Cesium.js` file (`import { Cartesian3 } from "Source/Cesium.js";`);

#### Breaking Changes :mega:

- The polyfills `requestAnimationFrame` and `cancelAnimationFrame` have been removed. Use the native browser methods instead. [#10579](https://github.com/CesiumGS/cesium/pull/10579)

##### Additions :tada:

- Added support for I3S 3D Object and IntegratedMesh Layers. [#9634](https://github.com/CesiumGS/cesium/pull/9634)

##### Deprecated :hourglass_flowing_sand:

- The viewer parameter in `KmlTour.prototype.play` was deprecated in Cesium 1.99. It will be removed in 1.100. Instead of a `Viewer`, pass a `CesiumWidget` instead. [#10845](https://github.com/CesiumGS/cesium/pull/10845)

##### Fixes :wrench:

- Fixed a bug where the scale of a `Model` was being incorrectly applied to its bounding sphere. [#10855](https://github.com/CesiumGS/cesium/pull/10855)
- Fixed a bug where rendering a `Model` with image-based lighting while specular environment maps were unsupported caused a crash. [#10859](https://github.com/CesiumGS/cesium/pull/10859)
- Fixed a bug where request render mode was broken when a ground primitive is added. [#10756](https://github.com/CesiumGS/cesium/issues/10756)

### 1.98.1 - 2022-10-03

- This is an npm only release to fix the improperly published 1.98.

### 1.98 - 2022-10-03

#### Breaking Changes :mega:

- As of the previous release (1.97), `new Model()` is an internal constructor and must not be used directly. Use `Model.fromGltf()` instead. [#10778](https://github.com/CesiumGS/cesium/pull/10778)
- The `.getPropertyNames` methods of `Cesium3DTileFeature`, `Cesium3DTilePointFeature`, and `ModelFeature` have been removed. Use the `.getPropertyIds` methods instead.

##### Additions :tada:

- Added support for the `WEB3D_quantized_attributes` extension found in some glTF 1.0 models. [#10758](https://github.com/CesiumGS/cesium/pull/10758)

##### Fixes :wrench:

- Fixed a bug where instanced models without normals would not render. [#10765](https://github.com/CesiumGS/cesium/pull/10765)
- Fixed a regression where `i3dm` with scale and without rotation would render incorrectly. [#10808](https://github.com/CesiumGS/cesium/pull/10808)
- Fixed a regression where instanced feature IDs were not processed correctly [#10771](https://github.com/CesiumGS/cesium/pull/10771)
- Fixed a regression where `Cesium3DTileFeature.setProperty()` was not creating properties for unknown property IDs. [#10775](https://github.com/CesiumGS/cesium/pull/10775)
- Fixed a regression where `pnts` tiles with `3DTILES_draco_point_compression` and <= 8 quantization bits were being rendered incorrectly. [#10794](https://github.com/CesiumGS/cesium/pull/10794)
- Fixed a regression where glTF models with unused nodes would crash [#10813](https://github.com/CesiumGS/cesium/pull/10813)
- Fixed a regression where tilesets would not load in multiple `Viewer`s. [#10828](https://github.com/CesiumGS/cesium/pull/10828)
- Fixed a bug where camera would not follow the `Viewer.trackedEntity` if it had a model with a `HeightReference` other than `NONE`. [#10805](https://github.com/CesiumGS/cesium/pull/10805)
- Fixed a bug where calling `removeAll` on a `ClippingPlaneCollection` attached to a `Model` would cause a crash. [#10827](https://github.com/CesiumGS/cesium/pull/10827)
- Fixed a bug where replacing a `Model`'s `ClippingPlaneCollection` with one of the same length would cause a crash. [#10831](https://github.com/CesiumGS/cesium/pull/10831)
- Fixed a bug where KMLs with a NetworkLink with viewRefreshMode=='onRegion' would cause Cesium to make numerous resource requests and possibly trigger an out of memory error. [#10790](https://github.com/CesiumGS/cesium/pull/10790)
- Fixed a bug where calling `Vector3DTileContent.getFeature` before a render update could result in no feature being returned. [#10819](https://github.com/CesiumGS/cesium/pull/10819)

### 1.97 - 2022-09-01

#### Major Announcements :loudspeaker:

- CesiumJS has switched to a new architecture for loading glTF models and tilesets to enable:
  - User-defined GLSL shaders via [`CustomShader`](Documentation/CustomShaderGuide/README.md)
  - Support for [3D Tiles Next](https://cesium.com/blog/2021/11/10/introducing-3d-tiles-next/) metadata extensions: [`EXT_structural_metadata`](https://github.com/CesiumGS/glTF/tree/proposal-EXT_structural_metadata/extensions/2.0/Vendor/EXT_structural_metadata), [`EXT_mesh_features`](https://github.com/CesiumGS/glTF/tree/proposal-EXT_mesh_features/extensions/2.0/Vendor/EXT_mesh_features) and [`EXT_instance_features`](https://github.com/CesiumGS/glTF/tree/3d-tiles-next/extensions/2.0/Vendor/EXT_instance_features)
  - Support for [`EXT_mesh_gpu_instancing`](https://github.com/KhronosGroup/glTF/tree/main/extensions/2.0/Vendor/EXT_mesh_gpu_instancing)
  - Support for [`EXT_meshopt_compression`](https://github.com/KhronosGroup/glTF/tree/main/extensions/2.0/Vendor/EXT_meshopt_compression)
  - Texture caching across different tiles
  - Numerous bug fixes
- Usage notes for the new glTF architecture:
  - Those using `ModelExperimental.fromGltf()` should now use `Model.fromGltf()`.
  - The `enableModelExperimental` flag was removed, as tilesets and entities always use the new architecture.
  - The new implementation of `Model` uses the same public API as before, so no other changes are necessary.

#### Breaking Changes :mega:

- glTF 1.0 assets are no longer fully supported. glTF 1.0 techniques are converted to PBR materials where possible, but more complex techniques will no longer function correctly. If custom GLSL shaders are needed, use `CustomShader` instead. [#10648](https://github.com/CesiumGS/cesium/pull/10648)
- The glTF 2.0 extension `KHR_techniques_webgl` and `KHR_materials_common` are also no longer fully supported. Materials are converted to PBR materials where possible.
- Support for rendering instanced models on the CPU has been removed.
- `Model.gltf`, `Model.basePath`, `Model.pendingTextureLoads` (properties), and `Model.dequantizeInShader` (constructor option) have been removed.
- `ModelMesh` and `ModelMaterial` have been removed.
- `new Model()` is an internal constructor and must not be used directly. Use `Model.fromGltf()` instead. [#10778](https://github.com/CesiumGS/cesium/pull/10778)

##### Additions :tada:

- `Model` can now classify other assets with a given `classificationType`. [#10623](https://github.com/CesiumGS/cesium/pull/10623)
- `Model` now supports back face culling for point clouds. [#10703](https://github.com/CesiumGS/cesium/pull/10703)
- Export asset files such as CSS in `package.json`, allowing bundlers to import without additional configuration. [#9212](https://github.com/CesiumGS/cesium/pull/9212)
- The `sideEffects` field in `package.json` is now specified, allowing more conservative bundlers like Webpack to enable tree shaking by default. [#10714](https://github.com/CesiumGS/cesium/pull/10714)
- Model entities now support `CustomShader`. [#10747](https://github.com/CesiumGS/cesium/pull/10747)

##### Fixes :wrench:

- Fixed bug with `Viewer.flyTo` where camera could go underground when target is an `Entity` with `ModelGraphics` with `HeightReference.CLAMP_TO_GROUND` or `HeightReference.RELATIVE_TO_GROUND`. [#10631](https://github.com/CesiumGS/cesium/pull/10631)
- Fixed issues running CesiumJS under Node.js when using ES modules. [#10684](https://github.com/CesiumGS/cesium/issues/10684)
- Fixed the incorrect lighting of instanced models. [#10690](https://github.com/CesiumGS/cesium/pull/10690)
- Fixed developer error with `Camera.flyTo` with an `orientation` and a `Rectangle` value for `destination`. [#10704](https://github.com/CesiumGS/cesium/issues/10704)
- Fixed rendering bug with points in .vctr format, where points wouldn't show until picked or styled. [#10707](https://github.com/CesiumGS/cesium/pull/10707)
- Fixed bounding volume calculations for glTF models with `KHR_mesh_quantization` and normalized positions. [#10741](https://github.com/CesiumGS/cesium/pull/10741)

### 1.96 - 2022-08-01

##### Major Announcements :loudspeaker:

- Built `Cesium.js` is no longer AMD format. This may or may not be a breaking change depending on how you use Cesium in your app. See our [blog post](https://cesium.com/blog/2022/07/19/build-tooling-updates-coming-to-cesiumjs/) for the full details. [#10399](https://github.com/CesiumGS/cesium/pull/10399)
  - Built `Cesium.js` has gone from `12.5MB` to `8.4MB` unminified and from `4.3MB` to `3.6MB` minified. `Cesium.js.map` has gone from `22MB` to `17.2MB`.
  - If you were ingesting individual ESM-style modules from the combined file `Build/Cesium/Cesium.js` or `Build/CesiumUnminified/Cesium.js`, instead use `Build/Cesium/index.js` or `Build/CesiumUnminified/index.js` respectively.
  - Using ESM from `Source` will require a bundler to resolve third party node dependencies.
  - `CESIUM_BASE_URL` should be set to either `Build/Cesium` or `Build/CesiumUnminified`.

##### Breaking Changes :mega:

- `Model.boundingSphere` now returns the bounding sphere in ECEF coordinates instead of the local coordinate system. [#10589](https://github.com/CesiumGS/cesium/pull/10589)
- `Cesium3DTileStyle.readyPromise` and `Cesium3DTileStyle.ready` have been removed. If loading a style from a url, use `Cesium3DTileStyle.fromUrl` instead. [#10348](https://github.com/CesiumGS/cesium/pull/10348)

##### Additions :tada:

- Models and tilesets that use the `CESIUM_primitive_outline` extension can now toggle outlines at runtime with the `showOutline` property. Furthermore, the color of the outlines can now be controlled by the `outlineColor` property. [#10506](https://github.com/CesiumGS/cesium/pull/10506)
- Added optional `blurActiveElementOnCanvasFocus` option to set the behavior of blurring the active element when interacting with the canvas. [#10518](https://github.com/CesiumGS/cesium/pull/10518)
- Added `ModelExperimental.getNode` to allow users to modify the transforms of model nodes at runtime. [#10540](https://github.com/CesiumGS/cesium/pull/10540)
- Added support for point cloud styling for tilesets loaded with `ModelExperimental`. [#10569](https://github.com/CesiumGS/cesium/pull/10569)
- Upgraded earcut from version 2.2.2 to version 2.2.4 which includes 10-15% better performance in triangulation. [#10593](https://github.com/CesiumGS/cesium/pull/10593)

##### Fixes :wrench:

- Fixed crash when loading glTF models with the `EXT_mesh_features` and `EXT_structural_metadata` extensions without `channels` property. [#10511](https://github.com/CesiumGS/cesium/pull/10511)
- Fixed a crash in the 3D Tiles Feature Styling sandcastle that occurred when using `ModelExperimental`. [#10514](https://github.com/CesiumGS/cesium/pull/10514)
- Fixed improper handling of double-sided materials in `ModelExperimental`. [#10507](https://github.com/CesiumGS/cesium/pull/10507)
- Fixed a bug where the alpha component of `model.color` would not update in the 3D Models Coloring sandcastle when using `ModelExperimental`. [#10519](https://github.com/CesiumGS/cesium/pull/10519)
- Fixed a bug where .cmpt files were not cached correctly in `ModelExperimental`. [#10524](https://github.com/CesiumGS/cesium/pull/10524)
- Fixed a crash in the 3D Tiles Formats sandcastle when loading draco-compressed point clouds with `ModelExperimental`. [#10521](https://github.com/CesiumGS/cesium/pull/10521)
- Fixed a bug where per-feature post-processing was not working with `ModelExperimental`. [#10528](https://github.com/CesiumGS/cesium/pull/10528)
- Fixed error in `loadAndExecuteScript` and favorite icon lost in sandcaslte when CesiumJS was running in cross-origin isloated evironment.[#10515](https://github.com/CesiumGS/cesium/pull/10515)
- Fixed a bug where `Viewer.zoomTo` would continuously throw errors if a `Cesium3DTileset` failed to load.[#10523](https://github.com/CesiumGS/cesium/pull/10523)
- Fixed a bug where styles would not apply to tilesets if they were applied while the tileset was hidden. [#10582](https://github.com/CesiumGS/cesium/pull/10582)
- Fixed a bug where `.i3dm` models with quantized positions were not being correctly loaded by `ModelExperimental`. [#10598](https://github.com/CesiumGS/cesium/pull/10598)
- Fixed a bug where dynamic geometry was not marked as `ready`. [#10517](https://github.com/CesiumGS/cesium/issues/10517)

##### Deprecated :hourglass_flowing_sand:

- Support for rendering instanced models on the CPU has been deprecated and will be removed in CesiumJS 1.97. [#10589](https://github.com/CesiumGS/cesium/pull/10589)
- The polyfills `requestAnimationFrame` and `cancelAnimationFrame` have been deprecated and will be removed in 1.99. Use the native browser methods instead. [#10579](https://github.com/CesiumGS/cesium/pull/10579)

### 1.95 - 2022-07-01

##### Breaking Changes :mega:

- Tilesets rendered with `ModelExperimental` must set `projectTo2D` to true in order to be accurately projected and rendered in 2D / CV mode. [#10440](https://github.com/CesiumGS/cesium/pull/10440)

##### Additions :tada:

- Memory statistics for `ModelExperimental` now appear in the `Cesium3DTilesInspector`. This includes binary metadata memory, which is not counted by `Model`. [#10397](https://github.com/CesiumGS/cesium/pull/10397)
- Memory statistics for `ResourceCache` (used by `ModelExperimental`) now appear in the `Cesium3DTilesInspector`. [#10413](https://github.com/CesiumGS/cesium/pull/10413)
- Added support for rendering individual models in 2D / CV using `ModelExperimental`. [#10419](https://github.com/CesiumGS/cesium/pull/10419)
- Added support for rendering instanced tilesets in 2D / CV using `ModelExperimental`. [#10433](https://github.com/CesiumGS/cesium/pull/10433)
- Added `modelUpAxis` and `modelForwardAxis` constructor options to `Cesium3DTileset` [#10439](https://github.com/CesiumGS/cesium/pull/10439)
- Added `heightReference` to `ModelExperimental`. [#10448](https://github.com/CesiumGS/cesium/pull/10448)
- Added `silhouetteSize` and `silhouetteColor` to `ModelExperimental`. [#10457](https://github.com/CesiumGS/cesium/pull/10457)
- Added support for mipmapped textures in `ModelExperimental`. [#10231](https://github.com/CesiumGS/cesium/issues/10231)
- Added `distanceDisplayCondition` to `ModelExperimental`. [#10481](https://github.com/CesiumGS/cesium/pull/10481)
- Added support for `AGI_articulations` to `ModelExperimental`. [#10479](https://github.com/CesiumGS/cesium/pull/10479)
- Added `credit` to `ModelExperimental`. [#10489](https://github.com/CesiumGS/cesium/pull/10489)
- Added `asynchronous` to `ModelExperimental.fromGltf`. [#10490](https://github.com/CesiumGS/cesium/pull/10490)
- Added `id` to `ModelExperimental`. [#10491](https://github.com/CesiumGS/cesium/pull/10491)
- `ExperimentalFeatures.enableModelExperimental` now enables `ModelExperimental` for entities and CZML in addition to 3D Tiles. [#10492](https://github.com/CesiumGS/cesium/pull/10492)

##### Fixes :wrench:

- Fixed `FeatureDetection` for Microsoft Edge. [#10429](https://github.com/CesiumGS/cesium/pull/10429)
- Fixed broken links in documentation of `CesiumTerrainProvider`. [#7478](https://github.com/CesiumGS/cesium/issues/7478)
- Warn if `Cesium3DTile` content.uri property is empty, and load empty tile. [#7263](https://github.com/CesiumGS/cesium/issues/7263)
- Updated text highlighting for code examples in documentation. [#10051](https://github.com/CesiumGS/cesium/issues/10051)
- Updated ModelExperimental shader defaults to match glTF spec. [#9992](https://github.com/CesiumGS/cesium/issues/9992)
- Fixed shadow rendering artifacts that appeared in `ModelExperimental`. [#10501](https://github.com/CesiumGS/cesium/pull/10501/)

##### Deprecated :hourglass_flowing_sand:

- The `.getPropertyNames` methods of `Cesium3DTileFeature`, `Cesium3DTilePointFeature`, and `ModelFeature` have been deprecated and will be removed in 1.98. Use the `.getPropertyIds` methods instead.

### 1.94.3 - 2022-06-10

- Fixed a crash with vector tilesets with lines when clamping to terrain or 3D tiles. [#10447](https://github.com/CesiumGS/cesium/pull/10447)

### 1.94.2 - 2022-06-03

- This is an npm only release to fix the improperly published 1.94.1.

### 1.94.1 - 2022-06-03

##### Additions :tada:

- Added support for rendering individual models in 2D / CV using `ModelExperimental`. [#10419](https://github.com/CesiumGS/cesium/pull/10419)

##### Fixes :wrench:

- Fixed `Cesium3DTileColorBlendMode.REPLACE` for certain tilesets. [#10424](https://github.com/CesiumGS/cesium/pull/10424)
- Fixed a crash when applying a style to a vector tileset with point features. [#10427](https://github.com/CesiumGS/cesium/pull/10427)

### 1.94 - 2022-06-01

##### Breaking Changes :mega:

- Removed individual image-based lighting parameters from `Model` and `Cesium3DTileset`. [#10388](https://github.com/CesiumGS/cesium/pull/10388)
- Models and tilesets rendered with `ModelExperimental` must set `enableDebugWireframe` to true in order for `debugWireframe` to work in WebGL1. [#10344](https://github.com/CesiumGS/cesium/pull/10344)
- Removed `ImagerySplitPosition` and `Scene.imagerySplitPosition`. Use `SplitDirection` and `Scene.splitPosition` instead.[#10418](https://github.com/CesiumGS/cesium/pull/10418)
- Tilesets and models should now specify image-based lighting parameters in `ImageBasedLighting` instead of as individual options. [#10226](https://github.com/CesiumGS/cesium/pull/10226)

##### Additions :tada:

- Added `Cesium3DTileStyle.fromUrl` for loading a style from a url. [#10348](https://github.com/CesiumGS/cesium/pull/10348)
- Added `IndexDatatype.fromTypedArray`. [#10350](https://github.com/CesiumGS/cesium/pull/10350)
- Added `ModelAnimationCollection.animateWhilePaused` and `ModelAnimation.animationTime` to allow explicit control over a model's animations. [#9339](https://github.com/CesiumGS/cesium/pull/9339)
- Replaced `options.gltf` with `options.url` in `ModelExperimental.fromGltf`. [#10371](https://github.com/CesiumGS/cesium/pull/10371)
- Added support for 2D / CV mode for non-instanced tilesets rendered with `ModelExperimental`. [#10384](https://github.com/CesiumGS/cesium/pull/10384)
- Added `PolygonGraphics.textureCoordinates`, `PolygonGeometry.textureCoordinates`, `CoplanarPolygonGeometry.textureCoordinates`, which override the default `stRotation`-based texture coordinate calculation behaviour with the provided texture coordinates, specified in the form of a `PolygonHierarchy` of `Cartesian2` points. [#10109](https://github.com/CesiumGS/cesium/pull/10109)

##### Fixes :wrench:

- Fixed the rendering issues related to order-independent translucency on iOS devices. [#10417](https://github.com/CesiumGS/cesium/pull/10417)
- Fixed the inaccurate computation of bounding spheres for models not centered at (0,0,0) in their local space. [#10395](https://github.com/CesiumGS/cesium/pull/10395)
- Fixed the inaccurate computation of bounding spheres for `ModelExperimental`. [#10339](https://github.com/CesiumGS/cesium/pull/10339/)
- Fixed error when destroying a 3D tileset before it has finished loading. [#10363](Fixes https://github.com/CesiumGS/cesium/issues/10363)
- Fixed race condition which can occur when updating `Cesium3DTileStyle` before its `readyPromise` has resolved. [#10345](https://github.com/CesiumGS/cesium/issues/10345)
- Fixed label background rendering. [#10342](https://github.com/CesiumGS/cesium/issues/10342)
- Enabled support for loading web assembly modules in Edge. [#6541](https://github.com/CesiumGS/cesium/pull/6541)
- Fixed crash for zero-area `region` bounding volumes in a 3D Tileset. [#10351](https://github.com/CesiumGS/cesium/pull/10351)
- Fixed `Cesium3DTileset.debugShowUrl` so that it works for implicit tiles too. [#10372](https://github.com/CesiumGS/cesium/issues/10372)
- Fixed crash when loading a tileset without a metadata schema but has external tilesets with tile or content metadata. [#10387](https://github.com/CesiumGS/cesium/pull/10387)
- Fixed winding order for negatively scaled models in `ModelExperimental`. [#10405](https://github.com/CesiumGS/cesium/pull/10405)
- Fixed error when calling `sampleTerrain` over a large area that required lots of tile requests. [#10425](https://github.com/CesiumGS/cesium/pull/10425)

##### Deprecated :hourglass_flowing_sand:

- `Cesium3DTileStyle` constructor parameters of `string` or `Resource` type have been deprecated and will be removed in CesiumJS 1.96. If loading a style from a url, use `Cesium3DTileStyle.fromUrl` instead. [#10348](https://github.com/CesiumGS/cesium/pull/10348)
- `Cesium3DTileStyle.readyPromise` and `Cesium3DTileStyle.ready` have been deprecated and will be removed in CesiumJS 1.96. If loading a style from a url, use `Cesium3DTileStyle.fromUrl` instead. [#10348](https://github.com/CesiumGS/cesium/pull/10348)
- `Model.gltf`, `Model.basePath`, `Model.pendingTextureLoads` (properties), and `Model.dequantizeInShader` (constructor option) have been deprecated and will be removed in CesiumJS 1.97. [#10415](https://github.com/CesiumGS/cesium/pull/10415)
- Support for glTF 1.0 assets has been deprecated and will be removed in CesiumJS 1.97. Please convert any glTF 1.0 assets to glTF 2.0. [#10414](https://github.com/CesiumGS/cesium/pull/10414)
- Support for the glTF extension `KHR_techniques_webgl` has been deprecated and will be removed in CesiumJS 1.97. If custom GLSL shaders are needed, use `CustomShader` instead. [#10414](https://github.com/CesiumGS/cesium/pull/10414)
- `Model.boundingSphere` currently returns results in the model's local coordinate system, but in CesiumJS 1.96 it will be changed to return results in ECEF coordinates. [#10415](https://github.com/CesiumGS/cesium/pull/10415)

### 1.93 - 2022-05-02

##### Breaking Changes :mega:

- Temporarily disable `Scene.orderIndependentTranslucency` by default on iPad and iOS due to a WebGL regression, see [#9827](https://github.com/CesiumGS/cesium/issues/9827). The old default will be restored once the issue has been resolved.

##### Additions :tada:

- Improved rendering of ground and sky atmosphere. [#10063](https://github.com/CesiumGS/cesium/pull/10063)
- Added support for morph targets in `ModelExperimental`. [#10271](https://github.com/CesiumGS/cesium/pull/10271)
- Added support for skins in `ModelExperimental`. [#10282](https://github.com/CesiumGS/cesium/pull/10282)
- Added support for animations in `ModelExperimental`. [#10314](https://github.com/CesiumGS/cesium/pull/10314)
- Added `debugWireframe` to `ModelExperimental`. [#10332](https://github.com/CesiumGS/cesium/pull/10332)
- Added `GeoJsonSource.process` to support adding features without removing existing entities, similar to `CzmlDataSource.process`. [#9275](https://github.com/CesiumGS/cesium/issues/9275)
- `KmlDataSource` now exposes the `camera` and `canvas` properties, which are used to provide information about the state of the `Viewer` when making network requests for a [`Link`](https://developers.google.com/kml/documentation/kmlreference#link). Passing these values in the constructor is now optional.
- Prevent text selection in the Timeline widget. [#10325](https://github.com/CesiumGS/cesium/pull/10325)

##### Fixes :wrench:

- Fixed `GoogleEarthEnterpriseImageryProvider.requestImagery`, `GridImageryProvider.requestImagery`, and `TileCoordinateImageryProvider.requestImagery` return types to match interface. [#10265](https://github.com/CesiumGS/cesium/issues/10265)
- Various property and return TypeScript definitions were corrected, and the `Event` class was made generic in order to support strongly typed event callbacks. [#10292](https://github.com/CesiumGS/cesium/pull/10292)
- Fixed debug label rendering in `Cesium3dTilesInspector`. [#10246](https://github.com/CesiumGS/cesium/issues/10246)
- Fixed a crash that occurred in `ModelExperimental` when loading a Draco-compressed model with tangents. [#10294](https://github.com/CesiumGS/cesium/pull/10294)
- Fixed an incorrect model matrix computation for `i3dm` tilesets that are loaded using `ModelExperimental`. [#10302](https://github.com/CesiumGS/cesium/pull/10302)
- Fixed race condition during billboard clamping when the height reference changes. [#10191](https://github.com/CesiumGS/cesium/issues/10191)
- Fixed ability to run `test` and other support tasks from within the release zip file. [#10311](https://github.com/CesiumGS/cesium/pull/10311)

### 1.92 - 2022-04-01

##### Breaking Changes :mega:

- Removed `Cesium.when`. Any `Promise` in the Cesium API has changed to the native `Promise` API. Code bases using cesium will likely need updates after this change. See the [upgrade guide](https://community.cesium.com/t/cesiumjs-is-switching-from-when-js-to-native-promises-which-will-be-a-breaking-change-in-1-92/17213) for instructions on how to update your code base to be compliant with native promises.
- `ArcGisMapServerImageryProvider.readyPromise` will not reject if there is a failure unless the request cannot be retried.
- `SingleTileImageryProvider.readyPromise` will not reject if there is a failure unless the request cannot be retried.
- Removed links to SpecRunner.html and related Jasmine files for running unit tests in browsers.

##### Additions :tada:

- Added experimental support for the [3D Tiles 1.1 draft](https://github.com/CesiumGS/3d-tiles/pull/666). [#10189](https://github.com/CesiumGS/cesium/pull/10189)
- Added support for `EXT_structural_metadata` property attributes in `CustomShader` [#10228](https://github.com/CesiumGS/cesium/pull/10228)
- Added partial support for `EXT_structural_metadata` property textures in `CustomShader` [#10247](https://github.com/CesiumGS/cesium/pull/10247)
- Added `minimumPixelSize`, `scale`, and `maximumScale` to `ModelExperimental`. [#10092](https://github.com/CesiumGS/cesium/pull/10092)
- `Cesium3DTileset` now has a `splitDirection` property, allowing the tileset to only be drawn on the left or right side of the screen. This is useful for visual comparison of tilesets. [#10193](https://github.com/CesiumGS/cesium/pull/10193)
- Added `lightColor` to `ModelExperimental` [#10207](https://github.com/CesiumGS/cesium/pull/10207)
- Added image-based lighting to `ModelExperimental`. [#10234](https://github.com/CesiumGS/cesium/pull/10234)
- Added clipping planes to `ModelExperimental`. [#10250](https://github.com/CesiumGS/cesium/pull/10250)
- Added `Cartesian2.clamp`, `Cartesian3.clamp`, and `Cartesian4.clamp`. [#10197](https://github.com/CesiumGS/cesium/pull/10197)
- Added a 'renderable' property to 'Fog' to disable its visual rendering while preserving tiles culling at a distance. [#10186](https://github.com/CesiumGS/cesium/pull/10186)
- Refactored metadata API so `tileset.metadata` and `content.group.metadata` are more symmetric with `content.metadata` and `tile.metadata`. [#10224](https://github.com/CesiumGS/cesium/pull/10224)

##### Fixes :wrench:

- Fixed `Scene` documentation for `msaaSamples` property. [#10205](https://github.com/CesiumGS/cesium/pull/10205)
- Fixed a bug where `pnts` tiles would crash when `Cesium.ExperimentalFeatures.enableModelExperimental` was true. [#10183](https://github.com/CesiumGS/cesium/pull/10183)
- Fixed an issue with Firefox and dimensionless SVG images. [#9191](https://github.com/CesiumGS/cesium/pull/9191)
- Fixed `ShadowMap` documentation for `options.pointLightRadius` type. [#10195](https://github.com/CesiumGS/cesium/pull/10195)
- Fixed evaluation of `minimumLevel` on metadataFailure for TileMapServiceImageryProvider. [#10198](https://github.com/CesiumGS/cesium/pull/10198)
- Fixed a bug where models without normals would render as solid black. Now, such models will use unlit shading. [#10237](https://github.com/CesiumGS/cesium/pull/10237)

##### Deprecated :hourglass_flowing_sand:

- `ImagerySplitDirection` and `Scene.imagerySplitPosition` have been deprecated and will be removed in CesiumJS 1.94. Use `SplitDirection` and `Scene.splitPosition` instead.
- Tilesets and models should now specify image-based lighting parameters in `ImageBasedLighting` instead of as individual options. The individual parameters are deprecated and will be removed in CesiumJS 1.94. [#10226](https://github.com/CesiumGS/cesium/pull/10226)

### 1.91 - 2022-03-01

##### Breaking Changes :mega:

- In Cesium 1.92, `when.js` will be removed and replaced with native promises. `Cesium.when` is deprecated and will be removed in 1.92. Any `Promise` returned from a function as of 1.92 will switch the native `Promise` API. Code bases using cesium will likely need updates after this change. See the [upgrade guide](https://community.cesium.com/t/cesiumjs-is-switching-from-when-js-to-native-promises-which-will-be-a-breaking-change-in-1-92/17213) for instructions on how to update your code base to be compliant with native promises.
- Fixed an inconsistently handled exception in `camera.getPickRay` that arises when the scene is not rendered. `camera.getPickRay` can now return undefined. [#10139](https://github.com/CesiumGS/cesium/pull/10139)

##### Additions :tada:

- Added MSAA support for WebGL2. Enabled in the `Viewer` constructor with the `msaaSamples` option and can be controlled through `Scene.msaaSamples`.
- glTF contents now use `ModelExperimental` by default. [#10055](https://github.com/CesiumGS/cesium/pull/10055)
- Added the ability to toggle back-face culling in `ModelExperimental`. [#10070](https://github.com/CesiumGS/cesium/pull/10070)
- Added `depthPlaneEllipsoidOffset` to `Viewer` and `Scene` constructors to address rendering artifacts below the WGS84 ellipsoid. [#9200](https://github.com/CesiumGS/cesium/pull/9200)
- Added support for `debugColorTiles` in `ModelExperimental`. [#10071](https://github.com/CesiumGS/cesium/pull/10071)
- Added support for shadows in `ModelExperimental`. [#10077](https://github.com/CesiumGS/cesium/pull/10077)
- Added `packArray` and `unpackArray` for matrix types. [#10118](https://github.com/CesiumGS/cesium/pull/10118)
- Added more affine transformation helper functions to `Matrix2`, `Matrix3`, and `Matrix4`. [#10124](https://github.com/CesiumGS/cesium/pull/10124)
  - Added `setScale`, `setUniformScale`, `setRotation`, `getRotation`, and `multiplyByUniformScale` to `Matrix2`.
  - Added `setScale`, `setUniformScale`, `setRotation`, and `multiplyByUniformScale` to `Matrix3`.
  - Added `setUniformScale`, `setRotation`, `getRotation`, and `fromRotation` to `Matrix4`.
- Added `AxisAlignedBoundingBox.fromCorners`. [#10130](https://github.com/CesiumGS/cesium/pull/10130)
- Added `BoundingSphere.fromTransformation`. [#10130](https://github.com/CesiumGS/cesium/pull/10130)
- Added `OrientedBoundingBox.fromTransformation`, `OrientedBoundingBox.computeCorners`, and `OrientedBoundingBox.computeTransformation`. [#10130](https://github.com/CesiumGS/cesium/pull/10130)
- Added `Rectangle.subsection`. [#10130](https://github.com/CesiumGS/cesium/pull/10130)
- Added option to show tileset credits on screen. [#10144](https://github.com/CesiumGS/cesium/pull/10144)
- glTF copyrights now appear under the credits display. [#10138](https://github.com/CesiumGS/cesium/pull/10138)
- Credits are now sorted based on their number of occurrences. [#10141](https://github.com/CesiumGS/cesium/pull/10141)

##### Fixes :wrench:

- Fixed a bug where updating `ModelExperimental`'s model matrix would not update its bounding sphere. [#10078](https://github.com/CesiumGS/cesium/pull/10078)
- Fixed feature ID texture artifacts on Safari. [#10111](https://github.com/CesiumGS/cesium/pull/10111)
- Fixed a bug where a translucent shader applied to a `ModelExperimental` with opaque features was not being rendered. [#10110](https://github.com/CesiumGS/cesium/pull/10110)

### 1.90 - 2022-02-01

##### Additions :tada:

- Feature IDs for styling and picking in `ModelExperimental` can now be selected via `(tileset|model).featureIdIndex` and `(tileset|model).instanceFeatureIdIndex`. [#10018](https://github.com/CesiumGS/cesium/pull/10018)
- Added support for all types of feature IDs in `CustomShader`. [#10018](https://github.com/CesiumGS/cesium/pull/10018)
- Moved documentation for `CustomShader` into `Documentation/CustomShaderGuide/` to make it more discoverable. [#10054](https://github.com/CesiumGS/cesium/pull/10054)
- Added getters `Cesium3DTileFeature.featureId` and `ModelFeature.featureId` so the feature ID or batch ID can be accessed from a picked feature. [#10022](https://github.com/CesiumGS/cesium/pull/10022)
- Added `I3dmLoader` to transcode .i3dm to `ModelExperimental`. [#9968](https://github.com/CesiumGS/cesium/pull/9968)
- Added `PntsLoader` to transcode .pnts to `ModelExperimental`. [#9978](https://github.com/CesiumGS/cesium/pull/9978)
- Added point cloud attenuation support to `ModelExperimental`. [#9998](https://github.com/CesiumGS/cesium/pull/9998)

##### Fixes :wrench:

- Fixed an error when loading GeoJSON with null `stroke` or `fill` properties but valid opacity values. [#9717](https://github.com/CesiumGS/cesium/pull/9717)
- Fixed `scene.pickTranslucentDepth` for translucent point clouds with eye dome lighting. [#9991](https://github.com/CesiumGS/cesium/pull/9991)
- Added a setter for `tileset.pointCloudShading` that throws if set to `undefined` to clarify that this is disallowed. [#9998](https://github.com/CesiumGS/cesium/pull/9998)
- Fixes handling .b3dm `_BATCHID` accessors in `ModelExperimental` [#10008](https://github.com/CesiumGS/cesium/pull/10008) and [10031](https://github.com/CesiumGS/cesium/pull/10031)
- Fixed path entity being drawn when data is unavailable [#1704](https://github.com/CesiumGS/cesium/pull/1704)
- Fixed setting `tileset.imageBasedLightingFactor` has no effect on i3dm tile content. [#10020](https://github.com/CesiumGS/cesium/pull/10020)
- Zooming out is no longer sluggish when close to `screenSpaceCameraController.minimumDistance`. [#9932](https://github.com/CesiumGS/cesium/pull/9932)
- Fixed Particle System Weather sandcastle demo to work with new ES6 rules. [#10045](https://github.com/CesiumGS/cesium/pull/10045)

### 1.89 - 2022-01-03

##### Breaking Changes :mega:

- Removed `Scene.debugShowGlobeDepth`. [#9965](https://github.com/CesiumGS/cesium/pull/9965)
- Removed `CesiumInspectorViewModel.globeDepth` and `CesiumInspectorViewModel.pickDepth`. [#9965](https://github.com/CesiumGS/cesium/pull/9965)
- `barycentricCoordinates` returns `undefined` when the input triangle is degenerate. [#9175](https://github.com/CesiumGS/cesium/pull/9175)

##### Additions :tada:

- Added a `pointSize` field to custom vertex shaders for more control over shading point clouds. [#9960](https://github.com/CesiumGS/cesium/pull/9960)
- Added `lambertDiffuseMultiplier` property to Globe object to enhance terrain lighting. [#9878](https://github.com/CesiumGS/cesium/pull/9878)
- Added `getFeatureInfoUrl` option to `WebMapServiceImageryProvider` which reads the getFeatureInfo request URL for WMS service if it differs with the getCapabilities URL. [#9563](https://github.com/CesiumGS/cesium/pull/9563)
- Added `tileset.enableModelExperimental` so tilesets with `Model` and `ModelExperimental` can be mixed in the same scene. [#9982](https://github.com/CesiumGS/cesium/pull/9982)

##### Fixes :wrench:

- Fixed handling of vec3 vertex colors in `ModelExperimental`. [#9955](https://github.com/CesiumGS/cesium/pull/9955)
- Fixed handling of Draco quantized vec3 vertex colors in `ModelExperimental`. [#9957](https://github.com/CesiumGS/cesium/pull/9957)
- Fixed handling of vec3 vertex colors in `CustomShaderPipelineStage`. [#9964](https://github.com/CesiumGS/cesium/pull/9964)
- Fixes how `Camera.changed` handles changes in `heading`. [#9970](https://github.com/CesiumGS/cesium/pull/9970)
- Fixed handling of subtree root transforms in `Implicit3DTileContent`. [#9971](https://github.com/CesiumGS/cesium/pull/9971)
- Fixed issue in `ModelExperimental` where indices were not the correct data type after draco decode. [#9974](https://github.com/CesiumGS/cesium/pull/9974)
- Fixed WMS 1.3.0 `GetMap` `bbox` parameter so that it follows the axis ordering as defined in the EPSG database. [#9797](https://github.com/CesiumGS/cesium/pull/9797)
- Fixed `KmlDataSource` so that it can handle relative URLs for additional elements - video, audio, iframe etc. [#9328](https://github.com/CesiumGS/cesium/pull/9328)

### 1.88 - 2021-12-01

##### Fixes :wrench:

- Fixed a bug with .ktx2 textures having an incorrect minification filter. [#9876](https://github.com/CesiumGS/cesium/pull/9876/)
- Fixed incorrect diffuse texture alpha in glTFs with the `KHR_materials_pbrSpecularGlossiness` extension. [#9943](https://github.com/CesiumGS/cesium/pull/9943)

### 1.87.1 - 2021-11-09

##### Additions :tada:

- Added experimental implementations of [3D Tiles Next](https://github.com/CesiumGS/3d-tiles/tree/main/next). The following extensions are supported:
  - [3DTILES_content_gltf](https://github.com/CesiumGS/3d-tiles/tree/main/extensions/3DTILES_content_gltf) for using glTF models directly as tile contents
  - [3DTILES_metadata](https://github.com/CesiumGS/3d-tiles/tree/main/extensions/3DTILES_metadata) for adding structured metadata to tilesets, tiles, or groups of tile content
  - [EXT_mesh_features](https://github.com/KhronosGroup/glTF/pull/2082) for adding feature identification and feature metadata to glTF models
  - [3DTILES_implicit_tiling](https://github.com/CesiumGS/3d-tiles/tree/main/extensions/3DTILES_implicit_tiling) for a compact representation of quadtrees and octrees
  - [3DTILES_bounding_volume_S2](https://github.com/CesiumGS/3d-tiles/tree/main/extensions/3DTILES_bounding_volume_S2) for [S2](https://s2geometry.io/) bounding volumes
  - [3DTILES_multiple_contents](https://github.com/CesiumGS/3d-tiles/tree/main/extensions/3DTILES_multiple_contents) for storing multiple contents within a single tile
- Added `ModelExperimental`, a new experimental architecture for loading glTF models. It is disabled by default; set `ExperimentalFeatures.enableModelExperimental = true` to enable it.
- Added `CustomShader` class for styling `Cesium3DTileset` or `ModelExperimental` with custom GLSL shaders
- Added Sandcastle examples for 3D Tiles Next: [Photogrammetry Classification](http://sandcastle.cesium.com/index.html?src=3D%20Tiles%20Next%20Photogrammetry%20Classification.html&label=3D%20Tiles%20Next), [CDB Yemen](http://sandcastle.cesium.com/index.html?src=3D%20Tiles%20Next%20CDB%20Yemen.html&label=3D%20Tiles%20Next), and [S2 Globe](http://sandcastle.cesium.com/index.html?src=3D%20Tiles%20Next%20S2%20Globe.html&label=3D%20Tiles%20Next)

### 1.87 - 2021-11-01

##### Additions :tada:

- Added `ScreenOverlay` support to `KmlDataSource`. [#9864](https://github.com/CesiumGS/cesium/pull/9864)
- Added back some support for Draco attribute quantization as a workaround until a full fix in the next Draco version. [#9904](https://github.com/CesiumGS/cesium/pull/9904)
- Added `CumulusCloud.color` for customizing cloud colors. [#9877](https://github.com/CesiumGS/cesium/pull/9877)

##### Fixes :wrench:

- Point cloud styles that reference a missing property now treat the missing property as `undefined` rather than throwing an error. [#9882](https://github.com/CesiumGS/cesium/pull/9882)
- Fixed Draco attribute quantization in point clouds. [#9908](https://github.com/CesiumGS/cesium/pull/9908)
- Fixed crashes caused by the cloud noise texture exceeding WebGL's maximum supported texture size. [#9885](https://github.com/CesiumGS/cesium/pull/9885)
- Updated third-party zip.js library to 2.3.12 to fix compatibility with Webpack 4. [#9897](https://github.com/cesiumgs/cesium/pull/9897)

### 1.86.1 - 2021-10-15

##### Fixes :wrench:

- Fixed zip.js configurations causing CesiumJS to not work with Node 16. [#9861](https://github.com/CesiumGS/cesium/pull/9861)
- Fixed a bug in `Rectangle.union` with rectangles that span the entire globe. [#9866](https://github.com/CesiumGS/cesium/pull/9866)

### 1.86 - 2021-10-01

##### Breaking Changes :mega:

- Updated to Draco 1.4.1 and temporarily disabled attribute quantization. [#9847](https://github.com/CesiumGS/cesium/issues/9847)

##### Fixes :wrench:

- Fixed incorrect behavior in `CameraFlightPath` when using Columbus View. [#9192](https://github.com/CesiumGS/cesium/pull/9192)

### 1.85 - 2021-09-01

##### Breaking Changes :mega:

- Removed `Scene.terrainExaggeration` and `options.terrainExaggeration` for `CesiumWidget`, `Viewer`, and `Scene`, which were deprecated in CesiumJS 1.83. Use `Globe.terrainExaggeration` instead.

##### Additions :tada:

- Added `CloudCollection` and `CumulusCloud` for adding procedurally generated clouds to a scene. [#9737](https://github.com/CesiumGS/cesium/pull/9737)
- `BingMapsGeocoderService` now takes an optional [Culture Code](https://docs.microsoft.com/en-us/bingmaps/rest-services/common-parameters-and-types/supported-culture-codes) for localizing results. [#9729](https://github.com/CesiumGS/cesium/pull/9729)

##### Fixes :wrench:

- Fixed several crashes related to point cloud eye dome lighting. [#9719](https://github.com/CesiumGS/cesium/pull/9719)

### 1.84 - 2021-08-02

##### Breaking Changes :mega:

- Dropped support for Internet Explorer, which was deprecated in CesiumJS 1.83.

##### Additions :tada:

- Added a `polylinePositions` getter to `Cesium3DTileFeature` that gets the decoded positions of a polyline vector feature. [#9684](https://github.com/CesiumGS/cesium/pull/9684)
- Added `ImageryLayerCollection.pickImageryLayers`, which determines the imagery layers that are intersected by a pick ray. [#9651](https://github.com/CesiumGS/cesium/pull/9651)

##### Fixes :wrench:

- Fixed an issue where styling vector points based on their batch table properties would crash. [#9692](https://github.com/CesiumGS/cesium/pull/9692)
- Fixed an issue in `TileBoundingRegion.distanceToCamera` that caused incorrect results when the camera was on the opposite site of the globe. [#9678](https://github.com/CesiumGS/cesium/pull/9678)
- Fixed an error with removing a CZML datasource when the clock interval has a duration of zero. [#9637](https://github.com/CesiumGS/cesium/pull/9637)
- Fixed the ability to set a material's image to `undefined` and `Material.DefaultImageId`. [#9644](https://github.com/CesiumGS/cesium/pull/9644)
- Fixed render crash when creating a `polylineVolume` with very close points. [#9669](https://github.com/CesiumGS/cesium/pull/9669)
- Fixed a bug in `PolylineGeometry` that incorrectly shifted colors when duplicate positions were removed. [#9676](https://github.com/CesiumGS/cesium/pull/9676)
- Fixed the calculation of `OrientedBoundingBox.distancedSquaredTo` such that they handle `halfAxes` with magnitudes near zero. [#9670](https://github.com/CesiumGS/cesium/pull/9670)
- Fixed a crash that would hang the browser if a `Label` was created with a soft hyphen in its text. [#9682](https://github.com/CesiumGS/cesium/pull/9682)
- Fixed the incorrect calculation of `distanceSquaredTo` in `BoundingSphere`. [#9686](https://github.com/CesiumGS/cesium/pull/9686)

### 1.83 - 2021-07-01

##### Breaking Changes :mega:

- Dropped support for KTX1 and Crunch textures; use the [`ktx2ktx2`](https://github.com/KhronosGroup/KTX-Software) converter tool to update existing KTX1 files.

##### Additions :tada:

- Added support for KTX2 and Basis Universal compressed textures. [#9513](https://github.com/CesiumGS/cesium/issues/9513)
  - Added support for glTF models with the [`KHR_texture_basisu`](https://github.com/KhronosGroup/glTF/blob/master/extensions/2.0/Khronos/KHR_texture_basisu/README.md) extension.
  - Added support for 8-bit, 16-bit float, and 32-bit float KTX2 specular environment maps.
  - Added support for KTX2 images in `Material`.
  - Added new `PixelFormat` and `WebGLConstants` enums from WebGL extensions `WEBGL_compressed_texture_etc`, `WEBGL_compressed_texture_astc`, and `EXT_texture_compression_bptc`.
- Added dynamic terrain exaggeration with `Globe.terrainExaggeration` and `Globe.terrainExaggerationRelativeHeight`. [#9603](https://github.com/CesiumGS/cesium/pull/9603)
- Added `CustomHeightmapTerrainProvider`, a simple `TerrainProvider` that gets height values from a callback function. [#9604](https://github.com/CesiumGS/cesium/pull/9604)
- Added the ability to hide outlines on OSM Buildings and other tilesets and glTF models using the `CESIUM_primitive_outline` extension. [#8959](https://github.com/CesiumGS/cesium/issues/8959)
- Added checks for supported 3D Tiles extensions. [#9552](https://github.com/CesiumGS/cesium/issues/9552)
- Added option to ignore extraneous colorspace information in glTF textures and `ImageBitmap`. [#9624](https://github.com/CesiumGS/cesium/pull/9624)
- Added `options.fadingEnabled` parameter to `ShadowMap` to control whether shadows fade out when the light source is close to the horizon. [#9565](https://github.com/CesiumGS/cesium/pull/9565)
- Added documentation clarifying that the `outlineWidth` property will be ignored on all major browsers on Windows platforms. [#9600](https://github.com/CesiumGS/cesium/pull/9600)
- Added documentation for `KmlTour`, `KmlTourFlyTo`, and `KmlTourWait`. Added documentation and a `kmlTours` getter to `KmlDataSource`. Removed references to `KmlTourSoundCues`. [#8073](https://github.com/CesiumGS/cesium/issues/8073)

##### Fixes :wrench:

- Fixed a regression where older tilesets without a top-level `geometricError` would fail to load. [#9618](https://github.com/CesiumGS/cesium/pull/9618)
- Fixed an issue in `WebMapTileServiceImageryProvider` where using URL subdomains caused query parameters to be dropped from requests. [#9606](https://github.com/CesiumGS/cesium/pull/9606)
- Fixed an issue in `ScreenSpaceCameraController.tilt3DOnTerrain` that caused unexpected camera behavior when tilting terrain diagonally along the screen. [#9562](https://github.com/CesiumGS/cesium/pull/9562)
- Fixed error handling in `GlobeSurfaceTile` to print terrain tile request errors to console. [#9570](https://github.com/CesiumGS/cesium/pull/9570)
- Fixed broken image URL in the KML Sandcastle. [#9579](https://github.com/CesiumGS/cesium/pull/9579)
- Fixed an error where the `positionToEyeEC` and `tangentToEyeMatrix` properties for custom materials were not set in `GlobeFS`. [#9597](https://github.com/CesiumGS/cesium/pull/9597)
- Fixed misleading documentation in `Matrix4.inverse` and `Matrix4.inverseTransformation` that used "affine transformation" instead of "rotation and translation" specifically. [#9608](https://github.com/CesiumGS/cesium/pull/9608)
- Fixed a regression where external images in glTF models were not being loaded with `preferImageBitmap`, which caused them to decode on the main thread and cause frame rate stuttering. [#9627](https://github.com/CesiumGS/cesium/pull/9627)
- Fixed misleading "else" case condition for `color` and `show` in `Cesium3DTileStyle`. A default `color` value is used if no `color` conditions are given. The default value for `show`, `true`, is used if no `show` conditions are given. [#9633](https://github.com/CesiumGS/cesium/pull/9633)
- Fixed a crash that occurred after disabling and re-enabling a post-processing stage. This also prevents the screen from randomly flashing when enabling stages for the first time. [#9649](https://github.com/CesiumGS/cesium/pull/9649)

##### Deprecated :hourglass_flowing_sand:

- `Scene.terrainExaggeration` and `options.terrainExaggeration` for `CesiumWidget`, `Viewer`, and `Scene` have been deprecated and will be removed in CesiumJS 1.85. They will be replaced with `Globe.terrainExaggeration`.
- Support for Internet Explorer has been deprecated and will end in CesiumJS 1.84.

### 1.82.1 - 2021-06-01

- This is an npm only release to fix the improperly published 1.82.0.

### 1.82 - 2021-06-01

##### Additions :tada:

- Added `FeatureDetection.supportsBigInt64Array`, `FeatureDetection.supportsBigUint64Array` and `FeatureDetection.supportsBigInt`.

##### Fixes :wrench:

- Fixed `processTerrain` in `decodeGoogleEarthEnterprisePacket` to handle a newer terrain packet format that includes water surface meshes after terrain meshes. [#9519](https://github.com/CesiumGS/cesium/pull/9519)

### 1.81 - 2021-05-01

##### Fixes :wrench:

- Fixed an issue where `Camera.flyTo` would not work properly with a non-WGS84 Ellipsoid. [#9498](https://github.com/CesiumGS/cesium/pull/9498)
- Fixed an issue where setting the `ViewportQuad` rectangle after creating the viewport had no effect.[#9511](https://github.com/CesiumGS/cesium/pull/9511)
- Fixed an issue where TypeScript was not picking up type defintions for `ArcGISTiledElevationTerrainProvider`. [#9522](https://github.com/CesiumGS/cesium/pull/9522)

##### Deprecated :hourglass_flowing_sand:

- `loadCRN` and `loadKTX` have been deprecated and will be removed in CesiumJS 1.83. They will be replaced with support for KTX2. [#9478](https://github.com/CesiumGS/cesium/pull/9478)

### 1.80 - 2021-04-01

##### Additions :tada:

- Added support for drawing ground primitives on translucent 3D Tiles. [#9399](https://github.com/CesiumGS/cesium/pull/9399)

### 1.79.1 - 2021-03-01

##### Fixes :wrench:

- Fixed a regression in 1.79 that broke terrain exaggeration. [#9397](https://github.com/CesiumGS/cesium/pull/9397)
- Fixed an issue where interpolating certain small rhumblines with surface distance 0.0 would not return the expected result. [#9430](https://github.com/CesiumGS/cesium/pull/9430)

### 1.79 - 2021-03-01

##### Breaking Changes :mega:

- Removed `Cesium3DTileset.url`, which was deprecated in CesiumJS 1.78. Use `Cesium3DTileset.resource.url` to retrieve the url value.
- Removed `EasingFunction.QUADRACTIC_IN`, which was deprecated in CesiumJS 1.77. Use `EasingFunction.QUADRATIC_IN`.
- Removed `EasingFunction.QUADRACTIC_OUT`, which was deprecated in CesiumJS 1.77. Use `EasingFunction.QUADRATIC_OUT`.
- Removed `EasingFunction.QUADRACTIC_IN_OUT`, which was deprecated in CesiumJS 1.77. Use `EasingFunction.QUADRATIC_IN_OUT`.
- Changed `TaskProcessor.maximumActiveTasks` constructor option to be infinity by default. [#9313](https://github.com/CesiumGS/cesium/pull/9313)

##### Fixes :wrench:

- Fixed an issue that prevented use of the full CesiumJS zip release package in a Node.js application.
- Fixed an issue where certain inputs to EllipsoidGeodesic would result in a surfaceDistance of NaN. [#9316](https://github.com/CesiumGS/cesium/pull/9316)
- Fixed `sampleTerrain` and `sampleTerrainMostDetailed` not working for `ArcGISTiledElevationTerrainProvider`. [#9286](https://github.com/CesiumGS/cesium/pull/9286)
- Consistent with the spec, CZML `polylineVolume` now expects its shape positions to specified using the `cartesian2` property. Use of the `cartesian` is also supported for backward-compatibility. [#9384](https://github.com/CesiumGS/cesium/pull/9384)
- Removed an unnecessary matrix copy each time a `Cesium3DTileset` is updated. [#9366](https://github.com/CesiumGS/cesium/pull/9366)

### 1.78 - 2021-02-01

##### Additions :tada:

- Added `BillboardCollection.show`, `EntityCluster.show`, `LabelCollection.show`, `PointPrimitiveCollection.show`, and `PolylineCollection.show` for a convenient way to control show of the entire collection [#9307](https://github.com/CesiumGS/cesium/pull/9307)
- `TaskProcessor` now accepts an absolute URL in addition to a worker name as it's first parameter. This makes it possible to use custom web workers with Cesium's task processing system without copying them to Cesium's Workers directory. [#9338](https://github.com/CesiumGS/cesium/pull/9338)
- Added `Cartesian2.cross` which computes the magnitude of the cross product of two vectors whose Z values are implicitly 0. [#9305](https://github.com/CesiumGS/cesium/pull/9305)
- Added `Math.previousPowerOfTwo`. [#9310](https://github.com/CesiumGS/cesium/pull/9310)

##### Fixes :wrench:

- Fixed an issue with `Math.mod` introducing a small amount of floating point error even when the input did not need to be altered. [#9354](https://github.com/CesiumGS/cesium/pull/9354)

##### Deprecated :hourglass_flowing_sand:

- `Cesium3DTileset.url` has been deprecated and will be removed in Cesium 1.79. Instead, use `Cesium3DTileset.resource.url` to retrieve the url value.

### 1.77 - 2021-01-04

##### Additions :tada:

- Added `ElevationBand` material, which maps colors and gradients to exact elevations. [#9132](https://github.com/CesiumGS/cesium/pull/9132)

##### Fixes :wrench:

- Fixed an issue where changing a model or tileset's `color`, `backFaceCulling`, or `silhouetteSize` would trigger an error. [#9271](https://github.com/CesiumGS/cesium/pull/9271)

##### Deprecated :hourglass_flowing_sand:

- `EasingFunction.QUADRACTIC_IN` was deprecated and will be removed in Cesium 1.79. It has been replaced with `EasingFunction.QUADRATIC_IN`. [#9220](https://github.com/CesiumGS/cesium/issues/9220)
- `EasingFunction.QUADRACTIC_OUT` was deprecated and will be removed in Cesium 1.79. It has been replaced with `EasingFunction.QUADRATIC_OUT`. [#9220](https://github.com/CesiumGS/cesium/issues/9220)
- `EasingFunction.QUADRACTIC_IN_OUT` was deprecated and will be removed in Cesium 1.79. It has been replaced with `EasingFunction.QUADRATIC_IN_OUT`. [#9220](https://github.com/CesiumGS/cesium/issues/9220)

### 1.76 - 2020-12-01

##### Fixes :wrench:

- Fixed an issue where tileset styles would be reapplied every frame when a tileset has a style and `tileset.preloadWhenHidden` is true and `tileset.show` is false. Also fixed a related issue where styles would be reapplied if the style being set is the same as the active style. [#9223](https://github.com/CesiumGS/cesium/pull/9223)
- Fixed JSDoc and TypeScript type definitions for `EllipsoidTangentPlane.fromPoints` which didn't list a return type. [#9227](https://github.com/CesiumGS/cesium/pull/9227)
- Updated DOMPurify from 1.0.8 to 2.2.2. [#9240](https://github.com/CesiumGS/cesium/issues/9240)

### 1.75 - 2020-11-02

##### Fixes :wrench:

- Fixed an issue in the PBR material where models with the `KHR_materials_unlit` extension had the normal attribute disabled. [#9173](https://github.com/CesiumGS/cesium/pull/9173).
- Fixed JSDoc and TypeScript type definitions for `writeTextToCanvas` which listed incorrect return type. [#9196](https://github.com/CesiumGS/cesium/pull/9196)
- Fixed JSDoc and TypeScript type definitions for `Viewer.globe` constructor option to allow disabling the globe on startup. [#9063](https://github.com/CesiumGS/cesium/pull/9063)

### 1.74 - 2020-10-01

##### Additions :tada:

- Added `Matrix3.inverseTranspose` and `Matrix4.inverseTranspose`. [#9135](https://github.com/CesiumGS/cesium/pull/9135)

##### Fixes :wrench:

- Fixed an issue where the camera zooming is stuck when looking up. [#9126](https://github.com/CesiumGS/cesium/pull/9126)
- Fixed an issue where Plane doesn't rotate correctly around the main local axis. [#8268](https://github.com/CesiumGS/cesium/issues/8268)
- Fixed clipping planes with non-uniform scale. [#9135](https://github.com/CesiumGS/cesium/pull/9135)
- Fixed an issue where ground primitives would get clipped at certain camera angles. [#9114](https://github.com/CesiumGS/cesium/issues/9114)
- Fixed a bug that could cause half of the globe to disappear when setting the `terrainProvider. [#9161](https://github.com/CesiumGS/cesium/pull/9161)
- Fixed a crash when loading Cesium OSM buildings with shadows enabled. [#9172](https://github.com/CesiumGS/cesium/pull/9172)

### 1.73 - 2020-09-01

##### Breaking Changes :mega:

- Removed `MapboxApi`, which was deprecated in CesiumJS 1.72. Pass your access token directly to the `MapboxImageryProvider` or `MapboxStyleImageryProvider` constructors.
- Removed `BingMapsApi`, which was deprecated in CesiumJS 1.72. Pass your access key directly to the `BingMapsImageryProvider` or `BingMapsGeocoderService` constructors.

##### Additions :tada:

- Added support for the CSS `line-height` specifier in the `font` property of a `Label`. [#8954](https://github.com/CesiumGS/cesium/pull/8954)
- `Viewer` now has default pick handling for `Cesium3DTileFeature` data and will display its properties in the default Viewer `InfoBox` as well as set `Viewer.selectedEntity` to a transient Entity instance representing the data. [#9121](https://github.com/CesiumGS/cesium/pull/9121).

##### Fixes :wrench:

- Fixed several artifacts on mobile devices caused by using insufficient precision. [#9064](https://github.com/CesiumGS/cesium/pull/9064)
- Fixed handling of `data:` scheme for the Cesium ion logo URL. [#9085](https://github.com/CesiumGS/cesium/pull/9085)
- Fixed an issue where the boundary rectangles in `TileAvailability` are not sorted correctly, causing terrain to sometimes fail to achieve its maximum detail. [#9098](https://github.com/CesiumGS/cesium/pull/9098)
- Fixed an issue where a request for an availability tile of the reference layer is delayed because the throttle option is on. [#9099](https://github.com/CesiumGS/cesium/pull/9099)
- Fixed an issue where Node.js tooling could not resolve package.json. [#9105](https://github.com/CesiumGS/cesium/pull/9105)
- Fixed classification artifacts on some mobile devices. [#9108](https://github.com/CesiumGS/cesium/pull/9108)
- Fixed an issue where Resource silently fails to load if being used multiple times. [#9093](https://github.com/CesiumGS/cesium/issues/9093)

### 1.72 - 2020-08-03

##### Breaking Changes :mega:

- CesiumJS no longer ships with a default Mapbox access token and Mapbox imagery layers have been removed from the `BaseLayerPicker` defaults. If you are using `MapboxImageryProvider` or `MapboxStyleImageryProvider`, use `options.accessToken` when initializing the imagery provider.

##### Additions :tada:

- Added support for glTF multi-texturing via `TEXCOORD_1`. [#9075](https://github.com/CesiumGS/cesium/pull/9075)

##### Deprecated :hourglass_flowing_sand:

- `MapboxApi.defaultAccessToken` was deprecated and will be removed in CesiumJS 1.73. Pass your access token directly to the MapboxImageryProvider or MapboxStyleImageryProvider constructors.
- `BingMapsApi` was deprecated and will be removed in CesiumJS 1.73. Pass your access key directly to the BingMapsImageryProvider or BingMapsGeocoderService constructors.

##### Fixes :wrench:

- Fixed `Color.fromCssColorString` when color string contains spaces. [#9015](https://github.com/CesiumGS/cesium/issues/9015)
- Fixed 3D Tileset replacement refinement when leaf is empty. [#8996](https://github.com/CesiumGS/cesium/pull/8996)
- Fixed a bug in the assessment of terrain tile visibility [#9033](https://github.com/CesiumGS/cesium/issues/9033)
- Fixed vertical polylines with `arcType: ArcType.RHUMB`, including lines drawn via GeoJSON. [#9028](https://github.com/CesiumGS/cesium/pull/9028)
- Fixed wall rendering when underground [#9041](https://github.com/CesiumGS/cesium/pull/9041)
- Fixed issue where a side of the wall was missing if the first position and the last position were equal [#9044](https://github.com/CesiumGS/cesium/pull/9044)
- Fixed `translucencyByDistance` for label outline color [#9003](https://github.com/CesiumGS/cesium/pull/9003)
- Fixed return value for `SampledPositionProperty.removeSample` [#9017](https://github.com/CesiumGS/cesium/pull/9017)
- Fixed issue where wall doesn't have correct texture coordinates when there are duplicate positions input [#9042](https://github.com/CesiumGS/cesium/issues/9042)
- Fixed an issue where clipping planes would not clip at the correct distances on some Android devices, most commonly reproducible on devices with `Mali` GPUs that do not support float textures via WebGL [#9023](https://github.com/CesiumGS/cesium/issues/9023)

### 1.71 - 2020-07-01

##### Breaking Changes :mega:

- Updated `WallGeometry` to respect the order of positions passed in, instead of making the positions respect a counter clockwise winding order. This will only affect the look of walls with an image material. If this changed the way your wall is drawing, reverse the order of the positions. [#8955](https://github.com/CesiumGS/cesium/pull/8955/)

##### Additions :tada:

- Added `backFaceCulling` property to `Cesium3DTileset` and `Model` to support viewing the underside or interior of a tileset or model. [#8981](https://github.com/CesiumGS/cesium/pull/8981)
- Added `Ellipsoid.surfaceArea` for computing the approximate surface area of a rectangle on the surface of an ellipsoid. [#8986](https://github.com/CesiumGS/cesium/pull/8986)
- Added support for PolylineVolume in CZML. [#8841](https://github.com/CesiumGS/cesium/pull/8841)
- Added `Color.toCssHexString` for getting the CSS hex string equivalent for a color. [#8987](https://github.com/CesiumGS/cesium/pull/8987)

##### Fixes :wrench:

- Fixed issue where tileset was not playing glTF animations. [#8962](https://github.com/CesiumGS/cesium/issues/8962)
- Fixed a divide-by-zero bug in `Ellipsoid.geodeticSurfaceNormal` when given the origin as input. `undefined` is returned instead. [#8986](https://github.com/CesiumGS/cesium/pull/8986)
- Fixed error with `WallGeometry` when there were adjacent positions with very close values. [#8952](https://github.com/CesiumGS/cesium/pull/8952)
- Fixed artifact for skinned model when log depth is enabled. [#6447](https://github.com/CesiumGS/cesium/issues/6447)
- Fixed a bug where certain rhumb arc polylines would lead to a crash. [#8787](https://github.com/CesiumGS/cesium/pull/8787)
- Fixed handling of Label's backgroundColor and backgroundPadding option [#8949](https://github.com/CesiumGS/cesium/pull/8949)
- Fixed several bugs when rendering CesiumJS in a WebGL 2 context. [#797](https://github.com/CesiumGS/cesium/issues/797)
- Fixed a bug where switching from perspective to orthographic caused triangles to overlap each other incorrectly. [#8346](https://github.com/CesiumGS/cesium/issues/8346)
- Fixed a bug where switching to orthographic camera on the first frame caused the zoom level to be incorrect. [#8853](https://github.com/CesiumGS/cesium/pull/8853)
- Fixed `scene.pickFromRay` intersection inaccuracies. [#8439](https://github.com/CesiumGS/cesium/issues/8439)
- Fixed a bug where a null or undefined name property passed to the `Entity` constructor would throw an exception.[#8832](https://github.com/CesiumGS/cesium/pull/8832)
- Fixed JSDoc and TypeScript type definitions for `ScreenSpaceEventHandler.getInputAction` which listed incorrect return type. [#9002](https://github.com/CesiumGS/cesium/pull/9002)
- Improved the style of the error panel. [#8739](https://github.com/CesiumGS/cesium/issues/8739)
- Fixed animation widget SVG icons not appearing in iOS 13.5.1. [#8993](https://github.com/CesiumGS/cesium/pull/8993)

### 1.70.1 - 2020-06-10

##### Additions :tada:

- Add a `toString` method to the `Resource` class in case an instance gets logged as a string. [#8722](https://github.com/CesiumGS/cesium/issues/8722)
- Exposed `Transforms.rotationMatrixFromPositionVelocity` method from Cesium's private API. [#8927](https://github.com/CesiumGS/cesium/issues/8927)

##### Fixes :wrench:

- Fixed JSDoc and TypeScript type definitions for all `ImageryProvider` types, which were missing `defaultNightAlpha` and `defaultDayAlpha` properties. [#8908](https://github.com/CesiumGS/cesium/pull/8908)
- Fixed JSDoc and TypeScript for `MaterialProperty`, which were missing the ability to take primitive types in their constructor. [#8904](https://github.com/CesiumGS/cesium/pull/8904)
- Fixed JSDoc and TypeScript type definitions to allow the creation of `GeometryInstance` instances using `XXXGeometry` classes. [#8941](https://github.com/CesiumGS/cesium/pull/8941).
- Fixed JSDoc and TypeScript for `buildModuleUrl`, which was accidentally excluded from the official CesiumJS API. [#8923](https://github.com/CesiumGS/cesium/pull/8923)
- Fixed JSDoc and TypeScript type definitions for `EllipsoidGeodesic` which incorrectly listed `result` as required. [#8904](https://github.com/CesiumGS/cesium/pull/8904)
- Fixed JSDoc and TypeScript type definitions for `EllipsoidTangentPlane.fromPoints`, which takes an array of `Cartesian3`, not a single instance. [#8928](https://github.com/CesiumGS/cesium/pull/8928)
- Fixed JSDoc and TypeScript type definitions for `EntityCollection.getById` and `CompositeEntityCollection.getById`, which can both return undefined. [#8928](https://github.com/CesiumGS/cesium/pull/8928)
- Fixed JSDoc and TypeScript type definitions for `Viewer` options parameters.
- Fixed a memory leak where some 3D Tiles requests were being unintentionally retained after the requests were cancelled. [#8843](https://github.com/CesiumGS/cesium/pull/8843)
- Fixed a bug with handling of PixelFormat's flipY. [#8893](https://github.com/CesiumGS/cesium/pull/8893)

### 1.70.0 - 2020-06-01

##### Major Announcements :loudspeaker:

- All Cesium ion users now have access to Cesium OSM Buildings - a 3D buildings layer covering the entire world built with OpenStreetMap building data, available as 3D Tiles. Read more about it [on our blog](https://cesium.com/blog/2020/06/01/cesium-osm-buildings/).
  - [Explore it on Sandcastle](https://sandcastle.cesium.com/index.html?src=Cesium%20OSM%20Buildings.html).
  - Add it to your CesiumJS app: `viewer.scene.primitives.add(Cesium.createOsmBuildings())`.
  - Contains per-feature data like building name, address, and much more. [Read more about the available properties](https://cesium.com/content/cesium-osm-buildings/).
- CesiumJS now ships with official TypeScript type definitions! [#8878](https://github.com/CesiumGS/cesium/pull/8878)
  - If you import CesiumJS as a module, the new definitions will automatically be used by TypeScript and related tooling.
  - If you import individual CesiumJS source files directly, you'll need to add `"types": ["cesium"]` in your tsconfig.json in order for the definitions to be used.
  - If you’re using your own custom definitions and you’re not yet ready to switch, you can delete `Source/Cesium.d.ts` after install.
  - See our [blog post](https://cesium.com/blog/2020/06/01/cesiumjs-tsd/) for more information and a technical overview of how it all works.
- CesiumJS now supports underground rendering with globe translucency! [#8726](https://github.com/CesiumGS/cesium/pull/8726)
  - Added options for controlling globe translucency through the new [`GlobeTranslucency`](https://cesium.com/learn/cesiumjs/ref-doc/GlobeTranslucency.html) object including front face alpha, back face alpha, and a translucency rectangle.
  - Added `Globe.undergroundColor` and `Globe.undergroundColorAlphaByDistance` for controlling how the back side of the globe is rendered when the camera is underground or the globe is translucent. [#8867](https://github.com/CesiumGS/cesium/pull/8867)
  - Improved camera controls when the camera is underground. [#8811](https://github.com/CesiumGS/cesium/pull/8811)
  - Sandcastle examples: [Globe Translucency](https://sandcastle.cesium.com/?src=Globe%20Translucency.html), [Globe Interior](https://sandcastle.cesium.com/?src=Globe%20Interior.html), and [Underground Color](https://sandcastle.cesium.com/?src=Underground%20Color.html&label=All)

##### Additions :tada:

- Our API reference documentation has received dozens of fixes and improvements, largely due to the TypeScript effort.
- Added `Cesium3DTileset.extensions` to get the extensions property from the tileset JSON. [#8829](https://github.com/CesiumGS/cesium/pull/8829)
- Added `Camera.completeFlight`, which causes the current camera flight to immediately jump to the final destination and call its complete callback. [#8788](https://github.com/CesiumGS/cesium/pull/8788)
- Added `nightAlpha` and `dayAlpha` properties to `ImageryLayer` to control alpha separately for the night and day sides of the globe. [#8868](https://github.com/CesiumGS/cesium/pull/8868)
- Added `SkyAtmosphere.perFragmentAtmosphere` to switch between per-vertex and per-fragment atmosphere shading. [#8866](https://github.com/CesiumGS/cesium/pull/8866)
- Added a new sandcastle example to show how to add fog using a `PostProcessStage` [#8798](https://github.com/CesiumGS/cesium/pull/8798)
- Added `frustumSplits` option to `DebugCameraPrimitive`. [8849](https://github.com/CesiumGS/cesium/pull/8849)
- Supported `#rgba` and `#rrggbbaa` formats in `Color.fromCssColorString`. [8873](https://github.com/CesiumGS/cesium/pull/8873)

##### Fixes :wrench:

- Fixed a bug that could cause rendering of a glTF model to become corrupt when switching from a Uint16 to a Uint32 index buffer to accomodate new vertices added for edge outlining. [#8820](https://github.com/CesiumGS/cesium/pull/8820)
- Fixed a bug where a removed billboard could prevent changing of the `TerrainProvider`. [#8766](https://github.com/CesiumGS/cesium/pull/8766)
- Fixed an issue with 3D Tiles point cloud styling where `${feature.propertyName}` and `${feature["propertyName"]}` syntax would cause a crash. Also fixed an issue where property names with non-alphanumeric characters would crash. [#8785](https://github.com/CesiumGS/cesium/pull/8785)
- Fixed a bug where `DebugCameraPrimitive` was ignoring the near and far planes of the `Camera`. [#8848](https://github.com/CesiumGS/cesium/issues/8848)
- Fixed sky atmosphere artifacts below the horizon. [#8866](https://github.com/CesiumGS/cesium/pull/8866)
- Fixed ground primitives in orthographic mode. [#5110](https://github.com/CesiumGS/cesium/issues/5110)
- Fixed the depth plane in orthographic mode. This improves the quality of polylines and other primitives that are rendered near the horizon. [8858](https://github.com/CesiumGS/cesium/pull/8858)

### 1.69.0 - 2020-05-01

##### Breaking Changes :mega:

- The property `Scene.sunColor` has been removed. Use `scene.light.color` and `scene.light.intensity` instead. [#8774](https://github.com/CesiumGS/cesium/pull/8774)
- Removed `isArray`. Use the native `Array.isArray` function instead. [#8779](https://github.com/CesiumGS/cesium/pull/8779)

##### Additions :tada:

- Added `RequestScheduler` to the public API; this allows users to have more control over the requests made by CesiumJS. [#8384](https://github.com/CesiumGS/cesium/issues/8384)
- Added support for high-quality edges on solid geometry in glTF models. [#8776](https://github.com/CesiumGS/cesium/pull/8776)
- Added `Scene.cameraUnderground` for checking whether the camera is underneath the globe. [#8765](https://github.com/CesiumGS/cesium/pull/8765)

##### Fixes :wrench:

- Fixed several problems with polylines when the logarithmic depth buffer is enabled, which is the default on most systems. [#8706](https://github.com/CesiumGS/cesium/pull/8706)
- Fixed a bug with very long view ranges requiring multiple frustums even with the logarithmic depth buffer enabled. Previously, such scenes could resolve depth incorrectly. [#8727](https://github.com/CesiumGS/cesium/pull/8727)
- Fixed an issue with glTF skinning support where an optional property `skeleton` was considered required by Cesium. [#8175](https://github.com/CesiumGS/cesium/issues/8175)
- Fixed an issue with clamping of non-looped glTF animations. Subscribers to animation `update` events should expect one additional event firing as an animation stops. [#7387](https://github.com/CesiumGS/cesium/issues/7387)
- Geometry instance floats now work for high precision floats on newer iOS devices. [#8805](https://github.com/CesiumGS/cesium/pull/8805)
- Fixed a bug where the elevation contour material's alpha was not being applied. [#8749](https://github.com/CesiumGS/cesium/pull/8749)
- Fix potential memory leak when destroying `CesiumWidget` instances. [#8591](https://github.com/CesiumGS/cesium/pull/8591)
- Fixed displaying the Cesium ion icon when running in an Android, iOS or UWP WebView. [#8758](https://github.com/CesiumGS/cesium/pull/8758)

### 1.68.0 - 2020-04-01

##### Additions :tada:

- Added basic underground rendering support. When the camera is underground the globe will be rendered as a solid surface and underground entities will not be culled. [#8572](https://github.com/AnalyticalGraphicsInc/cesium/pull/8572)
- The `CesiumUnminified` build now includes sourcemaps. [#8572](https://github.com/CesiumGS/cesium/pull/8659)
- Added glTF `STEP` animation interpolation. [#8786](https://github.com/CesiumGS/cesium/pull/8786)
- Added the ability to edit CesiumJS shaders on-the-fly using the [SpectorJS](https://spector.babylonjs.com/) Shader Editor. [#8608](https://github.com/CesiumGS/cesium/pull/8608)

##### Fixes :wrench:

- Cesium can now be used in Node.JS 12 and later, with or without `--experimental-modules`. It can still be used in earlier versions as well. [#8572](https://github.com/CesiumGS/cesium/pull/8659)
- Interacting with the Cesium canvas will now blur the previously focused element. This prevents unintended modification of input elements when interacting with the globe. [#8662](https://github.com/CesiumGS/cesium/pull/8662)
- `TileMapServiceImageryProvider` will now force `minimumLevel` to 0 if the `tilemapresource.xml` metadata request fails and the `rectangle` is too large for the given detail level [#8448](https://github.com/AnalyticalGraphicsInc/cesium/pull/8448)
- Fixed ground atmosphere rendering when using a smaller ellipsoid. [#8683](https://github.com/CesiumGS/cesium/issues/8683)
- Fixed globe incorrectly occluding objects when using a smaller ellipsoid. [#7124](https://github.com/CesiumGS/cesium/issues/7124)
- Fixed a regression introduced in 1.67 which caused overlapping colored ground geometry to have visual artifacts. [#8694](https://github.com/CesiumGS/cesium/pull/8694)
- Fixed a clipping problem when viewing a polyline up close with the logarithmic depth buffer enabled, which is the default on most systems. [#8703](https://github.com/CesiumGS/cesium/pull/8703)

### 1.67.0 - 2020-03-02

##### Breaking Changes :mega:

- `Cesium3DTileset.skipLevelOfDetail` is now `false` by default. [#8631](https://github.com/CesiumGS/cesium/pull/8631)
- glTF models are now rendered using the `LEQUALS` depth test function instead of `LESS`. This means that when geometry overlaps, the _later_ geometry will be visible above the earlier, where previously the opposite was true. We believe this is a more sensible default, and makes it easier to render e.g. outlined buildings with glTF. [#8646](https://github.com/CesiumGS/cesium/pull/8646)

##### Additions :tada:

- Massively improved performance of clamped Entity ground geometry with dynamic colors. [#8630](https://github.com/CesiumGS/cesium/pull/8630)
- Added `Entity.tileset` for loading a 3D Tiles tileset via the Entity API using the new `Cesium3DTilesetGraphics` class. [#8580](https://github.com/CesiumGS/cesium/pull/8580)
- Added `tileset.uri`, `tileset.show`, and `tileset.maximumScreenSpaceError` properties to CZML processing for loading 3D Tiles. [#8580](https://github.com/CesiumGS/cesium/pull/8580)
- Added `Color.lerp` for linearly interpolating between two RGB colors. [#8607](https://github.com/CesiumGS/cesium/pull/8607)
- `CesiumTerrainProvider` now supports terrain tiles using a `WebMercatorTilingScheme` by specifying `"projection": "EPSG:3857"` in `layer.json`. It also now supports numbering tiles from the North instead of the South by specifying `"scheme": "slippyMap"` in `layer.json`. [#8563](https://github.com/CesiumGS/cesium/pull/8563)
- Added basic support for `isNaN`, `isFinite`, `null`, and `undefined` in the 3D Tiles styling GLSL backend for point clouds. [#8621](https://github.com/CesiumGS/cesium/pull/8621)
- Added `sizeInMeters` to `ParticleSystem`. [#7746](https://github.com/CesiumGS/cesium/pull/7746)

##### Fixes :wrench:

- Fixed a bug that caused large, nearby geometry to be clipped when using a logarithmic depth buffer, which is the default on most systems. [#8600](https://github.com/CesiumGS/cesium/pull/8600)
- Fixed a bug where tiles would not load if the camera was tracking a moving tileset. [#8598](https://github.com/CesiumGS/cesium/pull/8598)
- Fixed a bug where applying a new 3D Tiles style during a flight would not update all existing tiles. [#8622](https://github.com/CesiumGS/cesium/pull/8622)
- Fixed a bug where Cartesian vectors could not be packed to typed arrays [#8568](https://github.com/CesiumGS/cesium/pull/8568)
- Updated knockout from 3.5.0 to 3.5.1. [#8424](https://github.com/CesiumGS/cesium/pull/8424)
- Cesium's local development server now works in Node 12 & 13 [#8648](https://github.com/CesiumGS/cesium/pull/8648)

##### Deprecated :hourglass_flowing_sand:

- The `isArray` function has been deprecated and will be removed in Cesium 1.69. Use the native `Array.isArray` function instead. [#8526](https://github.com/CesiumGS/cesium/pull/8526)

### 1.66.0 - 2020-02-03

##### Deprecated :hourglass_flowing_sand:

- The property `Scene.sunColor` has been deprecated and will be removed in Cesium 1.69. Use `scene.light.color` and `scene.light.intensity` instead. [#8493](https://github.com/CesiumGS/cesium/pull/8493)

##### Additions :tada:

- `useBrowserRecommendedResolution` flag in `Viewer` and `CesiumWidget` now defaults to `true`. This ensures Cesium rendering is fast and smooth by default across all devices. Set it to `false` to always render at native device resolution instead at the cost of performance on under-powered devices. [#8548](https://github.com/CesiumGS/cesium/pull/8548)
- Cesium now creates a WebGL context with a `powerPreference` value of `high-performance`. Some browsers use this setting to enable a second, more powerful, GPU. You can set it back to `default`, or opt-in to `low-power` mode, by passing the context option when creating a `Viewer` or `CesiumWidget` instance:

```js
var viewer = new Viewer("cesiumContainer", {
  contextOptions: {
    webgl: {
      powerPreference: "default",
    },
  },
});
```

- Added more customization to Cesium's lighting system. [#8493](https://github.com/CesiumGS/cesium/pull/8493)
  - Added `Light`, `DirectionalLight`, and `SunLight` classes for creating custom light sources.
  - Added `Scene.light` for setting the scene's light source, which defaults to a `SunLight`.
  - Added `Globe.dynamicAtmosphereLighting` for enabling lighting effects on atmosphere and fog, such as day/night transitions. It is true by default but may be set to false if the atmosphere should stay unchanged regardless of the scene's light direction.
  - Added `Globe.dynamicAtmosphereLightingFromSun` for using the sun direction instead of the scene's light direction when `Globe.dynamicAtmosphereLighting` is enabled. See the moonlight example in the [Lighting Sandcastle example](https://cesiumjs.org/Cesium/Apps/Sandcastle/?src=Lighting.html).
  - Primitives and the globe are now shaded with the scene light's color.
- Updated SampleData models to glTF 2.0. [#7802](https://github.com/CesiumGS/cesium/issues/7802)
- Added `Globe.showSkirts` to support the ability to hide terrain skirts when viewing terrain from below the surface. [#8489](https://github.com/CesiumGS/cesium/pull/8489)
- Added `minificationFilter` and `magnificationFilter` options to `Material` to control texture filtering. [#8473](https://github.com/CesiumGS/cesium/pull/8473)
- Updated [earcut](https://github.com/mapbox/earcut) to 2.2.1. [#8528](https://github.com/CesiumGS/cesium/pull/8528)
- Added a font cache to improve label performance. [#8537](https://github.com/CesiumGS/cesium/pull/8537)

##### Fixes :wrench:

- Fixed a bug where the camera could go underground during mouse navigation. [#8504](https://github.com/CesiumGS/cesium/pull/8504)
- Fixed a bug where rapidly updating a `PolylineCollection` could result in an `instanceIndex` is out of range error. [#8546](https://github.com/CesiumGS/cesium/pull/8546)
- Fixed issue where `RequestScheduler` double-counted image requests made via `createImageBitmap`. [#8162](https://github.com/CesiumGS/cesium/issues/8162)
- Reduced Cesium bundle size by avoiding unnecessarily importing `Cesium3DTileset` in `Picking.js`. [#8532](https://github.com/CesiumGS/cesium/pull/8532)
- Fixed a bug where files with backslashes were not loaded in KMZ files. [#8533](https://github.com/CesiumGS/cesium/pull/8533)
- Fixed WebGL warning message about `EXT_float_blend` being implicitly enabled. [#8534](https://github.com/CesiumGS/cesium/pull/8534)
- Fixed a bug where toggling point cloud classification visibility would result in a grey screen on Linux / Nvidia. [#8538](https://github.com/CesiumGS/cesium/pull/8538)
- Fixed a bug where a point in a `PointPrimitiveCollection` was rendered in the middle of the screen instead of being clipped. [#8542](https://github.com/CesiumGS/cesium/pull/8542)
- Fixed a crash when deleting and re-creating polylines from CZML. `ReferenceProperty` now returns undefined when the target entity or property does not exist, instead of throwing. [#8544](https://github.com/CesiumGS/cesium/pull/8544)
- Fixed terrain tile picking in the Cesium Inspector. [#8567](https://github.com/CesiumGS/cesium/pull/8567)
- Fixed a crash that could occur when an entity was deleted while the corresponding `Primitive` was being created asynchronously. [#8569](https://github.com/CesiumGS/cesium/pull/8569)
- Fixed a crash when calling `camera.lookAt` with the origin (0, 0, 0) as the target. This could happen when looking at a tileset with the origin as its center. [#8571](https://github.com/CesiumGS/cesium/pull/8571)
- Fixed a bug where `camera.viewBoundingSphere` was modifying the `offset` parameter. [#8438](https://github.com/CesiumGS/cesium/pull/8438)
- Fixed a crash when creating a plane with both position and normal on the Z-axis. [#8576](https://github.com/CesiumGS/cesium/pull/8576)
- Fixed `BoundingSphere.projectTo2D` when the bounding sphere’s center is at the origin. [#8482](https://github.com/CesiumGS/cesium/pull/8482)

### 1.65.0 - 2020-01-06

##### Breaking Changes :mega:

- `OrthographicFrustum.getPixelDimensions`, `OrthographicOffCenterFrustum.getPixelDimensions`, `PerspectiveFrustum.getPixelDimensions`, and `PerspectiveOffCenterFrustum.getPixelDimensions` now require a `pixelRatio` argument before the `result` argument. The previous function definition has been deprecated since 1.63. [#8320](https://github.com/CesiumGS/cesium/pull/8320)
- The function `Matrix4.getRotation` has been renamed to `Matrix4.getMatrix3`. `Matrix4.getRotation` has been deprecated since 1.62. [#8183](https://github.com/CesiumGS/cesium/pull/8183)
- `createTileMapServiceImageryProvider` and `createOpenStreetMapImageryProvider` have been removed. Instead, pass the same options to `new TileMapServiceImageryProvider` and `new OpenStreetMapImageryProvider` respectively. The old functions have been deprecated since 1.62. [#8174](https://github.com/CesiumGS/cesium/pull/8174)

##### Additions :tada:

- Added `Globe.backFaceCulling` to support viewing terrain from below the surface. [#8470](https://github.com/CesiumGS/cesium/pull/8470)

##### Fixes :wrench:

- Fixed Geocoder auto-complete suggestions when hosted inside Web Components. [#8425](https://github.com/CesiumGS/cesium/pull/8425)
- Fixed terrain tile culling problems when under ellipsoid. [#8397](https://github.com/CesiumGS/cesium/pull/8397)
- Fixed primitive culling when below the ellipsoid but above terrain. [#8398](https://github.com/CesiumGS/cesium/pull/8398)
- Improved the translucency calculation for the Water material type. [#8455](https://github.com/CesiumGS/cesium/pull/8455)
- Fixed bounding volume calculation for `GroundPrimitive`. [#4883](https://github.com/CesiumGS/cesium/issues/4483)
- Fixed `OrientedBoundingBox.fromRectangle` for rectangles with width greater than 180 degrees. [#8475](https://github.com/CesiumGS/cesium/pull/8475)
- Fixed globe picking so that it returns the closest intersecting triangle instead of the first intersecting triangle. [#8390](https://github.com/CesiumGS/cesium/pull/8390)
- Fixed horizon culling issues with large root tiles. [#8487](https://github.com/CesiumGS/cesium/pull/8487)
- Fixed a lighting bug affecting Macs with Intel integrated graphics where glTF 2.0 PBR models with double sided materials would have flipped normals. [#8494](https://github.com/CesiumGS/cesium/pull/8494)

### 1.64.0 - 2019-12-02

##### Fixes :wrench:

- Fixed an issue in image based lighting where an invalid environment map would silently fail. [#8303](https://github.com/CesiumGS/cesium/pull/8303)
- Various small internal improvements

### 1.63.1 - 2019-11-06

##### Fixes :wrench:

- Fixed regression in 1.63 where ground atmosphere and labels rendered incorrectly on displays with `window.devicePixelRatio` greater than 1.0. [#8351](https://github.com/CesiumGS/cesium/pull/8351)
- Fixed regression in 1.63 where some primitives would show through the globe when log depth is disabled. [#8368](https://github.com/CesiumGS/cesium/pull/8368)

### 1.63 - 2019-11-01

##### Major Announcements :loudspeaker:

- Cesium has migrated to ES6 modules. This may or may not be a breaking change for your application depending on how you use Cesium. See our [blog post](https://cesium.com/blog/2019/10/31/cesiumjs-es6/) for the full details.
- We’ve consolidated all of our website content from cesiumjs.org and cesium.com into one home on cesium.com. Here’s where you can now find:
  - [Sandcastle](https://sandcastle.cesium.com) - `https://sandcastle.cesium.com`
  - [API Docs](https://cesium.com/learn/cesiumjs/ref-doc/) - `https://cesium.com/learn/cesiumjs/ref-doc/`
  - [Downloads](https://cesium.com/downloads/) - `https://cesium.com/downloads/`
  - Hosted releases can be found at `https://cesium.com/downloads/cesiumjs/releases/<CesiumJS Version Number>/Build/Cesium/Cesium.js`
  - See our [blog post](https://cesium.com/blog/2019/10/15/cesiumjs-migration/) for more information.

##### Additions :tada:

- Decreased Web Workers bundle size by a factor of 10, from 8384KB (2624KB gzipped) to 863KB (225KB gzipped). This makes Cesium load faster, especially on low-end devices and slower network connections.
- Added full UTF-8 support to labels, greatly improving support for non-latin alphabets and emoji. [#7280](https://github.com/CesiumGS/cesium/pull/7280)
- Added `"type": "module"` to package.json to take advantage of native ES6 module support in newer versions of Node.js. This also enables module-based front-end development for tooling that relies on Node.js module resolution.
- The combined `Build/Cesium/Cesium.js` and `Build/CesiumUnminified/Cesium.js` have been upgraded from IIFE to UMD modules that support IIFE, AMD, and commonjs.
- Added `pixelRatio` parameter to `OrthographicFrustum.getPixelDimensions`, `OrthographicOffCenterFrustum.getPixelDimensions`, `PerspectiveFrustum.getPixelDimensions`, and `PerspectiveOffCenterFrustum.getPixelDimensions`. Pass in `scene.pixelRatio` for dimensions in CSS pixel units or `1.0` for dimensions in native device pixel units. [#8237](https://github.com/CesiumGS/cesium/pull/8237)

##### Fixes :wrench:

- Fixed css pixel usage for polylines, point clouds, models, primitives, and post-processing. [#8113](https://github.com/CesiumGS/cesium/issues/8113)
- Fixed a bug where `scene.sampleHeightMostDetailed` and `scene.clampToHeightMostDetailed` would not resolve in request render mode. [#8281](https://github.com/CesiumGS/cesium/issues/8281)
- Fixed seam artifacts when log depth is disabled, `scene.globe.depthTestAgainstTerrain` is false, and primitives are under the globe. [#8205](https://github.com/CesiumGS/cesium/pull/8205)
- Fix dynamic ellipsoids using `innerRadii`, `minimumClock`, `maximumClock`, `minimumCone` or `maximumCone`. [#8277](https://github.com/CesiumGS/cesium/pull/8277)
- Fixed rendering billboard collections containing more than 65536 billboards. [#8325](https://github.com/CesiumGS/cesium/pull/8325)

##### Deprecated :hourglass_flowing_sand:

- `OrthographicFrustum.getPixelDimensions`, `OrthographicOffCenterFrustum.getPixelDimensions`, `PerspectiveFrustum.getPixelDimensions`, and `PerspectiveOffCenterFrustum.getPixelDimensions` now take a `pixelRatio` argument before the `result` argument. The previous function definition will no longer work in 1.65. [#8237](https://github.com/CesiumGS/cesium/pull/8237)

### 1.62 - 2019-10-01

##### Deprecated :hourglass_flowing_sand:

- `createTileMapServiceImageryProvider` and `createOpenStreetMapImageryProvider` have been deprecated and will be removed in Cesium 1.65. Instead, pass the same options to `new TileMapServiceImageryProvider` and `new OpenStreetMapImageryProvider` respectively.
- The function `Matrix4.getRotation` has been deprecated and renamed to `Matrix4.getMatrix3`. `Matrix4.getRotation` will be removed in version 1.65.

##### Additions :tada:

- Added ability to create partial ellipsoids using both the Entity API and CZML. New ellipsoid geometry properties: `innerRadii`, `minimumClock`, `maximumClock`, `minimumCone`, and `maximumCone`. This affects both `EllipsoidGeometry` and `EllipsoidOutlineGeometry`. See the updated [Sandcastle example](https://cesiumjs.org/Cesium/Apps/Sandcastle/?src=Partial%20Ellipsoids.html&label=Geometries). [#5995](https://github.com/CesiumGS/cesium/pull/5995)
- Added `useBrowserRecommendedResolution` flag to `Viewer` and `CesiumWidget`. When true, Cesium renders at CSS pixel resolution instead of native device resolution. This replaces the workaround in the 1.61 change list. [8215](https://github.com/CesiumGS/cesium/issues/8215)
- Added `TileMapResourceImageryProvider` and `OpenStreetMapImageryProvider` classes to improve API consistency: [#4812](https://github.com/CesiumGS/cesium/issues/4812)
- Added `credit` parameter to `CzmlDataSource`, `GeoJsonDataSource`, `KmlDataSource` and `Model`. [#8173](https://github.com/CesiumGS/cesium/pull/8173)
- Added `Matrix3.getRotation` to get the rotational component of a matrix with scaling removed. [#8182](https://github.com/CesiumGS/cesium/pull/8182)

##### Fixes :wrench:

- Fixed labels not showing for individual entities in data sources when clustering is enabled. [#6087](https://github.com/CesiumGS/cesium/issues/6087)
- Fixed an issue where polygons, corridors, rectangles, and ellipses on terrain would not render on some mobile devices. [#6739](https://github.com/CesiumGS/cesium/issues/6739)
- Fixed a bug where GlobeSurfaceTile would not render the tile until all layers completed loading causing globe to appear to hang. [#7974](https://github.com/CesiumGS/cesium/issues/7974)
- Spread out KMl loading across multiple frames to prevent freezing. [#8195](https://github.com/CesiumGS/cesium/pull/8195)
- Fixed a bug where extruded polygons would sometimes be missing segments. [#8035](https://github.com/CesiumGS/cesium/pull/8035)
- Made pixel sizes consistent for polylines and point clouds when rendering at different pixel ratios. [#8113](https://github.com/CesiumGS/cesium/issues/8113)
- `Camera.flyTo` flies to the correct location in 2D when the destination crosses the international date line [#7909](https://github.com/CesiumGS/cesium/pull/7909)
- Fixed 3D tiles style coloring when multiple tilesets are in the scene [#8051](https://github.com/CesiumGS/cesium/pull/8051)
- 3D Tiles geometric error now correctly scales with transform. [#8182](https://github.com/CesiumGS/cesium/pull/8182)
- Fixed per-feature post processing from sometimes selecting the wrong feature. [#7929](https://github.com/CesiumGS/cesium/pull/7929)
- Fixed a bug where dynamic polylines did not use the given arcType. [#8191](https://github.com/CesiumGS/cesium/issues/8191)
- Fixed atmosphere brightness when High Dynamic Range is disabled. [#8149](https://github.com/CesiumGS/cesium/issues/8149)
- Fixed brightness levels for procedural Image Based Lighting. [#7803](https://github.com/CesiumGS/cesium/issues/7803)
- Fixed alpha equation for `BlendingState.ALPHA_BLEND` and `BlendingState.ADDITIVE_BLEND`. [#8202](https://github.com/CesiumGS/cesium/pull/8202)
- Improved display of tile coordinates for `TileCoordinatesImageryProvider` [#8131](https://github.com/CesiumGS/cesium/pull/8131)
- Reduced size of approximateTerrainHeights.json [#7959](https://github.com/CesiumGS/cesium/pull/7959)
- Fixed undefined `quadDetails` error from zooming into the map really close. [#8011](https://github.com/CesiumGS/cesium/pull/8011)
- Fixed a crash for 3D Tiles that have zero volume. [#7945](https://github.com/CesiumGS/cesium/pull/7945)
- Fixed relative-to-center check, `depthFailAppearance` resource freeing for `Primitive` [#8044](https://github.com/CesiumGS/cesium/pull/8044)

### 1.61 - 2019-09-03

##### Additions :tada:

- Added optional `index` parameter to `PrimitiveCollection.add`. [#8041](https://github.com/CesiumGS/cesium/pull/8041)
- Cesium now renders at native device resolution by default instead of CSS pixel resolution, to go back to the old behavior, set `viewer.resolutionScale = 1.0 / window.devicePixelRatio`. [#8082](https://github.com/CesiumGS/cesium/issues/8082)
- Added `getByName` method to `DataSourceCollection` allowing to retrieve `DataSource`s by their name property from the collection

##### Fixes :wrench:

- Disable FXAA by default. To re-enable, set `scene.postProcessStages.fxaa.enabled = true` [#7875](https://github.com/CesiumGS/cesium/issues/7875)
- Fixed a crash when a glTF model used `KHR_texture_transform` without a sampler defined. [#7916](https://github.com/CesiumGS/cesium/issues/7916)
- Fixed post-processing selection filtering to work for bloom. [#7984](https://github.com/CesiumGS/cesium/issues/7984)
- Disabled HDR by default to improve visual quality in most standard use cases. Set `viewer.scene.highDynamicRange = true` to re-enable. [#7966](https://github.com/CesiumGS/cesium/issues/7966)
- Fixed a bug that causes hidden point primitives to still appear on some operating systems. [#8043](https://github.com/CesiumGS/cesium/issues/8043)
- Fix negative altitude altitude handling in `GoogleEarthEnterpriseTerrainProvider`. [#8109](https://github.com/CesiumGS/cesium/pull/8109)
- Fixed issue where KTX or CRN files would not be properly identified. [#7979](https://github.com/CesiumGS/cesium/issues/7979)
- Fixed multiple globe materials making the globe darker. [#7726](https://github.com/CesiumGS/cesium/issues/7726)

### 1.60 - 2019-08-01

##### Additions :tada:

- Reworked label rendering to use signed distance fields (SDF) for crisper text. [#7730](https://github.com/CesiumGS/cesium/pull/7730)
- Added a [new Sandcastle example](https://cesiumjs.org/Cesium/Build/Apps/Sandcastle/?src=Labels%20SDF.html) to showcase the new SDF labels.
- Added support for polygon holes to CZML. [#7991](https://github.com/CesiumGS/cesium/pull/7991)
- Added `totalScale` property to `Label` which is the total scale of the label taking into account the label's scale and the relative size of the desired font compared to the generated glyph size.

##### Fixes :wrench:

- Fixed crash when using ArcGIS terrain with clipping planes. [#7998](https://github.com/CesiumGS/cesium/pull/7998)
- `PolygonGraphics.hierarchy` now converts constant array values to a `PolygonHierarchy` when set, so code that accesses the value of the property can rely on it always being a `PolygonHierarchy`.
- Fixed a bug with lengthwise texture coordinates in the first segment of ground polylines, as observed in some WebGL implementations such as Chrome on Linux. [#8017](https://github.com/CesiumGS/cesium/issues/8017)

### 1.59 - 2019-07-01

##### Additions :tada:

- Adds `ArcGISTiledElevationTerrainProvider` to support LERC encoded terrain from ArcGIS ImageServer. [#7940](https://github.com/CesiumGS/cesium/pull/7940)
- Added CZML support for `heightReference` to `box`, `cylinder`, and `ellipsoid`, and added CZML support for `classificationType` to `corridor`, `ellipse`, `polygon`, `polyline`, and `rectangle`. [#7899](https://github.com/CesiumGS/cesium/pull/7899)
- Adds `exportKML` function to export `Entity` instances with Point, Billboard, Model, Label, Polyline and Polygon graphics. [#7921](https://github.com/CesiumGS/cesium/pull/7921)
- Added support for new Mapbox Style API. [#7698](https://github.com/CesiumGS/cesium/pull/7698)
- Added support for the [AGI_articulations](https://github.com/KhronosGroup/glTF/tree/master/extensions/2.0/Vendor/AGI_articulations) vendor extension of glTF 2.0 to the Entity API and CZML. [#7907](https://github.com/CesiumGS/cesium/pull/7907)

##### Fixes :wrench:

- Fixed a bug that caused missing segments for ground polylines with coplanar points over large distances and problems with polylines containing duplicate points. [#7885](https://github.com/CesiumGS/cesium//pull/7885)
- Fixed a bug where billboards were not pickable when zoomed out completely in 2D View. [#7908](https://github.com/CesiumGS/cesium/pull/7908)
- Fixed a bug where image requests that returned HTTP code 204 would prevent any future request from succeeding on browsers that supported ImageBitmap. [#7914](https://github.com/CesiumGS/cesium/pull/7914/)
- Fixed polyline colors when `scene.highDynamicRange` is enabled. [#7924](https://github.com/CesiumGS/cesium/pull/7924)
- Fixed a bug in the inspector where the min/max height values of a picked tile were undefined. [#7904](https://github.com/CesiumGS/cesium/pull/7904)
- Fixed `Math.factorial` to return the correct values. (https://github.com/CesiumGS/cesium/pull/7969)
- Fixed a bug that caused 3D models to appear darker on Android devices. [#7944](https://github.com/CesiumGS/cesium/pull/7944)

### 1.58.1 - 2018-06-03

_This is an npm-only release to fix a publishing issue_.

### 1.58 - 2019-06-03

##### Additions :tada:

- Added support for new `BingMapsStyle` values `ROAD_ON_DEMAND` and `AERIAL_WITH_LABELS_ON_DEMAND`. The older versions of these, `ROAD` and `AERIAL_WITH_LABELS`, have been deprecated by Bing. [#7808](https://github.com/CesiumGS/cesium/pull/7808)
- Added syntax to delete data from existing properties via CZML. [#7818](https://github.com/CesiumGS/cesium/pull/7818)
- Added `checkerboard` material to CZML. [#7845](https://github.com/CesiumGS/cesium/pull/7845)
- `BingMapsImageryProvider` now uses `DiscardEmptyTileImagePolicy` by default to detect missing tiles as zero-length responses instead of inspecting pixel values. [#7810](https://github.com/CesiumGS/cesium/pull/7810)
- Added support for the [AGI_articulations](https://github.com/KhronosGroup/glTF/tree/master/extensions/2.0/Vendor/AGI_articulations) vendor extension of glTF 2.0 to the Model primitive graphics API. [#7835](https://github.com/CesiumGS/cesium/pull/7835)
- Reduce the number of Bing transactions and ion Bing sessions used when destroying and recreating the same imagery layer to 1. [#7848](https://github.com/CesiumGS/cesium/pull/7848)

##### Fixes :wrench:

- Fixed an edge case where Cesium would provide ion access token credentials to non-ion servers if the actual asset entrypoint was being hosted by ion. [#7839](https://github.com/CesiumGS/cesium/pull/7839)
- Fixed a bug that caused Cesium to request non-existent tiles for terrain tilesets lacking tile availability, i.e. a `layer.json` file.
- Fixed memory leak when removing entities that had a `HeightReference` of `CLAMP_TO_GROUND` or `RELATIVE_TO_GROUND`. This includes when removing a `DataSource`.
- Fixed 3D Tiles credits not being shown in the data attribution box. [#7877](https://github.com/CesiumGS/cesium/pull/7877)

### 1.57 - 2019-05-01

##### Additions :tada:

- Improved 3D Tiles streaming performance, resulting in ~67% camera tour load time reduction, ~44% camera tour load count reduction. And for general camera movement, ~20% load time reduction with ~27% tile load count reduction. Tile load priority changed to focus on loading tiles in the center of the screen first. Added the following tileset optimizations, which unless stated otherwise are enabled by default. [#7774](https://github.com/CesiumGS/cesium/pull/7774)
  - Added `Cesium3DTileset.cullRequestsWhileMoving` option to ignore requests for tiles that will likely be out-of-view due to the camera's movement when they come back from the server.
  - Added `Cesium3DTileset.cullRequestsWhileMovingMultiplier` option to act as a multiplier when used in culling requests while moving. Larger is more aggressive culling, smaller less aggressive culling.
  - Added `Cesium3DTileset.preloadFlightDestinations` option to preload tiles at the camera's flight destination while the camera is in flight.
  - Added `Cesium3DTileset.preferLeaves` option to prefer loading of leaves. Good for additive refinement point clouds. Set to `false` by default.
  - Added `Cesium3DTileset.progressiveResolutionHeightFraction` option to load tiles at a smaller resolution first. This can help get a quick layer of tiles down while full resolution tiles continue to load.
  - Added `Cesium3DTileset.foveatedScreenSpaceError` option to prioritize loading tiles in the center of the screen.
  - Added `Cesium3DTileset.foveatedConeSize` option to control the cone size that determines which tiles are deferred for loading. Tiles outside the cone are potentially deferred.
  - Added `Cesium3DTileset.foveatedMinimumScreenSpaceErrorRelaxation` option to control the starting screen space error relaxation for tiles outside the foveated cone.
  - Added `Cesium3DTileset.foveatedInterpolationCallback` option to control how screen space error threshold is interpolated for tiles outside the foveated cone.
  - Added `Cesium3DTileset.foveatedTimeDelay` option to control how long in seconds to wait after the camera stops moving before deferred tiles start loading in.
- Added new parameter to `PolylineGlowMaterial` called `taperPower`, that works similar to the existing `glowPower` parameter, to taper the back of the line away. [#7626](https://github.com/CesiumGS/cesium/pull/7626)
- Added `Cesium3DTileset.preloadWhenHidden` tileset option to preload tiles when `tileset.show` is false. Loads tiles as if the tileset is visible but does not render them. [#7774](https://github.com/CesiumGS/cesium/pull/7774)
- Added support for the `KHR_texture_transform` glTF extension. [#7549](https://github.com/CesiumGS/cesium/pull/7549)
- Added functions to remove samples from `SampledProperty` and `SampledPositionProperty`. [#7723](https://github.com/CesiumGS/cesium/pull/7723)
- Added support for color-to-alpha with a threshold on imagery layers. [#7727](https://github.com/CesiumGS/cesium/pull/7727)
- Add CZML processing for `heightReference` and `extrudedHeightReference` for geoemtry types that support it.
- `CesiumMath.toSNorm` documentation changed to reflect the function's implementation. [#7774](https://github.com/CesiumGS/cesium/pull/7774)
- Added `CesiumMath.normalize` to convert a scalar value in an arbitrary range to a scalar in the range [0.0, 1.0]. [#7774](https://github.com/CesiumGS/cesium/pull/7774)

##### Fixes :wrench:

- Fixed an error when loading the same glTF model in two separate viewers. [#7688](https://github.com/CesiumGS/cesium/issues/7688)
- Fixed an error where `clampToHeightMostDetailed` or `sampleHeightMostDetailed` would crash if entities were created when the promise resolved. [#7690](https://github.com/CesiumGS/cesium/pull/7690)
- Fixed an issue with compositing merged entity availability. [#7717](https://github.com/CesiumGS/cesium/issues/7717)
- Fixed an error where many imagery layers within a single tile would cause parts of the tile to render as black on some platforms. [#7649](https://github.com/CesiumGS/cesium/issues/7649)
- Fixed a bug that could cause terrain with a single, global root tile (e.g. that uses `WebMercatorTilingScheme`) to be culled unexpectedly in some views. [#7702](https://github.com/CesiumGS/cesium/issues/7702)
- Fixed a problem where instanced 3D models were incorrectly lit when using physically based materials. [#7775](https://github.com/CesiumGS/cesium/issues/7775)
- Fixed a bug where glTF models with certain blend modes were rendered incorrectly in browsers that support ImageBitmap. [#7795](https://github.com/CesiumGS/cesium/issues/7795)

### 1.56.1 - 2019-04-02

##### Additions :tada:

- `Resource.fetchImage` now takes a `preferImageBitmap` option to use `createImageBitmap` when supported to move image decode off the main thread. This option defaults to `false`.

##### Breaking Changes :mega:

- The following breaking changes are relative to 1.56. The `Resource.fetchImage` behavior is now identical to 1.55 and earlier.
  - Changed `Resource.fetchImage` back to return an `Image` by default, instead of an `ImageBitmap` when supported. Note that an `ImageBitmap` cannot be flipped during texture upload. Instead, set `flipY : true` during fetch to flip it.
  - Changed the default `flipY` option in `Resource.fetchImage` to false. This only has an effect when ImageBitmap is used.

### 1.56 - 2019-04-01

##### Breaking Changes :mega:

- `Resource.fetchImage` now returns an `ImageBitmap` instead of `Image` when supported. This allows for decoding images while fetching using `createImageBitmap` to greatly speed up texture upload and decrease frame drops when loading models with large textures. [#7579](https://github.com/CesiumGS/cesium/pull/7579)
- `Cesium3DTileStyle.style` now has an empty `Object` as its default value, instead of `undefined`. [#7567](https://github.com/CesiumGS/cesium/issues/7567)
- `Scene.clampToHeight` now takes an optional `width` argument before the `result` argument. [#7693](https://github.com/CesiumGS/cesium/pull/7693)
- In the `Resource` class, `addQueryParameters` and `addTemplateValues` have been removed. Please use `setQueryParameters` and `setTemplateValues` instead. [#7695](https://github.com/CesiumGS/cesium/issues/7695)

##### Deprecated :hourglass_flowing_sand:

- `Resource.fetchImage` now takes an options object. Use `resource.fetchImage({ preferBlob: true })` instead of `resource.fetchImage(true)`. The previous function definition will no longer work in 1.57. [#7579](https://github.com/CesiumGS/cesium/pull/7579)

##### Additions :tada:

- Added support for touch and hold gesture. The touch and hold delay can be customized by updating `ScreenSpaceEventHandler.touchHoldDelayMilliseconds`. [#7286](https://github.com/CesiumGS/cesium/pull/7286)
- `Resource.fetchImage` now has a `flipY` option to vertically flip an image during fetch & decode. It is only valid when `ImageBitmapOptions` is supported by the browser. [#7579](https://github.com/CesiumGS/cesium/pull/7579)
- Added `backFaceCulling` and `normalShading` options to `PointCloudShading`. Both options are only applicable for point clouds containing normals. [#7399](https://github.com/CesiumGS/cesium/pull/7399)
- `Cesium3DTileStyle.style` reacts to updates and represents the current state of the style. [#7567](https://github.com/CesiumGS/cesium/issues/7567)

##### Fixes :wrench:

- Fixed the value for `BlendFunction.ONE_MINUS_CONSTANT_COLOR`. [#7624](https://github.com/CesiumGS/cesium/pull/7624)
- Fixed `HeadingPitchRoll.pitch` being `NaN` when using `.fromQuaternion` due to a rounding error for pitches close to +/- 90°. [#7654](https://github.com/CesiumGS/cesium/pull/7654)
- Fixed a type of crash caused by the camera being rotated through terrain. [#6783](https://github.com/CesiumGS/cesium/issues/6783)
- Fixed an error in `Resource` when used with template replacements using numeric keys. [#7668](https://github.com/CesiumGS/cesium/pull/7668)
- Fixed an error in `Cesium3DTilePointFeature` where `anchorLineColor` used the same color instance instead of cloning the color [#7686](https://github.com/CesiumGS/cesium/pull/7686)

### 1.55 - 2019-03-01

##### Breaking Changes :mega:

- `czm_materialInput.slope` is now an angle in radians between 0 and pi/2 (flat to vertical), rather than a projected length 1 to 0 (flat to vertical).

##### Additions :tada:

- Updated terrain and imagery rendering, resulting in terrain/imagery loading ~33% faster and using ~33% less data [#7061](https://github.com/CesiumGS/cesium/pull/7061)
- `czm_materialInput.aspect` was added as an angle in radians between 0 and 2pi (east, north, west to south).
- Added CZML `arcType` support for `polyline` and `polygon`, which supersedes `followSurface`. `followSurface` is still supported for compatibility with existing documents. [#7582](https://github.com/CesiumGS/cesium/pull/7582)

##### Fixes :wrench:

- Fixed an issue where models would cause a crash on load if some primitives were Draco encoded and others were not. [#7383](https://github.com/CesiumGS/cesium/issues/7383)
- Fixed an issue where RTL labels not reversing correctly non alphabetic characters [#7501](https://github.com/CesiumGS/cesium/pull/7501)
- Fixed Node.js support for the `Resource` class and any functionality using it internally.
- Fixed an issue where some ground polygons crossing the Prime Meridian would have incorrect bounding rectangles. [#7533](https://github.com/CesiumGS/cesium/pull/7533)
- Fixed an issue where polygons on terrain using rhumb lines where being rendered incorrectly. [#7538](https://github.com/CesiumGS/cesium/pulls/7538)
- Fixed an issue with `EllipsoidRhumbLines.findIntersectionWithLongitude` when longitude was IDL. [#7551](https://github.com/CesiumGS/cesium/issues/7551)
- Fixed model silhouette colors when rendering with high dynamic range. [#7563](https://github.com/CesiumGS/cesium/pull/7563)
- Fixed an issue with ground polylines on globes that use ellipsoids other than WGS84. [#7552](https://github.com/CesiumGS/cesium/issues/7552)
- Fixed an issue where Draco compressed models with RGB per-vertex color would not load in Cesium. [#7576](https://github.com/CesiumGS/cesium/issues/7576)
- Fixed an issue where the outline geometry for extruded Polygons didn't calculate the correct indices. [#7599](https://github.com/CesiumGS/cesium/issues/7599)

### 1.54 - 2019-02-01

##### Highlights :sparkler:

- Added support for polylines and textured entities on 3D Tiles. [#7437](https://github.com/CesiumGS/cesium/pull/7437) and [#7434](https://github.com/CesiumGS/cesium/pull/7434)
- Added support for loading models and 3D tilesets with WebP images using the [`EXT_texture_webp`](https://github.com/KhronosGroup/glTF/blob/master/extensions/2.0/Vendor/EXT_texture_webp/README.md) glTF extension. [#7486](https://github.com/CesiumGS/cesium/pull/7486)
- Added support for rhumb lines to polygon and polyline geometries. [#7492](https://github.com/CesiumGS/cesium/pull/7492)

##### Breaking Changes :mega:

- Billboards with `HeightReference.CLAMP_TO_GROUND` are now clamped to both terrain and 3D Tiles. [#7434](https://github.com/CesiumGS/cesium/pull/7434)
- The default `classificationType` for `GroundPrimitive`, `CorridorGraphics`, `EllipseGraphics`, `PolygonGraphics` and `RectangleGraphics` is now `ClassificationType.BOTH`. [#7434](https://github.com/CesiumGS/cesium/pull/7434)
- The properties `ModelAnimation.speedup` and `ModelAnimationCollection.speedup` have been removed. Use `ModelAnimation.multiplier` and `ModelAnimationCollection.multiplier` respectively instead. [#7494](https://github.com/CesiumGS/cesium/issues/7394)

##### Deprecated :hourglass_flowing_sand:

- `Scene.clampToHeight` now takes an optional `width` argument before the `result` argument. The previous function definition will no longer work in 1.56. [#7287](https://github.com/CesiumGS/cesium/pull/7287)
- `PolylineGeometry.followSurface` has been superceded by `PolylineGeometry.arcType`. The previous definition will no longer work in 1.57. Replace `followSurface: false` with `arcType: Cesium.ArcType.NONE` and `followSurface: true` with `arcType: Cesium.ArcType.GEODESIC`. [#7492](https://github.com/CesiumGS/cesium/pull/7492)
- `SimplePolylineGeometry.followSurface` has been superceded by `SimplePolylineGeometry.arcType`. The previous definition will no longer work in 1.57. Replace `followSurface: false` with `arcType: Cesium.ArcType.NONE` and `followSurface: true` with `arcType: Cesium.ArcType.GEODESIC`. [#7492](https://github.com/CesiumGS/cesium/pull/7492)

##### Additions :tada:

- Added support for textured ground entities (entities with unspecified `height`) and `GroundPrimitives` on 3D Tiles. [#7434](https://github.com/CesiumGS/cesium/pull/7434)
- Added support for polylines on 3D Tiles. [#7437](https://github.com/CesiumGS/cesium/pull/7437)
- Added `classificationType` property to `PolylineGraphics` and `GroundPolylinePrimitive` which specifies whether a polyline clamped to ground should be clamped to terrain, 3D Tiles, or both. [#7437](https://github.com/CesiumGS/cesium/pull/7437)
- Added the ability to specify the width of the intersection volume for `Scene.sampleHeight`, `Scene.clampToHeight`, `Scene.sampleHeightMostDetailed`, and `Scene.clampToHeightMostDetailed`. [#7287](https://github.com/CesiumGS/cesium/pull/7287)
- Added a [new Sandcastle example](https://cesiumjs.org/Cesium/Build/Apps/Sandcastle/?src=Time%20Dynamic%20Wheels.html) on using `nodeTransformations` to rotate a model's wheels based on its velocity. [#7361](https://github.com/CesiumGS/cesium/pull/7361)
- Added a [new Sandcastle example](https://cesiumjs.org/Cesium/Build/Apps/Sandcastle/?src=Polylines%20on%203D%20Tiles.html) for drawing polylines on 3D Tiles [#7522](https://github.com/CesiumGS/cesium/pull/7522)
- Added `EllipsoidRhumbLine` class as a rhumb line counterpart to `EllipsoidGeodesic`. [#7484](https://github.com/CesiumGS/cesium/pull/7484)
- Added rhumb line support to `PolygonGeometry`, `PolygonOutlineGeometry`, `PolylineGeometry`, `GroundPolylineGeometry`, and `SimplePolylineGeometry`. [#7492](https://github.com/CesiumGS/cesium/pull/7492)
- When using Cesium in Node.js, we now use the combined and minified version for improved performance unless `NODE_ENV` is specifically set to `development`.
- Improved the performance of `QuantizedMeshTerrainData.interpolateHeight`. [#7508](https://github.com/CesiumGS/cesium/pull/7508)
- Added support for glTF models with WebP textures using the `EXT_texture_webp` extension. [#7486](https://github.com/CesiumGS/cesium/pull/7486)

##### Fixes :wrench:

- Fixed 3D Tiles performance regression. [#7482](https://github.com/CesiumGS/cesium/pull/7482)
- Fixed an issue where classification primitives with the `CESIUM_3D_TILE` classification type would render on terrain. [#7422](https://github.com/CesiumGS/cesium/pull/7422)
- Fixed an issue where 3D Tiles would show through the globe. [#7422](https://github.com/CesiumGS/cesium/pull/7422)
- Fixed crash when entity geometry show value is an interval that only covered part of the entity availability range [#7458](https://github.com/CesiumGS/cesium/pull/7458)
- Fix rectangle positions at the north and south poles. [#7451](https://github.com/CesiumGS/cesium/pull/7451)
- Fixed image size issue when using multiple particle systems. [#7412](https://github.com/CesiumGS/cesium/pull/7412)
- Fixed Sandcastle's "Open in New Window" button not displaying imagery due to blob URI limitations. [#7250](https://github.com/CesiumGS/cesium/pull/7250)
- Fixed an issue where setting `scene.globe.cartographicLimitRectangle` to `undefined` would cause a crash. [#7477](https://github.com/CesiumGS/cesium/issues/7477)
- Fixed `PrimitiveCollection.removeAll` to no longer `contain` removed primitives. [#7491](https://github.com/CesiumGS/cesium/pull/7491)
- Fixed `GeoJsonDataSource` to use polygons and polylines that use rhumb lines. [#7492](https://github.com/CesiumGS/cesium/pull/7492)
- Fixed an issue where some ground polygons would be cut off along circles of latitude. [#7507](https://github.com/CesiumGS/cesium/issues/7507)
- Fixed an issue that would cause IE 11 to crash when enabling image-based lighting. [#7485](https://github.com/CesiumGS/cesium/issues/7485)

### 1.53 - 2019-01-02

##### Additions :tada:

- Added image-based lighting for PBR models and 3D Tiles. [#7172](https://github.com/CesiumGS/cesium/pull/7172)
  - `Scene.specularEnvironmentMaps` is a url to a KTX file that contains the specular environment map and convoluted mipmaps for image-based lighting of all PBR models in the scene.
  - `Scene.sphericalHarmonicCoefficients` is an array of 9 `Cartesian3` spherical harmonics coefficients for the diffuse irradiance of all PBR models in the scene.
  - The `specularEnvironmentMaps` and `sphericalHarmonicCoefficients` properties of `Model` and `Cesium3DTileset` can be used to override the values from the scene for specific models and tilesets.
  - The `luminanceAtZenith` property of `Model` and `Cesium3DTileset` adjusts the luminance of the procedural image-based lighting.
- Double click away from an entity to un-track it [#7285](https://github.com/CesiumGS/cesium/pull/7285)

##### Fixes :wrench:

- Fixed 3D Tiles visibility checking when running multiple passes within the same frame. [#7289](https://github.com/CesiumGS/cesium/pull/7289)
- Fixed contrast on imagery layers. [#7382](https://github.com/CesiumGS/cesium/issues/7382)
- Fixed rendering transparent background color when `highDynamicRange` is enabled. [#7427](https://github.com/CesiumGS/cesium/issues/7427)
- Fixed translucent geometry when `highDynamicRange` is toggled. [#7451](https://github.com/CesiumGS/cesium/pull/7451)

### 1.52 - 2018-12-03

##### Breaking Changes :mega:

- `TerrainProviders` that implement `availability` must now also implement the `loadTileDataAvailability` method.

##### Deprecated :hourglass_flowing_sand:

- The property `ModelAnimation.speedup` has been deprecated and renamed to `ModelAnimation.multiplier`. `speedup` will be removed in version 1.54. [#7393](https://github.com/CesiumGS/cesium/pull/7393)

##### Additions :tada:

- Added functions to get the most detailed height of 3D Tiles on-screen or off-screen. [#7115](https://github.com/CesiumGS/cesium/pull/7115)
  - Added `Scene.sampleHeightMostDetailed`, an asynchronous version of `Scene.sampleHeight` that uses the maximum level of detail for 3D Tiles.
  - Added `Scene.clampToHeightMostDetailed`, an asynchronous version of `Scene.clampToHeight` that uses the maximum level of detail for 3D Tiles.
- Added support for high dynamic range rendering. It is enabled by default when supported, but can be disabled with `Scene.highDynamicRange`. [#7017](https://github.com/CesiumGS/cesium/pull/7017)
- Added `Scene.invertClassificationSupported` for checking if invert classification is supported.
- Added `computeLineSegmentLineSegmentIntersection` to `Intersections2D`. [#7228](https://github.com/CesiumGS/Cesium/pull/7228)
- Added ability to load availability progressively from a quantized mesh extension instead of upfront. This will speed up load time and reduce memory usage. [#7196](https://github.com/CesiumGS/cesium/pull/7196)
- Added the ability to apply styles to 3D Tilesets that don't contain features. [#7255](https://github.com/CesiumGS/Cesium/pull/7255)

##### Fixes :wrench:

- Fixed issue causing polyline to look wavy depending on the position of the camera [#7209](https://github.com/CesiumGS/cesium/pull/7209)
- Fixed translucency issues for dynamic geometry entities. [#7364](https://github.com/CesiumGS/cesium/issues/7364)

### 1.51 - 2018-11-01

##### Additions :tada:

- Added WMS-T (time) support in WebMapServiceImageryProvider [#2581](https://github.com/CesiumGS/cesium/issues/2581)
- Added `cutoutRectangle` to `ImageryLayer`, which allows cutting out rectangular areas in imagery layers to reveal underlying imagery. [#7056](https://github.com/CesiumGS/cesium/pull/7056)
- Added `atmosphereHueShift`, `atmosphereSaturationShift`, and `atmosphereBrightnessShift` properties to `Globe` which shift the color of the ground atmosphere to match the hue, saturation, and brightness shifts of the sky atmosphere. [#4195](https://github.com/CesiumGS/cesium/issues/4195)
- Shrink minified and gzipped Cesium.js by 27 KB (~3.7%) by delay loading seldom-used third-party dependencies. [#7140](https://github.com/CesiumGS/cesium/pull/7140)
- Added `lightColor` property to `Cesium3DTileset`, `Model`, and `ModelGraphics` to change the intensity of the light used when shading model. [#7025](https://github.com/CesiumGS/cesium/pull/7025)
- Added `imageBasedLightingFactor` property to `Cesium3DTileset`, `Model`, and `ModelGraphics` to scale the diffuse and specular image-based lighting contributions to the final color. [#7025](https://github.com/CesiumGS/cesium/pull/7025)
- Added per-feature selection to the 3D Tiles BIM Sandcastle example. [#7181](https://github.com/CesiumGS/cesium/pull/7181)
- Added `Transforms.fixedFrameToHeadingPitchRoll`, a helper function for extracting a `HeadingPitchRoll` from a fixed frame transform. [#7164](https://github.com/CesiumGS/cesium/pull/7164)
- Added `Ray.clone`. [#7174](https://github.com/CesiumGS/cesium/pull/7174)

##### Fixes :wrench:

- Fixed issue removing geometry entities with different materials. [#7163](https://github.com/CesiumGS/cesium/pull/7163)
- Fixed texture coordinate calculation for polygon entities with `perPositionHeight`. [#7188](https://github.com/CesiumGS/cesium/pull/7188)
- Fixed crash when updating polyline attributes twice in one frame. [#7155](https://github.com/CesiumGS/cesium/pull/7155)
- Fixed entity visibility issue related to setting an entity show property and altering or adding entity geometry. [#7156](https://github.com/CesiumGS/cesium/pull/7156)
- Fixed an issue where dynamic Entities on terrain would cause a crash in platforms that do not support depth textures such as Internet Explorer. [#7103](https://github.com/CesiumGS/cesium/issues/7103)
- Fixed an issue that would cause a crash when removing a post process stage. [#7210](https://github.com/CesiumGS/cesium/issues/7210)
- Fixed an issue where `pickPosition` would return incorrect results when called after `sampleHeight` or `clampToHeight`. [#7113](https://github.com/CesiumGS/cesium/pull/7113)
- Fixed an issue where `sampleHeight` and `clampToHeight` would crash if picking a primitive that doesn't write depth. [#7120](https://github.com/CesiumGS/cesium/issues/7120)
- Fixed a crash when using `BingMapsGeocoderService`. [#7143](https://github.com/CesiumGS/cesium/issues/7143)
- Fixed accuracy of rotation matrix generated by `VelocityOrientationProperty`. [#6641](https://github.com/CesiumGS/cesium/pull/6641)
- Fixed clipping plane crash when adding a plane to an empty collection. [#7168](https://github.com/CesiumGS/cesium/pull/7168)
- Fixed clipping planes on tilesets not taking into account the tileset model matrix. [#7182](https://github.com/CesiumGS/cesium/pull/7182)
- Fixed incorrect rendering of models using the `KHR_materials_common` lights extension. [#7206](https://github.com/CesiumGS/cesium/pull/7206)

### 1.50 - 2018-10-01

##### Breaking Changes :mega:

- Clipping planes on tilesets now use the root tile's transform, or the root tile's bounding sphere if a transform is not defined. [#7034](https://github.com/CesiumGS/cesium/pull/7034)
  - This is to make clipping planes' coordinates always relative to the object they're attached to. So if you were positioning the clipping planes as in the example below, this is no longer necessary:
  ```javascript
  clippingPlanes.modelMatrix = Cesium.Transforms.eastNorthUpToFixedFrame(
    tileset.boundingSphere.center
  );
  ```
  - This also fixes several issues with clipping planes not using the correct transform for tilesets with children.

##### Additions :tada:

- Initial support for clamping to 3D Tiles. [#6934](https://github.com/CesiumGS/cesium/pull/6934)
  - Added `Scene.sampleHeight` to get the height of geometry in the scene. May be used to clamp objects to the globe, 3D Tiles, or primitives in the scene.
  - Added `Scene.clampToHeight` to clamp a cartesian position to the scene geometry.
  - Requires depth texture support (`WEBGL_depth_texture` or `WEBKIT_WEBGL_depth_texture`). Added `Scene.sampleHeightSupported` and `Scene.clampToHeightSupported` functions for checking if height sampling is supported.
- Added `Cesium3DTileset.initialTilesLoaded` to indicate that all tiles in the initial view are loaded. [#6934](https://github.com/CesiumGS/cesium/pull/6934)
- Added support for glTF extension [KHR_materials_pbrSpecularGlossiness](https://github.com/KhronosGroup/glTF/tree/master/extensions/2.0/Khronos/KHR_materials_pbrSpecularGlossiness) [#7006](https://github.com/CesiumGS/cesium/pull/7006).
- Added support for glTF extension [KHR_materials_unlit](https://github.com/KhronosGroup/glTF/tree/master/extensions/2.0/Khronos/KHR_materials_unlit) [#6977](https://github.com/CesiumGS/cesium/pull/6977).
- Added support for glTF extensions [KHR_techniques_webgl](https://github.com/KhronosGroup/glTF/tree/master/extensions/2.0/Khronos/KHR_techniques_webgl) and [KHR_blend](https://github.com/KhronosGroup/glTF/pull/1302). [#6805](https://github.com/CesiumGS/cesium/pull/6805)
- Update [gltf-pipeline](https://github.com/CesiumGS/gltf-pipeline/) to 2.0. [#6805](https://github.com/CesiumGS/cesium/pull/6805)
- Added `cartographicLimitRectangle` to `Globe`. Use this to limit terrain and imagery to a specific `Rectangle` area. [#6987](https://github.com/CesiumGS/cesium/pull/6987)
- Added `OpenCageGeocoderService`, which provides geocoding via [OpenCage](https://opencagedata.com/). [#7015](https://github.com/CesiumGS/cesium/pull/7015)
- Added ground atmosphere lighting in 3D. This can be toggled with `Globe.showGroundAtmosphere`. [6877](https://github.com/CesiumGS/cesium/pull/6877)
  - Added `Globe.nightFadeOutDistance` and `Globe.nightFadeInDistance` to configure when ground atmosphere night lighting fades in and out. [6877](https://github.com/CesiumGS/cesium/pull/6877)
- Added `onStop` event to `Clock` that fires each time stopTime is reached. [#7066](https://github.com/CesiumGS/cesium/pull/7066)

##### Fixes :wrench:

- Fixed picking for overlapping translucent primitives. [#7039](https://github.com/CesiumGS/cesium/pull/7039)
- Fixed an issue in the 3D Tiles traversal where tilesets would render with mixed level of detail if an external tileset was visible but its root tile was not. [#7099](https://github.com/CesiumGS/cesium/pull/7099)
- Fixed an issue in the 3D Tiles traversal where external tilesets would not always traverse to their root tile. [#7035](https://github.com/CesiumGS/cesium/pull/7035)
- Fixed an issue in the 3D Tiles traversal where empty tiles would be selected instead of their nearest loaded ancestors. [#7011](https://github.com/CesiumGS/cesium/pull/7011)
- Fixed an issue where scaling near zero with an model animation could cause rendering to stop. [#6954](https://github.com/CesiumGS/cesium/pull/6954)
- Fixed bug where credits weren't displaying correctly if more than one viewer was initialized [#6965](expect(https://github.com/CesiumGS/cesium/issues/6965)
- Fixed entity show issues. [#7048](https://github.com/CesiumGS/cesium/issues/7048)
- Fixed a bug where polylines on terrain covering very large portions of the globe would cull incorrectly in 3d-only scenes. [#7043](https://github.com/CesiumGS/cesium/issues/7043)
- Fixed bug causing crash on entity geometry material change. [#7047](https://github.com/CesiumGS/cesium/pull/7047)
- Fixed MIME type behavior for `Resource` requests in recent versions of Edge [#7085](https://github.com/CesiumGS/cesium/issues/7085).

### 1.49 - 2018-09-04

##### Breaking Changes :mega:

- Removed `ClippingPlaneCollection.clone`. [#6872](https://github.com/CesiumGS/cesium/pull/6872)
- Changed `Globe.pick` to return a position in ECEF coordinates regardless of the current scene mode. This will only effect you if you were working around a bug to make `Globe.pick` work in 2D and Columbus View. Use `Globe.pickWorldCoordinates` to get the position in world coordinates that correlate to the current scene mode. [#6859](https://github.com/CesiumGS/cesium/pull/6859)
- Removed the unused `frameState` parameter in `evaluate` and `evaluateColor` functions in `Expression`, `StyleExpression`, `ConditionsExpression` and all other places that call the functions. [#6890](https://github.com/CesiumGS/cesium/pull/6890)
- Removed `PostProcessStageLibrary.createLensFlarStage`. Use `PostProcessStageLibrary.createLensFlareStage` instead. [#6972](https://github.com/CesiumGS/cesium/pull/6972)
- Removed `Scene.fxaa`. Use `Scene.postProcessStages.fxaa.enabled` instead. [#6980](https://github.com/CesiumGS/cesium/pull/6980)

##### Additions :tada:

- Added `heightReference` to `BoxGraphics`, `CylinderGraphics` and `EllipsoidGraphics`, which can be used to clamp these entity types to terrain. [#6932](https://github.com/CesiumGS/cesium/pull/6932)
- Added `GeocoderViewModel.destinationFound` for specifying a function that is called upon a successful geocode. The default behavior is to fly to the destination found by the geocoder. [#6915](https://github.com/CesiumGS/cesium/pull/6915)
- Added `ClippingPlaneCollection.planeAdded` and `ClippingPlaneCollection.planeRemoved` events. `planeAdded` is raised when a new plane is added to the collection and `planeRemoved` is raised when a plane is removed. [#6875](https://github.com/CesiumGS/cesium/pull/6875)
- Added `Matrix4.setScale` for setting the scale on an affine transformation matrix [#6888](https://github.com/CesiumGS/cesium/pull/6888)
- Added optional `width` and `height` to `Scene.drillPick` for specifying a search area. [#6922](https://github.com/CesiumGS/cesium/pull/6922)
- Added `Cesium3DTileset.root` for getting the root tile of a tileset. [#6944](https://github.com/CesiumGS/cesium/pull/6944)
- Added `Cesium3DTileset.extras` and `Cesium3DTile.extras` for getting application specific metadata from 3D Tiles. [#6974](https://github.com/CesiumGS/cesium/pull/6974)

##### Fixes :wrench:

- Several performance improvements and fixes to the 3D Tiles traversal code. [#6390](https://github.com/CesiumGS/cesium/pull/6390)
  - Improved load performance when `skipLevelOfDetail` is false.
  - Fixed a bug that caused some skipped tiles to load when `skipLevelOfDetail` is true.
  - Fixed pick statistics in the 3D Tiles Inspector.
  - Fixed drawing of debug labels for external tilesets.
  - Fixed drawing of debug outlines for empty tiles.
- The Geocoder widget now takes terrain altitude into account when calculating its final destination. [#6876](https://github.com/CesiumGS/cesium/pull/6876)
- The Viewer widget now takes terrain altitude into account when zooming or flying to imagery layers. [#6895](https://github.com/CesiumGS/cesium/pull/6895)
- Fixed Firefox camera control issues with mouse and touch events. [#6372](https://github.com/CesiumGS/cesium/issues/6372)
- Fixed `getPickRay` in 2D. [#2480](https://github.com/CesiumGS/cesium/issues/2480)
- Fixed `Globe.pick` for 2D and Columbus View. [#6859](https://github.com/CesiumGS/cesium/pull/6859)
- Fixed imagery layer feature picking in 2D and Columbus view. [#6859](https://github.com/CesiumGS/cesium/pull/6859)
- Fixed intermittent ground clamping issues for all entity types that use a height reference. [#6930](https://github.com/CesiumGS/cesium/pull/6930)
- Fixed bug that caused a new `ClippingPlaneCollection` to be created every frame when used with a model entity. [#6872](https://github.com/CesiumGS/cesium/pull/6872)
- Improved `Plane` entities so they are better aligned with the globe surface. [#6887](https://github.com/CesiumGS/cesium/pull/6887)
- Fixed crash when rendering translucent objects when all shadow maps in the scene set `fromLightSource` to false. [#6883](https://github.com/CesiumGS/cesium/pull/6883)
- Fixed night shading in 2D and Columbus view. [#4122](https://github.com/CesiumGS/cesium/issues/4122)
- Fixed model loading failure when a glTF 2.0 primitive does not have a material. [6906](https://github.com/CesiumGS/cesium/pull/6906)
- Fixed a crash when setting show to `false` on a polyline clamped to the ground. [#6912](https://github.com/CesiumGS/cesium/issues/6912)
- Fixed a bug where `Cesium3DTileset` wasn't using the correct `tilesetVersion`. [#6933](https://github.com/CesiumGS/cesium/pull/6933)
- Fixed crash that happened when calling `scene.pick` after setting a new terrain provider. [#6918](https://github.com/CesiumGS/cesium/pull/6918)
- Fixed an issue that caused the browser to hang when using `drillPick` on a polyline clamped to the ground. [6907](https://github.com/CesiumGS/cesium/issues/6907)
- Fixed an issue where color wasn't updated properly for polylines clamped to ground. [#6927](https://github.com/CesiumGS/cesium/pull/6927)
- Fixed an excessive memory use bug that occurred when a data URI was used to specify a glTF model. [#6928](https://github.com/CesiumGS/cesium/issues/6928)
- Fixed an issue where switching from 2D to 3D could cause a crash. [#6929](https://github.com/CesiumGS/cesium/issues/6929)
- Fixed an issue where point primitives behind the camera would appear in view. [#6904](https://github.com/CesiumGS/cesium/issues/6904)
- The `createGroundPolylineGeometry` web worker no longer depends on `GroundPolylinePrimitive`, making the worker smaller and potentially avoiding a hanging build in some webpack configurations. [#6946](https://github.com/CesiumGS/cesium/pull/6946)
- Fixed an issue that cause terrain entities (entities with unspecified `height`) and `GroundPrimitives` to fail when crossing the international date line. [#6951](https://github.com/CesiumGS/cesium/issues/6951)
- Fixed normal calculation for `CylinderGeometry` when the top radius is not equal to the bottom radius [#6863](https://github.com/CesiumGS/cesium/pull/6863)

### 1.48 - 2018-08-01

##### Additions :tada:

- Added support for loading Draco compressed Point Cloud tiles for 2-3x better compression. [#6559](https://github.com/CesiumGS/cesium/pull/6559)
- Added `TimeDynamicPointCloud` for playback of time-dynamic point cloud data, where each frame is a 3D Tiles Point Cloud tile. [#6721](https://github.com/CesiumGS/cesium/pull/6721)
- Added `CoplanarPolygonGeometry` and `CoplanarPolygonGeometryOutline` for drawing polygons composed of coplanar positions that are not necessarily on the ellipsoid surface. [#6769](https://github.com/CesiumGS/cesium/pull/6769)
- Improved support for polygon entities using `perPositionHeight`, including supporting vertical polygons. This also improves KML compatibility. [#6791](https://github.com/CesiumGS/cesium/pull/6791)
- Added `Cartesian3.midpoint` to compute the midpoint between two `Cartesian3` positions [#6836](https://github.com/CesiumGS/cesium/pull/6836)
- Added `equalsEpsilon` methods to `OrthographicFrustum`, `PerspectiveFrustum`, `OrthographicOffCenterFrustum` and `PerspectiveOffCenterFrustum`.

##### Deprecated :hourglass_flowing_sand:

- Support for 3D Tiles `content.url` is deprecated to reflect updates to the [3D Tiles spec](https://github.com/CesiumGS/3d-tiles/pull/301). Use `content.uri instead`. Support for `content.url` will remain for backwards compatibility. [#6744](https://github.com/CesiumGS/cesium/pull/6744)
- Support for the 3D Tiles pre-version 1.0 Batch Table Hierarchy is deprecated to reflect updates to the [3D Tiles spec](https://github.com/CesiumGS/3d-tiles/pull/301). Use the [`3DTILES_batch_table_hierarchy`](https://github.com/CesiumGS/3d-tiles/tree/main/extensions/3DTILES_batch_table_hierarchy) extension instead. Support for the deprecated batch table hierarchy will remain for backwards compatibility. [#6780](https://github.com/CesiumGS/cesium/pull/6780)
- `PostProcessStageLibrary.createLensFlarStage` is deprecated due to misspelling and will be removed in Cesium 1.49. Use `PostProcessStageLibrary.createLensFlareStage` instead.

##### Fixes :wrench:

- Fixed a bug where 3D Tilesets using the `region` bounding volume don't get transformed when the tileset's `modelMatrix` changes. [#6755](https://github.com/CesiumGS/cesium/pull/6755)
- Fixed a bug that caused eye dome lighting for point clouds to fail in Safari on macOS and Edge on Windows by removing the dependency on floating point color textures. [#6792](https://github.com/CesiumGS/cesium/issues/6792)
- Fixed a bug that caused polylines on terrain to render incorrectly in 2D and Columbus View with a `WebMercatorProjection`. [#6809](https://github.com/CesiumGS/cesium/issues/6809)
- Fixed bug causing billboards and labels to appear the wrong size when switching scene modes [#6745](https://github.com/CesiumGS/cesium/issues/6745)
- Fixed `PolygonGeometry` when using `VertexFormat.POSITION_ONLY`, `perPositionHeight` and `extrudedHeight` [#6790](expect(https://github.com/CesiumGS/cesium/pull/6790)
- Fixed an issue where tiles were missing in VR mode. [#6612](https://github.com/CesiumGS/cesium/issues/6612)
- Fixed issues related to updating entity show and geometry color [#6835](https://github.com/CesiumGS/cesium/pull/6835)
- Fixed `PolygonGeometry` and `EllipseGeometry` tangent and bitangent attributes when a texture rotation is used [#6788](https://github.com/CesiumGS/cesium/pull/6788)
- Fixed bug where entities with a height reference weren't being updated correctly when the terrain provider was changed. [#6820](https://github.com/CesiumGS/cesium/pull/6820)
- Fixed an issue where glTF 2.0 models sometimes wouldn't be centered in the view after putting the camera on them. [#6784](https://github.com/CesiumGS/cesium/issues/6784)
- Fixed the geocoder when `Viewer` is passed the option `geocoder: true` [#6833](https://github.com/CesiumGS/cesium/pull/6833)
- Improved performance for billboards and labels clamped to terrain [#6781](https://github.com/CesiumGS/cesium/pull/6781) [#6844](https://github.com/CesiumGS/cesium/pull/6844)
- Fixed a bug that caused billboard positions to be set incorrectly when using a `CallbackProperty`. [#6815](https://github.com/CesiumGS/cesium/pull/6815)
- Improved support for generating a TypeScript typings file using `tsd-jsdoc` [#6767](https://github.com/CesiumGS/cesium/pull/6767)
- Updated viewBoundingSphere to use correct zoomOptions [#6848](https://github.com/CesiumGS/cesium/issues/6848)
- Fixed a bug that caused the scene to continuously render after resizing the viewer when `requestRenderMode` was enabled. [#6812](https://github.com/CesiumGS/cesium/issues/6812)

### 1.47 - 2018-07-02

##### Highlights :sparkler:

- Added support for polylines on terrain [#6689](https://github.com/CesiumGS/cesium/pull/6689) [#6615](https://github.com/CesiumGS/cesium/pull/6615)
- Added `heightReference` and `extrudedHeightReference` properties to `CorridorGraphics`, `EllipseGraphics`, `PolygonGraphics` and `RectangleGraphics`. [#6717](https://github.com/CesiumGS/cesium/pull/6717)
- `PostProcessStage` has a `selected` property which is an array of primitives used for selectively applying a post-process stage. [#6476](https://github.com/CesiumGS/cesium/pull/6476)

##### Breaking Changes :mega:

- glTF 2.0 models corrected to face +Z forwards per specification. Internally Cesium uses +X as forward, so a new +Z to +X rotation was added for 2.0 models only. To fix models that are oriented incorrectly after this change:
  - If the model faces +X forwards update the glTF to face +Z forwards. This can be done by loading the glTF in a model editor and applying a 90 degree clockwise rotation about the up-axis. Alternatively, add a new root node to the glTF node hierarchy whose `matrix` is `[0,0,1,0,0,1,0,0,-1,0,0,0,0,0,0,1]`.
  - Apply a -90 degree rotation to the model's heading. This can be done by setting the model's `orientation` using the Entity API or from within CZML. See [#6738](https://github.com/CesiumGS/cesium/pull/6738) for more details.
- Dropped support for directory URLs when loading tilesets to match the updated [3D Tiles spec](https://github.com/CesiumGS/3d-tiles/issues/272). [#6502](https://github.com/CesiumGS/cesium/issues/6502)
- KML and GeoJSON now use `PolylineGraphics` instead of `CorridorGraphics` for polylines on terrain. [#6706](https://github.com/CesiumGS/cesium/pull/6706)

##### Additions :tada:

- Added support for polylines on terrain [#6689](https://github.com/CesiumGS/cesium/pull/6689) [#6615](https://github.com/CesiumGS/cesium/pull/6615)
  - Use the `clampToGround` option for `PolylineGraphics` (polyline entities).
  - Requires depth texture support (`WEBGL_depth_texture` or `WEBKIT_WEBGL_depth_texture`), otherwise `clampToGround` will be ignored. Use `Entity.supportsPolylinesOnTerrain` to check for support.
  - Added `GroundPolylinePrimitive` and `GroundPolylineGeometry`.
- `PostProcessStage` has a `selected` property which is an array of primitives used for selectively applying a post-process stage. [#6476](https://github.com/CesiumGS/cesium/pull/6476)
  - The `PostProcessStageLibrary.createBlackAndWhiteStage` and `PostProcessStageLibrary.createSilhouetteStage` have per-feature support.
- Added CZML support for `zIndex` with `corridor`, `ellipse`, `polygon`, `polyline` and `rectangle`. [#6708](https://github.com/CesiumGS/cesium/pull/6708)
- Added CZML `clampToGround` option for `polyline`. [#6706](https://github.com/CesiumGS/cesium/pull/6706)
- Added support for `RTC_CENTER` property in batched 3D model tilesets to conform to the updated [3D Tiles spec](https://github.com/CesiumGS/3d-tiles/issues/263). [#6488](https://github.com/CesiumGS/cesium/issues/6488)
- Added `heightReference` and `extrudedHeightReference` properties to `CorridorGraphics`, `EllipseGraphics`, `PolygonGraphics` and `RectangleGraphics`. [#6717](https://github.com/CesiumGS/cesium/pull/6717)
  - This can be used in conjunction with the `height` and/or `extrudedHeight` properties to clamp the geometry to terrain or set the height relative to terrain.
  - Note, this will not make the geometry conform to terrain. Extruded geoemtry that is clamped to the ground will have a flat top will sinks into the terrain at the base.

##### Fixes :wrench:

- Fixed a bug that caused Cesium to be unable to load local resources in Electron. [#6726](https://github.com/CesiumGS/cesium/pull/6726)
- Fixed a bug causing crashes with custom vertex attributes on `Geometry` crossing the IDL. Attributes will be barycentrically interpolated. [#6644](https://github.com/CesiumGS/cesium/pull/6644)
- Fixed a bug causing Point Cloud tiles with unsigned int batch-ids to not load. [#6666](https://github.com/CesiumGS/cesium/pull/6666)
- Fixed a bug with Draco encoded i3dm tiles, and loading two Draco models with the same url. [#6668](https://github.com/CesiumGS/cesium/issues/6668)
- Fixed a bug caused by creating a polygon with positions at the same longitude/latitude position but different heights [#6731](https://github.com/CesiumGS/cesium/pull/6731)
- Fixed terrain clipping when the camera was close to flat terrain and was using logarithmic depth. [#6701](https://github.com/CesiumGS/cesium/pull/6701)
- Fixed KML bug that constantly requested the same image if it failed to load. [#6710](https://github.com/CesiumGS/cesium/pull/6710)
- Improved billboard and label rendering so they no longer sink into terrain when clamped to ground. [#6621](https://github.com/CesiumGS/cesium/pull/6621)
- Fixed an issue where KMLs containing a `colorMode` of `random` could return the exact same color on successive calls to `Color.fromRandom()`.
- `Iso8601.MAXIMUM_VALUE` now formats to a string which can be parsed by `fromIso8601`.
- Fixed material support when using an image that is already loaded [#6729](https://github.com/CesiumGS/cesium/pull/6729)

### 1.46.1 - 2018-06-01

- This is an npm only release to fix the improperly published 1.46.0. There were no code changes.

### 1.46 - 2018-06-01

##### Highlights :sparkler:

- Added support for materials on terrain entities (entities with unspecified `height`) and `GroundPrimitives`. [#6393](https://github.com/CesiumGS/cesium/pull/6393)
- Added a post-processing framework. [#5615](https://github.com/CesiumGS/cesium/pull/5615)
- Added `zIndex` for ground geometry, including corridor, ellipse, polygon and rectangle entities. [#6362](https://github.com/CesiumGS/cesium/pull/6362)

##### Breaking Changes :mega:

- `ParticleSystem` no longer uses `forces`. [#6510](https://github.com/CesiumGS/cesium/pull/6510)
- `Particle` no longer uses `size`, `rate`, `lifeTime`, `life`, `minimumLife`, `maximumLife`, `minimumWidth`, `minimumHeight`, `maximumWidth`, and `maximumHeight`. [#6510](https://github.com/CesiumGS/cesium/pull/6510)
- Removed `Scene.copyGlobeDepth`. Globe depth will now be copied by default when supported. [#6393](https://github.com/CesiumGS/cesium/pull/6393)
- The default `classificationType` for `GroundPrimitive`, `CorridorGraphics`, `EllipseGraphics`, `PolygonGraphics` and `RectangleGraphics` is now `ClassificationType.TERRAIN`. If you wish the geometry to color both terrain and 3D tiles, pass in the option `classificationType: Cesium.ClassificationType.BOTH`.
- Removed support for the `options` argument for `Credit` [#6373](https://github.com/CesiumGS/cesium/issues/6373). Pass in an html string instead.
- glTF 2.0 models corrected to face +Z forwards per specification. Internally Cesium uses +X as forward, so a new +Z to +X rotation was added for 2.0 models only. [#6632](https://github.com/CesiumGS/cesium/pull/6632)

##### Deprecated :hourglass_flowing_sand:

- The `Scene.fxaa` property has been deprecated and will be removed in Cesium 1.47. Use `Scene.postProcessStages.fxaa.enabled`.

##### Additions :tada:

- Added support for materials on terrain entities (entities with unspecified `height`) and `GroundPrimitives`. [#6393](https://github.com/CesiumGS/cesium/pull/6393)
  - Only available for `ClassificationType.TERRAIN` at this time. Adding a material to a terrain `Entity` will cause it to behave as if it is `ClassificationType.TERRAIN`.
  - Requires depth texture support (`WEBGL_depth_texture` or `WEBKIT_WEBGL_depth_texture`), so materials on terrain entities and `GroundPrimitives` are not supported in Internet Explorer.
  - Best suited for notational patterns and not intended for precisely mapping textures to terrain - for that use case, use `SingleTileImageryProvider`.
- Added `GroundPrimitive.supportsMaterials` and `Entity.supportsMaterialsforEntitiesOnTerrain`, both of which can be used to check if materials on terrain entities and `GroundPrimitives` is supported. [#6393](https://github.com/CesiumGS/cesium/pull/6393)
- Added a post-processing framework. [#5615](https://github.com/CesiumGS/cesium/pull/5615)
  - Added `Scene.postProcessStages` which is a collection of post-process stages to be run in order.
    - Has a built-in `ambientOcclusion` property which will apply screen space ambient occlusion to the scene and run before all stages.
    - Has a built-in `bloom` property which applies a bloom filter to the scene before all other stages but after the ambient occlusion stage.
    - Has a built-in `fxaa` property which applies Fast Approximate Anti-aliasing (FXAA) to the scene after all other stages.
  - Added `PostProcessStageLibrary` which contains several built-in stages that can be added to the collection.
  - Added `PostProcessStageComposite` for multi-stage post-processes like depth of field.
  - Added a new Sandcastle label `Post Processing` to showcase the different built-in post-process stages.
- Added `zIndex` for ground geometry, including corridor, ellipse, polygon and rectangle entities. [#6362](https://github.com/CesiumGS/cesium/pull/6362)
- Added `Rectangle.equalsEpsilon` for comparing the equality of two rectangles [#6533](https://github.com/CesiumGS/cesium/pull/6533)

##### Fixes :wrench:

- Fixed a bug causing custom TilingScheme classes to not be able to use a GeographicProjection. [#6524](https://github.com/CesiumGS/cesium/pull/6524)
- Fixed incorrect 3D Tiles statistics when a tile fails during processing. [#6558](https://github.com/CesiumGS/cesium/pull/6558)
- Fixed race condition causing intermittent crash when changing geometry show value [#3061](https://github.com/CesiumGS/cesium/issues/3061)
- `ProviderViewModel`s with no category are displayed in an untitled group in `BaseLayerPicker` instead of being labeled as `'Other'` [#6574](https://github.com/CesiumGS/cesium/pull/6574)
- Fixed a bug causing intermittent crashes with clipping planes due to uninitialized textures. [#6576](https://github.com/CesiumGS/cesium/pull/6576)
- Added a workaround for clipping planes causing a picking shader compilation failure for gltf models and 3D Tilesets in Internet Explorer [#6575](https://github.com/CesiumGS/cesium/issues/6575)
- Allowed Bing Maps servers with a subpath (instead of being at the root) to work correctly. [#6597](https://github.com/CesiumGS/cesium/pull/6597)
- Added support for loading of Draco compressed glTF assets in IE11 [#6404](https://github.com/CesiumGS/cesium/issues/6404)
- Fixed polygon outline when using `perPositionHeight` and `extrudedHeight`. [#6595](https://github.com/CesiumGS/cesium/issues/6595)
- Fixed broken links in documentation of `createTileMapServiceImageryProvider`. [#5818](https://github.com/CesiumGS/cesium/issues/5818)
- Transitioning from 2 touches to 1 touch no longer triggers a new pan gesture. [#6479](https://github.com/CesiumGS/cesium/pull/6479)

### 1.45 - 2018-05-01

##### Major Announcements :loudspeaker:

- We've launched Cesium ion! Read all about it in our [blog post](https://cesium.com/blog/2018/05/01/get-your-cesium-ion-community-account/).
- Cesium now uses ion services by default for base imagery, terrain, and geocoding. A demo key is provided, but to use them in your own apps you must [sign up](https://cesium.com/ion/signup) for a free ion Commmunity account.

##### Breaking Changes :mega:

- `ClippingPlaneCollection` now uses `ClippingPlane` objects instead of `Plane` objects. [#6498](https://github.com/CesiumGS/cesium/pull/6498)
- Cesium no longer ships with a demo Bing Maps API key.
- `BingMapsImageryProvider` is no longer the default base imagery layer. (Bing imagery itself is still the default, however it is provided through Cesium ion)
- `BingMapsGeocoderService` is no longer the default geocoding service.
- If you wish to continue to use your own Bing API key for imagery and geocoding, you can go back to the old default behavior by constructing the Viewer as follows:
  ```javascript
  Cesium.BingMapsApi.defaultKey = "yourBingKey";
  var viewer = new Cesium.Viewer("cesiumContainer", {
    imageryProvider: new Cesium.BingMapsImageryProvider({
      url: "https://dev.virtualearth.net",
    }),
    geocoder: [
      new Cesium.CartographicGeocoderService(),
      new Cesium.BingMapsGeocoderService(),
    ],
  });
  ```

##### Deprecated :hourglass_flowing_sand:

- `Particle.size`, `ParticleSystem.rate`, `ParticleSystem.lifeTime`, `ParticleSystem.life`, `ParticleSystem.minimumLife`, and `ParticleSystem.maximumLife` have been renamed to `Particle.imageSize`, `ParticleSystem.emissionRate`, `ParticleSystem.lifetime`, `ParticleSystem.particleLife`, `ParticleSystem.minimumParticleLife`, and `ParticleSystem.maximumParticleLife`. Use of the `size`, `rate`, `lifeTime`, `life`, `minimumLife`, and `maximumLife` parameters is deprecated and will be removed in Cesium 1.46.
- `ParticleSystem.forces` array has been switched out for singular function `ParticleSystems.updateCallback`. Use of the `forces` parameter is deprecated and will be removed in Cesium 1.46.
- Any width and height variables in `ParticleSystem` will no longer be individual components. `ParticleSystem.minimumWidth` and `ParticleSystem.minimumHeight` will now be `ParticleSystem.minimumImageSize`, `ParticleSystem.maximumWidth` and `ParticleSystem.maximumHeight` will now be `ParticleSystem.maximumImageSize`, and `ParticleSystem.width` and `ParticleSystem.height` will now be `ParticleSystem.imageSize`. Use of the `minimumWidth`, `minimumHeight`, `maximumWidth`, `maximumHeight`, `width`, and `height` parameters is deprecated and will be removed in Cesium 1.46.

##### Additions :tada:

- Added option `logarithmicDepthBuffer` to `Scene`. With this option there is typically a single frustum using logarithmic depth rendered. This increases performance by issuing less draw calls to the GPU and helps to avoid artifacts on the connection of two frustums. [#5851](https://github.com/CesiumGS/cesium/pull/5851)
- When a log depth buffer is supported, the frustum near and far planes default to `0.1` and `1e10` respectively.
- Added `IonGeocoderService` and made it the default geocoding service for the `Geocoder` widget.
- Added `createWorldImagery` which provides Bing Maps imagery via a Cesium ion account.
- Added `PeliasGeocoderService`, which provides geocoding via a [Pelias](https://pelias.io) server.
- Added the ability for `BaseLayerPicker` to group layers by category. `ProviderViewModel.category` was also added to support this feature.
- Added `Math.log2` to compute the base 2 logarithm of a number.
- Added `GeocodeType` enum and use it as an optional parameter to all `GeocoderService` instances to differentiate between autocomplete and search requests.
- Added `initWebAssemblyModule` function to `TaskProcessor` to load a Web Assembly module in a web worker. [#6420](https://github.com/CesiumGS/cesium/pull/6420)
- Added `supportsWebAssembly` function to `FeatureDetection` to check if a browser supports loading Web Assembly modules. [#6420](https://github.com/CesiumGS/cesium/pull/6420)
- Improved `MapboxImageryProvider` performance by 300% via `tiles.mapbox.com` subdomain switching. [#6426](https://github.com/CesiumGS/cesium/issues/6426)
- Added ability to invoke `sampleTerrain` from node.js to enable offline terrain sampling
- Added more ParticleSystem Sandcastle examples for rocket and comet tails and weather. [#6375](https://github.com/CesiumGS/cesium/pull/6375)
- Added color and scale attributes to the `ParticleSystem` class constructor. When defined the variables override startColor and endColor and startScale and endScale. [#6429](https://github.com/CesiumGS/cesium/pull/6429)

##### Fixes :wrench:

- Fixed bugs in `TimeIntervalCollection.removeInterval`. [#6418](https://github.com/CesiumGS/cesium/pull/6418).
- Fixed glTF support to handle meshes with and without tangent vectors, and with/without morph targets, sharing one material. [#6421](https://github.com/CesiumGS/cesium/pull/6421)
- Fixed glTF support to handle skinned meshes when no skin is supplied. [#6061](https://github.com/CesiumGS/cesium/issues/6061)
- Updated glTF 2.0 PBR shader to have brighter lighting. [#6430](https://github.com/CesiumGS/cesium/pull/6430)
- Allow loadWithXhr to work with string URLs in a web worker.
- Updated to Draco 1.3.0 and implemented faster loading of Draco compressed glTF assets in browsers that support Web Assembly. [#6420](https://github.com/CesiumGS/cesium/pull/6420)
- `GroundPrimitive`s and `ClassificationPrimitive`s will become ready when `show` is `false`. [#6428](https://github.com/CesiumGS/cesium/pull/6428)
- Fix Firefox WebGL console warnings. [#5912](https://github.com/CesiumGS/cesium/issues/5912)
- Fix parsing Cesium.js in older browsers that do not support all TypedArray types. [#6396](https://github.com/CesiumGS/cesium/pull/6396)
- Fixed a bug causing crashes when setting colors on un-pickable models. [\$6442](https://github.com/CesiumGS/cesium/issues/6442)
- Fix flicker when adding, removing, or modifying entities. [#3945](https://github.com/CesiumGS/cesium/issues/3945)
- Fixed crash bug in PolylineCollection when a polyline was updated and removed at the same time. [#6455](https://github.com/CesiumGS/cesium/pull/6455)
- Fixed crash when animating a glTF model with a single keyframe. [#6422](https://github.com/CesiumGS/cesium/pull/6422)
- Fixed Imagery Layers Texture Filters Sandcastle example. [#6472](https://github.com/CesiumGS/cesium/pull/6472).
- Fixed a bug causing Cesium 3D Tilesets to not clip properly when tiles were unloaded and reloaded. [#6484](https://github.com/CesiumGS/cesium/issues/6484)
- Fixed `TimeInterval` so now it throws if `fromIso8601` is given an ISO 8601 string with improper formatting. [#6164](https://github.com/CesiumGS/cesium/issues/6164)
- Improved rendering of glTF models that don't contain normals with a temporary unlit shader workaround. [#6501](https://github.com/CesiumGS/cesium/pull/6501)
- Fixed rendering of glTF models with emissive-only materials. [#6501](https://github.com/CesiumGS/cesium/pull/6501)
- Fixed a bug in shader modification for glTF 1.0 quantized attributes and Draco quantized attributes. [#6523](https://github.com/CesiumGS/cesium/pull/6523)

### 1.44 - 2018-04-02

##### Highlights :sparkler:

- Added a new Sandcastle label, `New in X.X` which will include all new Sandcastle demos added for the current release. [#6384](https://github.com/CesiumGS/cesium/issues/6384)
- Added support for glTF models with [Draco geometry compression](https://github.com/KhronosGroup/glTF/blob/master/extensions/2.0/Khronos/KHR_draco_mesh_compression/README.md). [#5120](https://github.com/CesiumGS/cesium/issues/5120)
- Added support for ordering in `DataSourceCollection`. [#6316](https://github.com/CesiumGS/cesium/pull/6316)

##### Breaking Changes :mega:

- `GeometryVisualizer` now requires `primitive` and `groundPrimitive` parameters. [#6316](https://github.com/CesiumGS/cesium/pull/6316)
- For all classes/functions that take a `Resource` instance, all additional parameters that are part of the `Resource` class have been removed. This generally includes `proxy`, `headers` and `query` parameters. [#6368](https://github.com/CesiumGS/cesium/pull/6368)
- All low level load functions including `loadArrayBuffer`, `loadBlob`, `loadImage`, `loadJson`, `loadJsonp`, `loadText`, `loadXML` and `loadWithXhr` have been removed. Please use the equivalent `fetch` functions on the `Resource` class. [#6368](https://github.com/CesiumGS/cesium/pull/6368)

##### Deprecated :hourglass_flowing_sand:

- `ClippingPlaneCollection` is now supported in Internet Explorer, so `ClippingPlaneCollection.isSupported` has been deprecated and will be removed in Cesium 1.45.
- `ClippingPlaneCollection` should now be used with `ClippingPlane` objects instead of `Plane`. Use of `Plane` objects has been deprecated and will be removed in Cesium 1.45.
- `Credit` now takes an `html` and `showOnScreen` parameters instead of an `options` object. Use of the `options` parameter is deprecated and will be removed in Cesium 1.46.
- `Credit.text`, `Credit.imageUrl` and `Credit.link` properties have all been deprecated and will be removed in Cesium 1.46. Use `Credit.html` to retrieve the credit content.
- `Credit.hasImage` and `Credit.hasLink` functions have been deprecated and will be removed in Cesium 1.46.

##### Additions :tada:

- Added a new Sandcastle label, `New in X.X` which will include all new Sandcastle demos added for the current release. [#6384](https://github.com/CesiumGS/cesium/issues/6384)
- Added support for glTF models with [Draco geometry compression](https://github.com/KhronosGroup/glTF/blob/master/extensions/2.0/Khronos/KHR_draco_mesh_compression/README.md). [#5120](https://github.com/CesiumGS/cesium/issues/5120)
  - Added `dequantizeInShader` option parameter to `Model` and `Model.fromGltf` to specify if Draco compressed glTF assets should be dequantized on the GPU.
- Added support for ordering in `DataSourceCollection`. [#6316](https://github.com/CesiumGS/cesium/pull/6316)
  - All ground geometry from one `DataSource` will render in front of all ground geometry from another `DataSource` in the same collection with a lower index.
  - Use `DataSourceCollection.raise`, `DataSourceCollection.lower`, `DataSourceCollection.raiseToTop` and `DataSourceCollection.lowerToBottom` functions to change the ordering of a `DataSource` in the collection.
- `ClippingPlaneCollection` updates [#6201](https://github.com/CesiumGS/cesium/pull/6201):
  - Removed the 6-clipping-plane limit.
  - Added support for Internet Explorer.
  - Added a `ClippingPlane` object to be used with `ClippingPlaneCollection`.
  - Added 3D Tiles use-case to the Terrain Clipping Planes Sandcastle.
- `Credit` has been modified to take an HTML string as the credit content. [#6331](https://github.com/CesiumGS/cesium/pull/6331)
- Sharing Sandcastle examples now works by storing the full example directly in the URL instead of creating GitHub gists, because anonymous gist creation was removed by GitHub. Loading existing gists will still work. [#6342](https://github.com/CesiumGS/cesium/pull/6342)
- Updated `WebMapServiceImageryProvider` so it can take an srs or crs string to pass to the resource query parameters based on the WMS version. [#6223](https://github.com/CesiumGS/cesium/issues/6223)
- Added additional query parameter options to the CesiumViewer demo application [#6328](https://github.com/CesiumGS/cesium/pull/6328):
  - `sourceType` specifies the type of data source if the URL doesn't have a known file extension.
  - `flyTo=false` optionally disables the automatic `flyTo` after loading the data source.
- Added a multi-part CZML example to Sandcastle. [#6320](https://github.com/CesiumGS/cesium/pull/6320)
- Improved processing order of 3D tiles. [#6364](https://github.com/CesiumGS/cesium/pull/6364)

##### Fixes :wrench:

- Fixed Cesium ion browser caching. [#6353](https://github.com/CesiumGS/cesium/pull/6353).
- Fixed formula for Weighted Blended Order-Independent Transparency. [#6340](https://github.com/CesiumGS/cesium/pull/6340)
- Fixed support of glTF-supplied tangent vectors. [#6302](https://github.com/CesiumGS/cesium/pull/6302)
- Fixed model loading failure when containing unused materials. [6315](https://github.com/CesiumGS/cesium/pull/6315)
- Fixed default value of `alphaCutoff` in glTF models. [#6346](https://github.com/CesiumGS/cesium/pull/6346)
- Fixed double-sided flag for glTF materials with `BLEND` enabled. [#6371](https://github.com/CesiumGS/cesium/pull/6371)
- Fixed animation for glTF models with missing animation targets. [#6351](https://github.com/CesiumGS/cesium/pull/6351)
- Fixed improper zoom during model load failure. [#6305](https://github.com/CesiumGS/cesium/pull/6305)
- Fixed rendering vector tiles when using `invertClassification`. [#6349](https://github.com/CesiumGS/cesium/pull/6349)
- Fixed occlusion when `globe.show` is `false`. [#6374](https://github.com/CesiumGS/cesium/pull/6374)
- Fixed crash for entities with static geometry and time-dynamic attributes. [#6377](https://github.com/CesiumGS/cesium/pull/6377)
- Fixed geometry tile rendering in IE. [#6406](https://github.com/CesiumGS/cesium/pull/6406)

### 1.43 - 2018-03-01

##### Major Announcements :loudspeaker:

- Say hello to [Cesium ion](https://cesium.com/blog/2018/03/01/hello-cesium-ion/)
- Cesium, the JavaScript library, is now officially renamed to CesiumJS (no code changes required)
- The STK World Terrain tileset is deprecated and will be available until September 1, 2018. Check out the new high-resolution [Cesium World Terrain](https://cesium.com/blog/2018/03/01/introducing-cesium-world-terrain/)

##### Breaking Changes :mega:

- Removed `GeometryUpdater.perInstanceColorAppearanceType` and `GeometryUpdater.materialAppearanceType`. [#6239](https://github.com/CesiumGS/cesium/pull/6239)
- `GeometryVisualizer` no longer uses a `type` parameter. [#6239](https://github.com/CesiumGS/cesium/pull/6239)
- `GeometryVisualizer` no longer displays polylines. Use `PolylineVisualizer` instead. [#6239](https://github.com/CesiumGS/cesium/pull/6239)
- The experimental `CesiumIon` object has been completely refactored and renamed to `Ion`.

##### Deprecated :hourglass_flowing_sand:

- The STK World Terrain, ArcticDEM, and PAMAP Terrain tilesets hosted on `assets.agi.com` are deprecated and will be available until September 1, 2018. To continue using them, access them via [Cesium ion](https://cesium.com/blog/2018/03/01/hello-cesium-ion/)
- In the `Resource` class, `addQueryParameters` and `addTemplateValues` have been deprecated and will be removed in Cesium 1.45. Please use `setQueryParameters` and `setTemplateValues` instead.

##### Additions :tada:

- Added new `Ion`, `IonResource`, and `IonImageryProvider` objects for loading data hosted on [Cesium ion](https://cesium.com/blog/2018/03/01/hello-cesium-ion/).
- Added `createWorldTerrain` helper function for easily constructing the new Cesium World Terrain.
- Added support for a promise to a resource for `CesiumTerrainProvider`, `createTileMapServiceImageryProvider` and `Cesium3DTileset` [#6204](https://github.com/CesiumGS/cesium/pull/6204)
- Added `Cesium.Math.cbrt`. [#6222](https://github.com/CesiumGS/cesium/pull/6222)
- Added `PolylineVisualizer` for displaying polyline entities [#6239](https://github.com/CesiumGS/cesium/pull/6239)
- `Resource` class [#6205](https://github.com/CesiumGS/cesium/issues/6205)
  - Added `put`, `patch`, `delete`, `options` and `head` methods, so it can be used for all XHR requests.
  - Added `preserveQueryParameters` parameter to `getDerivedResource`, to allow us to append query parameters instead of always replacing them.
  - Added `setQueryParameters` and `appendQueryParameters` to allow for better handling of query strings.
- Enable terrain in the `CesiumViewer` demo application [#6198](https://github.com/CesiumGS/cesium/pull/6198)
- Added `Globe.tilesLoaded` getter property to determine if all terrain and imagery is loaded. [#6194](https://github.com/CesiumGS/cesium/pull/6194)
- Added `classificationType` property to entities which specifies whether an entity on the ground, like a polygon or rectangle, should be clamped to terrain, 3D Tiles, or both. [#6195](https://github.com/CesiumGS/cesium/issues/6195)

##### Fixes :wrench:

- Fixed bug where KmlDataSource did not use Ellipsoid to convert coordinates. Use `options.ellipsoid` to pass the ellipsoid to KmlDataSource constructors / loaders. [#6176](https://github.com/CesiumGS/cesium/pull/6176)
- Fixed bug where 3D Tiles Point Clouds would fail in Internet Explorer. [#6220](https://github.com/CesiumGS/cesium/pull/6220)
- Fixed issue where `CESIUM_BASE_URL` wouldn't work without a trailing `/`. [#6225](https://github.com/CesiumGS/cesium/issues/6225)
- Fixed coloring for polyline entities with a dynamic color for the depth fail material [#6245](https://github.com/CesiumGS/cesium/pull/6245)
- Fixed bug with zooming to dynamic geometry. [#6269](https://github.com/CesiumGS/cesium/issues/6269)
- Fixed bug where `AxisAlignedBoundingBox` did not copy over center value when cloning an undefined result. [#6183](https://github.com/CesiumGS/cesium/pull/6183)
- Fixed a bug where imagery stops loading when changing terrain in request render mode. [#6193](https://github.com/CesiumGS/cesium/issues/6193)
- Fixed `Resource.fetch` when called with no arguments [#6206](https://github.com/CesiumGS/cesium/issues/6206)
- Fixed `Resource.clone` to clone the `Request` object, so resource can be used in parallel. [#6208](https://github.com/CesiumGS/cesium/issues/6208)
- Fixed `Material` so it can now take a `Resource` object as an image. [#6199](https://github.com/CesiumGS/cesium/issues/6199)
- Fixed an issue causing the Bing Maps key to be sent unnecessarily with every tile request. [#6250](https://github.com/CesiumGS/cesium/pull/6250)
- Fixed documentation issue for the `Cesium.Math` class. [#6233](https://github.com/CesiumGS/cesium/issues/6233)
- Fixed rendering 3D Tiles as classification volumes. [#6295](https://github.com/CesiumGS/cesium/pull/6295)

### 1.42.1 - 2018-02-01

\_This is an npm-only release to fix an issue with using Cesium in Node.js.\_\_

- Fixed a bug where Cesium would fail to load under Node.js. [#6177](https://github.com/CesiumGS/cesium/pull/6177)

### 1.42 - 2018-02-01

##### Highlights :sparkler:

- Added experimental support for [3D Tiles Vector and Geometry data](https://github.com/CesiumGS/3d-tiles/tree/vctr/TileFormats/VectorData). ([#4665](https://github.com/CesiumGS/cesium/pull/4665))
- Added optional mode to reduce CPU usage. See [Improving Performance with Explicit Rendering](https://cesium.com/blog/2018/01/24/cesium-scene-rendering-performance/). ([#6115](https://github.com/CesiumGS/cesium/pull/6115))
- Added experimental `CesiumIon` utility class for working with the Cesium ion beta API. [#6136](https://github.com/CesiumGS/cesium/pull/6136)
- Major refactor of URL handling. All classes that take a url parameter, can now take a Resource or a String. This includes all imagery providers, all terrain providers, `Cesium3DTileset`, `KMLDataSource`, `CZMLDataSource`, `GeoJsonDataSource`, `Model`, and `Billboard`.

##### Breaking Changes :mega:

- The clock does not animate by default. Set the `shouldAnimate` option to `true` when creating the Viewer to enable animation.

##### Deprecated :hourglass_flowing_sand:

- For all classes/functions that can now take a `Resource` instance, all additional parameters that are part of the `Resource` class have been deprecated and will be removed in Cesium 1.44. This generally includes `proxy`, `headers` and `query` parameters.
- All low level load functions including `loadArrayBuffer`, `loadBlob`, `loadImage`, `loadJson`, `loadJsonp`, `loadText`, `loadXML` and `loadWithXhr` have been deprecated and will be removed in Cesium 1.44. Please use the equivalent `fetch` functions on the `Resource` class.

##### Additions :tada:

- Added experimental support for [3D Tiles Vector and Geometry data](https://github.com/CesiumGS/3d-tiles/tree/vctr/TileFormats/VectorData) ([#4665](https://github.com/CesiumGS/cesium/pull/4665)). The new and modified Cesium APIs are:
  - `Cesium3DTileStyle` has expanded to include styling point features. See the [styling specification](https://github.com/CesiumGS/3d-tiles/tree/vector-tiles/Styling#vector-data) for details.
  - `Cesium3DTileFeature` can modify `color` and `show` properties for polygon, polyline, and geometry features.
  - `Cesium3DTilePointFeature` can modify the styling options for a point feature.
- Added optional mode to reduce CPU usage. [#6115](https://github.com/CesiumGS/cesium/pull/6115)
  - `Scene.requestRenderMode` enables a mode which will only request new render frames on changes to the scene, or when the simulation time change exceeds `scene.maximumRenderTimeChange`.
  - `Scene.requestRender` will explicitly request a new render frame when in request render mode.
  - Added `Scene.preUpdate` and `Scene.postUpdate` events that are raised before and after the scene updates respectively. The scene is always updated before executing a potential render. Continue to listen to `Scene.preRender` and `Scene.postRender` events for when the scene renders a frame.
  - Added `CreditDisplay.update`, which updates the credit display before a new frame is rendered.
  - Added `Globe.imageryLayersUpdatedEvent`, which is raised when an imagery layer is added, shown, hidden, moved, or removed on the globe.
- Added `Cesium3DTileset.classificationType` to specify if a tileset classifies terrain, another 3D Tiles tileset, or both. This only applies to vector, geometry and batched 3D model tilesets. The limitations on the glTF contained in the b3dm tile are:
  - `POSITION` and `_BATCHID` semantics are required.
  - All indices with the same batch id must occupy contiguous sections of the index buffer.
  - All shaders and techniques are ignored. The generated shader simply multiplies the position by the model-view-projection matrix.
  - The only supported extensions are `CESIUM_RTC` and `WEB3D_quantized_attributes`.
  - Only one node is supported.
  - Only one mesh per node is supported.
  - Only one primitive per mesh is supported.
- Added geometric-error-based point cloud attenuation and eye dome lighting for point clouds using replacement refinement. [#6069](https://github.com/CesiumGS/cesium/pull/6069)
- Updated `Viewer.zoomTo` and `Viewer.flyTo` to take a `Cesium3DTileset` as a target. [#6104](https://github.com/CesiumGS/cesium/pull/6104)
- Added `shouldAnimate` option to the `Viewer` constructor to indicate if the clock should begin animating on startup. [#6154](https://github.com/CesiumGS/cesium/pull/6154)
- Added `Cesium3DTileset.ellipsoid` determining the size and shape of the globe. This can be set at construction and defaults to a WGS84 ellipsoid.
- Added `Plane.projectPointOntoPlane` for projecting a `Cartesian3` position onto a `Plane`. [#6092](https://github.com/CesiumGS/cesium/pull/6092)
- Added `Cartesian3.projectVector` for projecting one vector to another. [#6093](https://github.com/CesiumGS/cesium/pull/6093)
- Added `Cesium3DTileset.tileFailed` event that will be raised when a tile fails to load. The object passed to the event listener will have a url and message property. If there are no event listeners, error messages will be logged to the console. [#6088](https://github.com/CesiumGS/cesium/pull/6088)
- Added `AttributeCompression.zigZagDeltaDecode` which will decode delta and ZigZag encoded buffers in place.
- Added `pack` and `unpack` functions to `OrientedBoundingBox` for packing to and unpacking from a flat buffer.
- Added support for vertex shader uniforms when `tileset.colorBlendMode` is `MIX` or `REPLACE`. [#5874](https://github.com/CesiumGS/cesium/pull/5874)
- Added `ClippingPlaneCollection.isSupported` function for checking if rendering with clipping planes is supported.[#6084](https://github.com/CesiumGS/cesium/pull/6084)
- Added `Cartographic.toCartesian` to convert from `Cartographic` to `Cartesian3`. [#6163](https://github.com/CesiumGS/cesium/pull/6163)
- Added `BoundingSphere.volume` for computing the volume of a `BoundingSphere`. [#6069](https://github.com/CesiumGS/cesium/pull/6069)
- Added new file for the Cesium [Code of Conduct](https://github.com/CesiumGS/cesium/blob/main/CODE_OF_CONDUCT.md). [#6129](https://github.com/CesiumGS/cesium/pull/6129)

##### Fixes :wrench:

- Fixed a bug that could cause tiles to be missing from the globe surface, especially when starting with the camera zoomed close to the surface. [#4969](https://github.com/CesiumGS/cesium/pull/4969)
- Fixed applying a translucent style to a point cloud tileset. [#6113](https://github.com/CesiumGS/cesium/pull/6113)
- Fixed Sandcastle error in IE 11. [#6169](https://github.com/CesiumGS/cesium/pull/6169)
- Fixed a glTF animation bug that caused certain animations to jitter. [#5740](https://github.com/CesiumGS/cesium/pull/5740)
- Fixed a bug when creating billboard and model entities without a globe. [#6109](https://github.com/CesiumGS/cesium/pull/6109)
- Improved CZML Custom Properties Sandcastle example. [#6086](https://github.com/CesiumGS/cesium/pull/6086)
- Improved Particle System Sandcastle example for better visual. [#6132](https://github.com/CesiumGS/cesium/pull/6132)
- Fixed behavior of `Camera.move*` and `Camera.look*` functions in 2D mode. [#5884](https://github.com/CesiumGS/cesium/issues/5884)
- Fixed `Camera.moveStart` and `Camera.moveEnd` events not being raised when camera is close to the ground. [#4753](https://github.com/CesiumGS/cesium/issues/4753)
- Fixed `OrientedBoundingBox` documentation. [#6147](https://github.com/CesiumGS/cesium/pull/6147)
- Updated documentation links to reflect new locations on `https://cesiumjs.org` and `https://cesium.com`.

### 1.41 - 2018-01-02

- Breaking changes
  - Removed the `text`, `imageUrl`, and `link` parameters from `Credit`, which were deprecated in Cesium 1.40. Use `options.text`, `options.imageUrl`, and `options.link` instead.
- Added support for clipping planes. [#5913](https://github.com/CesiumGS/cesium/pull/5913), [#5996](https://github.com/CesiumGS/cesium/pull/5996)
  - Added `clippingPlanes` property to `ModelGraphics`, `Model`, `Cesium3DTileset`, and `Globe`, which specifies a `ClippingPlaneCollection` to selectively disable rendering.
  - Added `PlaneGeometry`, `PlaneOutlineGeometry`, `PlaneGeometryUpdater`, `PlaneOutlineGeometryUpdater`, `PlaneGraphics`, and `Entity.plane` to visualize planes.
  - Added `Plane.transformPlane` to apply a transformation to a plane.
- Fixed point cloud exception in IE. [#6051](https://github.com/CesiumGS/cesium/pull/6051)
- Fixed globe materials when `Globe.enableLighting` was `false`. [#6042](https://github.com/CesiumGS/cesium/issues/6042)
- Fixed shader compilation failure on pick when globe materials were enabled. [#6039](https://github.com/CesiumGS/cesium/issues/6039)
- Fixed exception when `invertClassification` was enabled, the invert color had an alpha less than `1.0`, and the window was resized. [#6046](https://github.com/CesiumGS/cesium/issues/6046)

### 1.40 - 2017-12-01

- Deprecated
  - The `text`, `imageUrl` and `link` parameters from `Credit` have been deprecated and will be removed in Cesium 1.41. Use `options.text`, `options.imageUrl` and `options.link` instead.
- Added `Globe.material` to apply materials to the globe/terrain for shading such as height- or slope-based color ramps. See the new [Sandcastle example](https://cesiumjs.org/Cesium/Apps/Sandcastle/?src=Globe%20Materials.html&label=Showcases). [#5919](https://github.com/CesiumGS/cesium/pull/5919/files)
- Added CZML support for `polyline.depthFailMaterial`, `label.scaleByDistance`, `distanceDisplayCondition`, and `disableDepthTestDistance`. [#5986](https://github.com/CesiumGS/cesium/pull/5986)
- Fixed a bug where drill picking a polygon clamped to ground would cause the browser to hang. [#5971](https://github.com/CesiumGS/cesium/issues/5971)
- Fixed bug in KML LookAt bug where degrees and radians were mixing in a subtraction. [#5992](https://github.com/CesiumGS/cesium/issues/5992)
- Fixed handling of KMZ files with missing `xsi` namespace declarations. [#6003](https://github.com/CesiumGS/cesium/pull/6003)
- Added function that removes duplicate namespace declarations while loading a KML or a KMZ. [#5972](https://github.com/CesiumGS/cesium/pull/5972)
- Fixed a language detection issue. [#6016](https://github.com/CesiumGS/cesium/pull/6016)
- Fixed a bug where glTF models with animations of different lengths would cause an error. [#5694](https://github.com/CesiumGS/cesium/issues/5694)
- Added a `clampAnimations` parameter to `Model` and `Entity.model`. Setting this to `false` allows different length animations to loop asynchronously over the duration of the longest animation.
- Fixed `Invalid asm.js: Invalid member of stdlib` console error by recompiling crunch.js with latest emscripten toolchain. [#5847](https://github.com/CesiumGS/cesium/issues/5847)
- Added `file:` scheme compatibility to `joinUrls`. [#5989](https://github.com/CesiumGS/cesium/pull/5989)
- Added a Reverse Geocoder [Sandcastle example](https://cesiumjs.org/Cesium/Apps/Sandcastle/?src=Reverse%20Geocoder.html&label=Showcases). [#5976](https://github.com/CesiumGS/cesium/pull/5976)
- Added ability to support touch event in Imagery Layers Split Sandcastle example. [#5948](https://github.com/CesiumGS/cesium/pull/5948)
- Added a new `@experimental` tag to the documentation. A small subset of the Cesium API tagged as such are subject to breaking changes without deprecation. See the [Coding Guide](https://github.com/CesiumGS/cesium/tree/main/Documentation/Contributors/CodingGuide#deprecation-and-breaking-changes) for further explanation. [#6010](https://github.com/CesiumGS/cesium/pull/6010)
- Moved terrain and imagery credits to a lightbox that pops up when you click a link in the onscreen credits [#3013](https://github.com/CesiumGS/cesium/issues/3013)

### 1.39 - 2017-11-01

- Cesium now officially supports webpack. See our [Integrating Cesium and webpack blog post](https://cesium.com/blog/2017/10/18/cesium-and-webpack/) for more details.
- Added support for right-to-left language detection in labels, currently Hebrew and Arabic are supported. To enable it, set `Cesium.Label.enableRightToLeftDetection = true` at the start of your application. [#5771](https://github.com/CesiumGS/cesium/pull/5771)
- Fixed handling of KML files with missing `xsi` namespace declarations. [#5860](https://github.com/CesiumGS/cesium/pull/5860)
- Fixed a bug that caused KML ground overlays to appear distorted when rotation was applied. [#5914](https://github.com/CesiumGS/cesium/issues/5914)
- Fixed a bug where KML placemarks with no specified icon would be displayed with default icon. [#5819](https://github.com/CesiumGS/cesium/issues/5819)
- Changed KML loading to ignore NetworkLink failures and continue to load the rest of the document. [#5871](https://github.com/CesiumGS/cesium/pull/5871)
- Added the ability to load Cesium's assets from the local file system if security permissions allow it. [#5830](https://github.com/CesiumGS/cesium/issues/5830)
- Added two new properties to `ImageryLayer` that allow for adjusting the texture sampler used for up and down-sampling of imagery tiles, namely `minificationFilter` and `magnificationFilter` with possible values `LINEAR` (the default) and `NEAREST` defined in `TextureMinificationFilter` and `TextureMagnificationFilter`. [#5846](https://github.com/CesiumGS/cesium/issues/5846)
- Fixed flickering artifacts with 3D Tiles tilesets with thin walls. [#5940](https://github.com/CesiumGS/cesium/pull/5940)
- Fixed bright fog when terrain lighting is enabled and added `Fog.minimumBrightness` to affect how bright the fog will be when in complete darkness. [#5934](https://github.com/CesiumGS/cesium/pull/5934)
- Fixed using arrow keys in geocoder widget to select search suggestions. [#5943](https://github.com/CesiumGS/cesium/issues/5943)
- Added support for the layer.json `parentUrl` property in `CesiumTerrainProvider` to allow for compositing of tilesets. [#5864](https://github.com/CesiumGS/cesium/pull/5864)
- Added `invertClassification` and `invertClassificationColor` to `Scene`. When `invertClassification` is `true`, any 3D Tiles geometry that is not classified by a `ClassificationPrimitive` or `GroundPrimitive` will have its color multiplied by `invertClassificationColor`. [#5836](https://github.com/CesiumGS/cesium/pull/5836)
- Added `customTags` property to the UrlTemplateImageryProvider to allow custom keywords in the template URL. [#5696](https://github.com/CesiumGS/cesium/pull/5696)
- Added `eyeSeparation` and `focalLength` properties to `Scene` to configure VR settings. [#5917](https://github.com/CesiumGS/cesium/pull/5917)
- Improved CZML Reference Properties example [#5754](https://github.com/CesiumGS/cesium/pull/5754)

### 1.38 - 2017-10-02

- Breaking changes
  - `Scene/CullingVolume` has been removed. Use `Core/CullingVolume`.
  - `Scene/OrthographicFrustum` has been removed. Use `Core/OrthographicFrustum`.
  - `Scene/OrthographicOffCenterFrustum` has been removed. Use `Core/OrthographicOffCenterFrustum`.
  - `Scene/PerspectiveFrustum` has been removed. Use `Core/PerspectiveFrustum`.
  - `Scene/PerspectiveOffCenterFrustum` has been removed. Use `Core/PerspectiveOffCenterFrustum`.
- Added support in CZML for expressing `orientation` as the velocity vector of an entity, using `velocityReference` syntax. [#5807](https://github.com/CesiumGS/cesium/pull/5807)
- Fixed CZML processing of `velocityReference` within an interval. [#5738](https://github.com/CesiumGS/cesium/issues/5738)
- Added ability to add an animation to `ModelAnimationCollection` by its index. [#5815](https://github.com/CesiumGS/cesium/pull/5815)
- Fixed a bug in `ModelAnimationCollection` that caused adding an animation by its name to throw an error. [#5815](https://github.com/CesiumGS/cesium/pull/5815)
- Fixed issue in Internet Explorer and Edge with loading unicode strings in typed arrays that impacted 3D Tiles Batch Table values.
- Zoom now maintains camera heading, pitch, and roll. [#4639](https://github.com/CesiumGS/cesium/pull/5603)
- Fixed a bug in `PolylineCollection` preventing the display of more than 16K points in a single collection. [#5538](https://github.com/CesiumGS/cesium/pull/5782)
- Fixed a 3D Tiles point cloud bug causing a stray point to appear at the center of the screen on certain hardware. [#5599](https://github.com/CesiumGS/cesium/issues/5599)
- Fixed removing multiple event listeners within event callbacks. [#5827](https://github.com/CesiumGS/cesium/issues/5827)
- Running `buildApps` now creates a built version of Sandcastle which uses the built version of Cesium for better performance.
- Fixed a tileset traversal bug when the `skipLevelOfDetail` optimization is off. [#5869](https://github.com/CesiumGS/cesium/issues/5869)

### 1.37 - 2017-09-01

- Breaking changes
  - Passing `options.clock` when creating a new `Viewer` instance is removed, pass `options.clockViewModel` instead.
  - Removed `GoogleEarthImageryProvider`, use `GoogleEarthEnterpriseMapsProvider` instead.
  - Removed the `throttleRequest` parameter from `TerrainProvider.requestTileGeometry` and inherited terrain providers. It is replaced with an optional `Request` object. Set the request's `throttle` property to `true` to throttle requests.
  - Removed the ability to provide a Promise for the `options.url` parameter of `loadWithXhr` and for the `url` parameter of `loadArrayBuffer`, `loadBlob`, `loadImageViaBlob`, `loadText`, `loadJson`, `loadXML`, `loadImage`, `loadCRN`, `loadKTX`, and `loadCubeMap`. Instead `url` must be a string.
- Added `classificationType` to `ClassificationPrimitive` and `GroundPrimitive` to choose whether terrain, 3D Tiles, or both are classified. [#5770](https://github.com/CesiumGS/cesium/pull/5770)
- Fixed depth picking on 3D Tiles. [#5676](https://github.com/CesiumGS/cesium/issues/5676)
- Fixed glTF model translucency bug. [#5731](https://github.com/CesiumGS/cesium/issues/5731)
- Fixed `replaceState` bug that was causing the `CesiumViewer` demo application to crash in Safari and iOS. [#5691](https://github.com/CesiumGS/cesium/issues/5691)
- Fixed a 3D Tiles traversal bug for tilesets using additive refinement. [#5766](https://github.com/CesiumGS/cesium/issues/5766)
- Fixed a 3D Tiles traversal bug where out-of-view children were being loaded unnecessarily. [#5477](https://github.com/CesiumGS/cesium/issues/5477)
- Fixed `Entity` id type to be `String` in `EntityCollection` and `CompositeEntityCollection` [#5791](https://github.com/CesiumGS/cesium/pull/5791)
- Fixed issue where `Model` and `BillboardCollection` would throw an error if the globe is undefined. [#5638](https://github.com/CesiumGS/cesium/issues/5638)
- Fixed issue where the `Model` glTF cache loses reference to the model's buffer data. [#5720](https://github.com/CesiumGS/cesium/issues/5720)
- Fixed some issues with `disableDepthTestDistance`. [#5501](https://github.com/CesiumGS/cesium/issues/5501) [#5331](https://github.com/CesiumGS/cesium/issues/5331) [#5621](https://github.com/CesiumGS/cesium/issues/5621)
- Added several new Bing Maps styles: `CANVAS_DARK`, `CANVAS_LIGHT`, and `CANVAS_GRAY`. [#5737](https://github.com/CesiumGS/cesium/pull/5737)
- Added small improvements to the atmosphere. [#5741](https://github.com/CesiumGS/cesium/pull/5741)
- Fixed a bug that caused imagery splitting to work incorrectly when CSS pixels were not equivalent to WebGL drawing buffer pixels, such as on high DPI displays in Microsoft Edge and Internet Explorer. [#5743](https://github.com/CesiumGS/cesium/pull/5743)
- Added `Cesium3DTileset.loadJson` to support overriding the default tileset loading behavior. [#5685](https://github.com/CesiumGS/cesium/pull/5685)
- Fixed loading of binary glTFs containing CRN or KTX textures. [#5753](https://github.com/CesiumGS/cesium/pull/5753)
- Fixed specular computation for certain models using the `KHR_materials_common` extension. [#5773](https://github.com/CesiumGS/cesium/pull/5773)
- Fixed a picking bug in the `3D Tiles Interactivity` Sandcastle demo. [#5703](https://github.com/CesiumGS/cesium/issues/5703)
- Updated knockout from 3.4.0 to 3.4.2 [#5703](https://github.com/CesiumGS/cesium/pull/5829)

### 1.36 - 2017-08-01

- Breaking changes
  - The function `Quaternion.fromHeadingPitchRoll(heading, pitch, roll, result)` was removed. Use `Quaternion.fromHeadingPitchRoll(hpr, result)` instead where `hpr` is a `HeadingPitchRoll`.
  - The function `Transforms.headingPitchRollToFixedFrame(origin, headingPitchRoll, ellipsoid, result)` was removed. Use `Transforms.headingPitchRollToFixedFrame(origin, headingPitchRoll, ellipsoid, fixedFrameTransform, result)` instead where `fixedFrameTransform` is a a 4x4 transformation matrix (see `Transforms.localFrameToFixedFrameGenerator`).
  - The function `Transforms.headingPitchRollQuaternion(origin, headingPitchRoll, ellipsoid, result)` was removed. Use `Transforms.headingPitchRollQuaternion(origin, headingPitchRoll, ellipsoid, fixedFrameTransform, result)` instead where `fixedFrameTransform` is a a 4x4 transformation matrix (see `Transforms.localFrameToFixedFrameGenerator`).
  - The `color`, `show`, and `pointSize` properties of `Cesium3DTileStyle` are no longer initialized with default values.
- Deprecated
  - `Scene/CullingVolume` is deprecated and will be removed in 1.38. Use `Core/CullingVolume`.
  - `Scene/OrthographicFrustum` is deprecated and will be removed in 1.38. Use `Core/OrthographicFrustum`.
  - `Scene/OrthographicOffCenterFrustum` is deprecated and will be removed in 1.38. Use `Core/OrthographicOffCenterFrustum`.
  - `Scene/PerspectiveFrustum` is deprecated and will be removed in 1.38. Use `Core/PerspectiveFrustum`.
  - `Scene/PerspectiveOffCenterFrustum` is deprecated and will be removed in 1.38. Use `Core/PerspectiveOffCenterFrustum`.
- Added glTF 2.0 support, including physically-based material rendering, morph targets, and appropriate updating of glTF 1.0 models to 2.0. [#5641](https://github.com/CesiumGS/cesium/pull/5641)
- Added `ClassificationPrimitive` which defines a volume and draws the intersection of the volume and terrain or 3D Tiles. [#5625](https://github.com/CesiumGS/cesium/pull/5625)
- Added `tileLoad` event to `Cesium3DTileset`. [#5628](https://github.com/CesiumGS/cesium/pull/5628)
- Fixed issue where scene would blink when labels were added. [#5537](https://github.com/CesiumGS/cesium/issues/5537)
- Fixed label positioning when height reference changes [#5609](https://github.com/CesiumGS/cesium/issues/5609)
- Fixed label positioning when using `HeightReference.CLAMP_TO_GROUND` and no position [#5648](https://github.com/CesiumGS/cesium/pull/5648)
- Fix for dynamic polylines with polyline dash material [#5681](https://github.com/CesiumGS/cesium/pull/5681)
- Added ability to provide a `width` and `height` to `scene.pick`. [#5602](https://github.com/CesiumGS/cesium/pull/5602)
- Fixed `Viewer.flyTo` not respecting zoom limits, and resetting minimumZoomDistance if the camera zoomed past the minimumZoomDistance. [5573](https://github.com/CesiumGS/cesium/issues/5573)
- Added ability to show tile urls in the 3D Tiles Inspector. [#5592](https://github.com/CesiumGS/cesium/pull/5592)
- Fixed a bug when reading CRN compressed textures with multiple mip levels. [#5618](https://github.com/CesiumGS/cesium/pull/5618)
- Fixed issue where composite 3D Tiles that contained instanced 3D Tiles with an external model reference would fail to download the model.
- Added behavior to `Cesium3DTilesInspector` that selects the first tileset hovered over if no tilest is specified. [#5139](https://github.com/CesiumGS/cesium/issues/5139)
- Added `Entity.computeModelMatrix` which returns the model matrix representing the entity's transformation. [#5584](https://github.com/CesiumGS/cesium/pull/5584)
- Added ability to set a style's `color`, `show`, or `pointSize` with a string or object literal. `show` may also take a boolean and `pointSize` may take a number. [#5412](https://github.com/CesiumGS/cesium/pull/5412)
- Added setter for `KmlDataSource.name` to specify a name for the datasource [#5660](https://github.com/CesiumGS/cesium/pull/5660).
- Added setter for `GeoJsonDataSource.name` to specify a name for the datasource [#5653](https://github.com/CesiumGS/cesium/issues/5653)
- Fixed crash when using the `Cesium3DTilesInspectorViewModel` and removing a tileset [#5607](https://github.com/CesiumGS/cesium/issues/5607)
- Fixed polygon outline in Polygon Sandcastle demo [#5642](https://github.com/CesiumGS/cesium/issues/5642)
- Updated `Billboard`, `Label` and `PointPrimitive` constructors to clone `NearFarScale` parameters [#5654](https://github.com/CesiumGS/cesium/pull/5654)
- Added `FrustumGeometry` and `FrustumOutlineGeometry`. [#5649](https://github.com/CesiumGS/cesium/pull/5649)
- Added an `options` parameter to the constructors of `PerspectiveFrustum`, `PerspectiveOffCenterFrustum`, `OrthographicFrustum`, and `OrthographicOffCenterFrustum` to set properties. [#5649](https://github.com/CesiumGS/cesium/pull/5649)

### 1.35.2 - 2017-07-11

- This is an npm-only release to fix an issue with using Cesium in Node.js.
- Fixed a bug where Cesium would fail to load under Node.js and some webpack configurations. [#5593](https://github.com/CesiumGS/cesium/issues/5593)
- Fixed a bug where a Model's compressed textures were not being displayed. [#5596](https://github.com/CesiumGS/cesium/pull/5596)
- Fixed documentation for `OrthographicFrustum`. [#5586](https://github.com/CesiumGS/cesium/issues/5586)

### 1.35.1 - 2017-07-05

- This is an npm-only release to fix a deployment issue with 1.35. No code changes.

### 1.35 - 2017-07-05

- Breaking changes
  - `JulianDate.fromIso8601` will default to midnight UTC if no time is provided to match the Javascript [`Date` specification](https://developer.mozilla.org/en-US/docs/Web/JavaScript/Reference/Global_Objects/Date). You must specify a local time of midnight to achieve the old behavior.
- Deprecated
  - `GoogleEarthImageryProvider` has been deprecated and will be removed in Cesium 1.37, use `GoogleEarthEnterpriseMapsProvider` instead.
  - The `throttleRequest` parameter for `TerrainProvider.requestTileGeometry`, `CesiumTerrainProvider.requestTileGeometry`, `VRTheWorldTerrainProvider.requestTileGeometry`, and `EllipsoidTerrainProvider.requestTileGeometry` is deprecated and will be replaced with an optional `Request` object. The `throttleRequests` parameter will be removed in 1.37. Instead set the request's `throttle` property to `true` to throttle requests.
  - The ability to provide a Promise for the `options.url` parameter of `loadWithXhr` and for the `url` parameter of `loadArrayBuffer`, `loadBlob`, `loadImageViaBlob`, `loadText`, `loadJson`, `loadXML`, `loadImage`, `loadCRN`, `loadKTX`, and `loadCubeMap` is deprecated. This will be removed in 1.37, instead `url` must be a string.
- Added support for [3D Tiles](https://github.com/CesiumGS/3d-tiles/blob/main/README.md) for streaming massive heterogeneous 3D geospatial datasets ([#5308](https://github.com/CesiumGS/cesium/pull/5308)). See the new [Sandcastle examples](http://cesiumjs.org/Cesium/Apps/Sandcastle/index.html?src=3D%20Tiles%20Photogrammetry&label=3D%20Tiles). The new Cesium APIs are:
  - `Cesium3DTileset`
  - `Cesium3DTileStyle`, `StyleExpression`, `Expression`, and `ConditionsExpression`
  - `Cesium3DTile`
  - `Cesium3DTileContent`
  - `Cesium3DTileFeature`
  - `Cesium3DTilesInspector`, `Cesium3DTilesInspectorViewModel`, and `viewerCesium3DTilesInspectorMixin`
  - `Cesium3DTileColorBlendMode`
- Added a particle system for effects like smoke, fire, sparks, etc. See `ParticleSystem`, `Particle`, `ParticleBurst`, `BoxEmitter`, `CircleEmitter`, `ConeEmitter`, `ParticleEmitter`, and `SphereEmitter`, and the new Sandcastle examples: [Particle System](http://cesiumjs.org/Cesium/Apps/Sandcastle/index.html?src=Particle%20System.html&label=Showcases) and [Particle System Fireworks](http://cesiumjs.org/Cesium/Apps/Sandcastle/index.html?src=Particle%20System%20Fireworks.html&label=Showcases). [#5212](https://github.com/CesiumGS/cesium/pull/5212)
- Added `options.clock`, `options.times` and `options.dimensions` to `WebMapTileServiceImageryProvider` in order to handle time dynamic and static values for dimensions.
- Added an `options.request` parameter to `loadWithXhr` and a `request` parameter to `loadArrayBuffer`, `loadBlob`, `loadImageViaBlob`, `loadText`, `loadJson`, `loadJsonp`, `loadXML`, `loadImageFromTypedArray`, `loadImage`, `loadCRN`, and `loadKTX`.
- `CzmlDataSource` and `KmlDataSource` load functions now take an optional `query` object, which will append query parameters to all network requests. [#5419](https://github.com/CesiumGS/cesium/pull/5419), [#5434](https://github.com/CesiumGS/cesium/pull/5434)
- Added Sandcastle demo for setting time with the Clock API [#5457](https://github.com/CesiumGS/cesium/pull/5457);
- Added Sandcastle demo for ArcticDEM data. [#5224](https://github.com/CesiumGS/cesium/issues/5224)
- Added `fromIso8601`, `fromIso8601DateArray`, and `fromIso8601DurationArray` to `TimeIntervalCollection` for handling various ways groups of intervals can be specified in ISO8601 format.
- Added `fromJulianDateArray` to `TimeIntervalCollection` for generating intervals from a list of dates.
- Fixed geocoder bug so geocoder can accurately handle NSEW inputs [#5407](https://github.com/CesiumGS/cesium/pull/5407)
- Fixed a bug where picking would break when the Sun came into view [#5478](https://github.com/CesiumGS/cesium/issues/5478)
- Fixed a bug where picking clusters would return undefined instead of a list of the clustered entities. [#5286](https://github.com/CesiumGS/cesium/issues/5286)
- Fixed bug where if polylines were set to follow the surface of an undefined globe, Cesium would throw an exception. [#5413](https://github.com/CesiumGS/cesium/pull/5413)
- Reduced the amount of Sun bloom post-process effect near the horizon. [#5381](https://github.com/CesiumGS/cesium/issues/5381)
- Fixed a bug where camera zooming worked incorrectly when the display height was greater than the display width [#5421](https://github.com/CesiumGS/cesium/pull/5421)
- Updated glTF/glb MIME types. [#5420](https://github.com/CesiumGS/cesium/issues/5420)
- Added `Cesium.Math.randomBetween`.
- Modified `defaultValue` to check for both `undefined` and `null`. [#5551](https://github.com/CesiumGS/cesium/pull/5551)
- The `throttleRequestByServer` function has been removed. Instead pass a `Request` object with `throttleByServer` set to `true` to any of following load functions: `loadWithXhr`, `loadArrayBuffer`, `loadBlob`, `loadImageViaBlob`, `loadText`, `loadJson`, `loadJsonp`, `loadXML`, `loadImageFromTypedArray`, `loadImage`, `loadCRN`, and `loadKTX`.

### 1.34 - 2017-06-01

- Deprecated
  - Passing `options.clock` when creating a new `Viewer` instance has been deprecated and will be removed in Cesium 1.37, pass `options.clockViewModel` instead.
- Fix issue where polylines in a `PolylineCollection` would ignore the far distance when updating the distance display condition. [#5283](https://github.com/CesiumGS/cesium/pull/5283)
- Fixed a crash when calling `Camera.pickEllipsoid` with a canvas of size 0.
- Fix `BoundingSphere.fromOrientedBoundingBox`. [#5334](https://github.com/CesiumGS/cesium/issues/5334)
- Fixed bug where polylines would not update when `PolylineCollection` model matrix was updated. [#5327](https://github.com/CesiumGS/cesium/pull/5327)
- Fixed a bug where adding a ground clamped label without a position would show up at a previous label's clamped position. [#5338](https://github.com/CesiumGS/cesium/issues/5338)
- Fixed translucency bug for certain material types. [#5335](https://github.com/CesiumGS/cesium/pull/5335)
- Fix picking polylines that use a depth fail appearance. [#5337](https://github.com/CesiumGS/cesium/pull/5337)
- Fixed a crash when morphing from Columbus view to 3D. [#5311](https://github.com/CesiumGS/cesium/issues/5311)
- Fixed a bug which prevented KML descriptions with relative paths from loading. [#5352](https://github.com/CesiumGS/cesium/pull/5352)
- Fixed an issue where camera view could be invalid at the last frame of animation. [#4949](https://github.com/CesiumGS/cesium/issues/4949)
- Fixed an issue where using the depth fail material for polylines would cause a crash in Edge. [#5359](https://github.com/CesiumGS/cesium/pull/5359)
- Fixed a crash where `EllipsoidGeometry` and `EllipsoidOutlineGeometry` were given floating point values when expecting integers. [#5260](https://github.com/CesiumGS/cesium/issues/5260)
- Fixed an issue where billboards were not properly aligned. [#2487](https://github.com/CesiumGS/cesium/issues/2487)
- Fixed an issue where translucent objects could flicker when picking on mouse move. [#5307](https://github.com/CesiumGS/cesium/issues/5307)
- Fixed a bug where billboards with `sizeInMeters` set to true would move upwards when zooming out. [#5373](https://github.com/CesiumGS/cesium/issues/5373)
- Fixed a bug where `SampledProperty.setInterpolationOptions` does not ignore undefined `options`. [#3575](https://github.com/CesiumGS/cesium/issues/3575)
- Added `basePath` option to `Cesium.Model.fromGltf`. [#5320](https://github.com/CesiumGS/cesium/issues/5320)

### 1.33 - 2017-05-01

- Breaking changes
  - Removed left, right, bottom and top properties from `OrthographicFrustum`. Use `OrthographicOffCenterFrustum` instead. [#5109](https://github.com/CesiumGS/cesium/issues/5109)
- Added `GoogleEarthEnterpriseTerrainProvider` and `GoogleEarthEnterpriseImageryProvider` to read data from Google Earth Enterprise servers. [#5189](https://github.com/CesiumGS/cesium/pull/5189).
- Support for dashed polylines [#5159](https://github.com/CesiumGS/cesium/pull/5159).
  - Added `PolylineDash` Material type.
  - Added `PolylineDashMaterialProperty` to the Entity API.
  - Added CZML `polylineDash` property .
- Added `disableDepthTestDistance` to billboards, points and labels. This sets the distance to the camera where the depth test will be disabled. Setting it to zero (the default) will always enable the depth test. Setting it to `Number.POSITVE_INFINITY` will never enabled the depth test. Also added `scene.minimumDisableDepthTestDistance` to change the default value from zero. [#5166](https://github.com/CesiumGS/cesium/pull/5166)
- Added a `depthFailMaterial` property to line entities, which is the material used to render the line when it fails the depth test. [#5160](https://github.com/CesiumGS/cesium/pull/5160)
- Fixed billboards not initially clustering. [#5208](https://github.com/CesiumGS/cesium/pull/5208)
- Fixed issue with displaying `MapboxImageryProvider` default token error message. [#5191](https://github.com/CesiumGS/cesium/pull/5191)
- Fixed bug in conversion formula in `Matrix3.fromHeadingPitchRoll`. [#5195](https://github.com/CesiumGS/cesium/issues/5195)
- Upgrade FXAA to version 3.11. [#5200](https://github.com/CesiumGS/cesium/pull/5200)
- `Scene.pickPosition` now caches results per frame to increase performance. [#5117](https://github.com/CesiumGS/cesium/issues/5117)

### 1.32 - 2017-04-03

- Deprecated
  - The `left`, `right`, `bottom`, and `top` properties of `OrthographicFrustum` are deprecated and will be removed in 1.33. Use `OrthographicOffCenterFrustum` instead.
- Breaking changes
  - Removed `ArcGisImageServerTerrainProvider`.
  - The top-level `properties` in an `Entity` created by `GeoJsonDataSource` are now instances of `ConstantProperty` instead of raw values.
- Added support for an orthographic projection in 3D and Columbus view.
  - Set `projectionPicker` to `true` in the options when creating a `Viewer` to add a widget that will switch projections. [#5021](https://github.com/CesiumGS/cesium/pull/5021)
  - Call `switchToOrthographicFrustum` or `switchToPerspectiveFrustum` on `Camera` to change projections.
- Added support for custom time-varying properties in CZML. [#5105](https://github.com/CesiumGS/cesium/pull/5105).
- Added new flight parameters to `Camera.flyTo` and `Camera.flyToBoundingSphere`: `flyOverLongitude`, `flyOverLongitudeWeight`, and `pitchAdjustHeight`. [#5070](https://github.com/CesiumGS/cesium/pull/5070)
- Added the event `Viewer.trackedEntityChanged`, which is raised when the value of `viewer.trackedEntity` changes. [#5060](https://github.com/CesiumGS/cesium/pull/5060)
- Added `Camera.DEFAULT_OFFSET` for default view of objects with bounding spheres. [#4936](https://github.com/CesiumGS/cesium/pull/4936)
- Fixed an issue with `TileBoundingBox` that caused the terrain to disappear in certain places [4032](https://github.com/CesiumGS/cesium/issues/4032)
- Fixed overlapping billboard blending. [#5066](https://github.com/CesiumGS/cesium/pull/5066)
- Fixed an issue with `PinBuilder` where inset images could have low-alpha fringes against an opaque background. [#5099](https://github.com/CesiumGS/cesium/pull/5099)
- Fix billboard, point and label clustering in 2D and Columbus view. [#5136](https://github.com/CesiumGS/cesium/pull/5136)
- Fixed `GroundPrimitive` rendering in 2D and Columbus View. [#5078](https://github.com/CesiumGS/cesium/pull/5078)
- Fixed an issue with camera tracking of dynamic ellipsoids. [#5133](https://github.com/CesiumGS/cesium/pull/5133)
- Fixed issues with imagerySplitPosition and the international date line in 2D mode. [#5151](https://github.com/CesiumGS/cesium/pull/5151)
- Fixed a bug in `ModelAnimationCache` causing different animations to reference the same animation. [#5064](https://github.com/CesiumGS/cesium/pull/5064)
- `ConstantProperty` now provides `valueOf` and `toString` methods that return the constant value.
- Improved depth artifacts between opaque and translucent primitives. [#5116](https://github.com/CesiumGS/cesium/pull/5116)
- Fixed crunch compressed textures in IE11. [#5057](https://github.com/CesiumGS/cesium/pull/5057)
- Fixed a bug in `Quaternion.fromHeadingPitchRoll` that made it erroneously throw an exception when passed individual angles in an unminified / debug build.
- Fixed a bug that caused an exception in `CesiumInspectorViewModel` when using the NW / NE / SW / SE / Parent buttons to navigate to a terrain tile that is not yet loaded.
- `QuadtreePrimitive` now uses `frameState.afterRender` to fire `tileLoadProgressEvent` [#3450](https://github.com/CesiumGS/cesium/issues/3450)

### 1.31 - 2017-03-01

- Deprecated
  - The function `Quaternion.fromHeadingPitchRoll(heading, pitch, roll, result)` will be removed in 1.33. Use `Quaternion.fromHeadingPitchRoll(hpr, result)` instead where `hpr` is a `HeadingPitchRoll`. [#4896](https://github.com/CesiumGS/cesium/pull/4896)
  - The function `Transforms.headingPitchRollToFixedFrame(origin, headingPitchRoll, ellipsoid, result)` will be removed in 1.33. Use `Transforms.headingPitchRollToFixedFrame(origin, headingPitchRoll, ellipsoid, fixedFrameTransform, result)` instead where `fixedFrameTransform` is a a 4x4 transformation matrix (see `Transforms.localFrameToFixedFrameGenerator`). [#4896](https://github.com/CesiumGS/cesium/pull/4896)
  - The function `Transforms.headingPitchRollQuaternion(origin, headingPitchRoll, ellipsoid, result)` will be removed in 1.33. Use `Transforms.headingPitchRollQuaternion(origin, headingPitchRoll, ellipsoid, fixedFrameTransform, result)` instead where `fixedFrameTransform` is a a 4x4 transformation matrix (see `Transforms.localFrameToFixedFrameGenerator`). [#4896](https://github.com/CesiumGS/cesium/pull/4896)
  - `ArcGisImageServerTerrainProvider` will be removed in 1.32 due to missing TIFF support in web browsers. [#4981](https://github.com/CesiumGS/cesium/pull/4981)
- Breaking changes
  - Corrected spelling of `Color.FUCHSIA` from `Color.FUSCHIA`. [#4977](https://github.com/CesiumGS/cesium/pull/4977)
  - The enums `MIDDLE_DOUBLE_CLICK` and `RIGHT_DOUBLE_CLICK` from `ScreenSpaceEventType` have been removed. [#5052](https://github.com/CesiumGS/cesium/pull/5052)
  - Removed the function `GeometryPipeline.computeBinormalAndTangent`. Use `GeometryPipeline.computeTangentAndBitangent` instead. [#5053](https://github.com/CesiumGS/cesium/pull/5053)
  - Removed the `url` and `key` properties from `GeocoderViewModel`. [#5056](https://github.com/CesiumGS/cesium/pull/5056)
  - `BingMapsGeocoderServices` now requires `options.scene`. [#5056](https://github.com/CesiumGS/cesium/pull/5056)
- Added compressed texture support. [#4758](https://github.com/CesiumGS/cesium/pull/4758)
  - glTF models and imagery layers can now reference [KTX](https://www.khronos.org/opengles/sdk/tools/KTX/) textures and textures compressed with [crunch](https://github.com/BinomialLLC/crunch).
  - Added `loadKTX`, to load KTX textures, and `loadCRN` to load crunch compressed textures.
  - Added new `PixelFormat` and `WebGLConstants` enums from WebGL extensions `WEBGL_compressed_s3tc`, `WEBGL_compressed_texture_pvrtc`, and `WEBGL_compressed_texture_etc1`.
  - Added `CompressedTextureBuffer`.
- Added support for `Scene.pickPosition` in Columbus view and 2D. [#4990](https://github.com/CesiumGS/cesium/pull/4990)
- Added support for depth picking translucent primitives when `Scene.pickTranslucentDepth` is `true`. [#4979](https://github.com/CesiumGS/cesium/pull/4979)
- Fixed an issue where the camera would zoom past an object and flip to the other side of the globe. [#4967](https://github.com/CesiumGS/cesium/pull/4967) and [#4982](https://github.com/CesiumGS/cesium/pull/4982)
- Enable rendering `GroundPrimitives` on hardware without the `EXT_frag_depth` extension; however, this could cause artifacts for certain viewing angles. [#4930](https://github.com/CesiumGS/cesium/pull/4930)
- Added `Transforms.localFrameToFixedFrameGenerator` to generate a function that computes a 4x4 transformation matrix from a local reference frame to fixed reference frame. [#4896](https://github.com/CesiumGS/cesium/pull/4896)
- Added `Label.scaleByDistance` to control minimum/maximum label size based on distance from the camera. [#5019](https://github.com/CesiumGS/cesium/pull/5019)
- Added support to `DebugCameraPrimitive` to draw multifrustum planes. The attribute `debugShowFrustumPlanes` of `Scene` and `frustumPlanes` of `CesiumInspector` toggle this. [#4932](https://github.com/CesiumGS/cesium/pull/4932)
- Added fix to always outline KML line extrusions so that they show up properly in 2D and other straight down views. [#4961](https://github.com/CesiumGS/cesium/pull/4961)
- Improved `RectangleGeometry` by skipping unnecessary logic in the code. [#4948](https://github.com/CesiumGS/cesium/pull/4948)
- Fixed exception for polylines in 2D when rotating the map. [#4619](https://github.com/CesiumGS/cesium/issues/4619)
- Fixed an issue with constant `VertexArray` attributes not being set correctly. [#4995](https://github.com/CesiumGS/cesium/pull/4995)
- Added the event `Viewer.selectedEntityChanged`, which is raised when the value of `viewer.selectedEntity` changes. [#5043](https://github.com/CesiumGS/cesium/pull/5043)

### 1.30 - 2017-02-01

- Deprecated
  - The properties `url` and `key` will be removed from `GeocoderViewModel` in 1.31. These properties will be available on geocoder services that support them, like `BingMapsGeocoderService`.
  - The function `GeometryPipeline.computeBinormalAndTangent` will be removed in 1.31. Use `GeometryPipeline.createTangentAndBitangent` instead. [#4856](https://github.com/CesiumGS/cesium/pull/4856)
  - The enums `MIDDLE_DOUBLE_CLICK` and `RIGHT_DOUBLE_CLICK` from `ScreenSpaceEventType` have been deprecated and will be removed in 1.31. [#4910](https://github.com/CesiumGS/cesium/pull/4910)
- Breaking changes
  - Removed separate `heading`, `pitch`, `roll` parameters from `Transform.headingPitchRollToFixedFrame` and `Transform.headingPitchRollQuaternion`. Pass a `HeadingPitchRoll` object instead. [#4843](https://github.com/CesiumGS/cesium/pull/4843)
  - The property `binormal` has been renamed to `bitangent` for `Geometry` and `VertexFormat`. [#4856](https://github.com/CesiumGS/cesium/pull/4856)
  - A handful of `CesiumInspectorViewModel` properties were removed or changed from variables to functions. [#4857](https://github.com/CesiumGS/cesium/pull/4857)
  - The `ShadowMap` constructor has been made private. [#4010](https://github.com/CesiumGS/cesium/issues/4010)
- Added `sampleTerrainMostDetailed` to sample the height of an array of positions using the best available terrain data at each point. This requires a `TerrainProvider` with the `availability` property.
- Transparent parts of billboards, labels, and points no longer overwrite parts of the scene behind them. [#4886](https://github.com/CesiumGS/cesium/pull/4886)
  - Added `blendOption` property to `BillboardCollection`, `LabelCollection`, and `PointPrimitiveCollection`. The default is `BlendOption.OPAQUE_AND_TRANSLUCENT`; however, if all billboards, labels, or points are either completely opaque or completely translucent, `blendOption` can be changed to `BlendOption.OPAQUE` or `BlendOption.TRANSLUCENT`, respectively, to increase performance by up to 2x.
- Added support for custom geocoder services and autocomplete, see the [Sandcastle example](http://cesiumjs.org/Cesium/Apps/Sandcastle/index.html?src=Custom%20Geocoder.html). Added `GeocoderService`, an interface for geocoders, and `BingMapsGeocoderService` and `CartographicGeocoderService` implementations. [#4723](https://github.com/CesiumGS/cesium/pull/4723)
- Added ability to draw an `ImageryLayer` with a splitter to allow layers to only display to the left or right of a splitter. See `ImageryLayer.splitDirection`, `Scene.imagerySplitPosition`, and the [Sandcastle example](http://cesiumjs.org/Cesium/Apps/Sandcastle/index.html?src=Imagery%20Layers%20Split.html&label=Showcases).
- Fixed bug where `GroundPrimitives` where rendering incorrectly or disappearing at different zoom levels. [#4161](https://github.com/CesiumGS/cesium/issues/4161), [#4326](https://github.com/CesiumGS/cesium/issues/4326)
- `TerrainProvider` now optionally exposes an `availability` property that can be used to query the terrain level that is available at a location or in a rectangle. Currently only `CesiumTerrainProvider` exposes this property.
- Added support for WMS version 1.3 by using CRS vice SRS query string parameter to request projection. SRS is still used for older versions.
- Fixed a bug that caused all models to use the same highlight color. [#4798](https://github.com/CesiumGS/cesium/pull/4798)
- Fixed sky atmosphere from causing incorrect picking and hanging drill picking. [#4783](https://github.com/CesiumGS/cesium/issues/4783) and [#4784](https://github.com/CesiumGS/cesium/issues/4784)
- Fixed KML loading when color is an empty string. [#4826](https://github.com/CesiumGS/cesium/pull/4826)
- Fixed a bug that could cause a "readyImagery is not actually ready" exception when quickly zooming past the maximum available imagery level of an imagery layer near the poles.
- Fixed a bug that affected dynamic graphics with time-dynamic modelMatrix. [#4907](https://github.com/CesiumGS/cesium/pull/4907)
- Fixed `Geocoder` autocomplete drop down visibility in Firefox. [#4916](https://github.com/CesiumGS/cesium/issues/4916)
- Added `Rectangle.fromRadians`.
- Updated the morph so the default view in Columbus View is now angled. [#3878](https://github.com/CesiumGS/cesium/issues/3878)
- Added 2D and Columbus View support for models using the RTC extension or whose vertices are in WGS84 coordinates. [#4922](https://github.com/CesiumGS/cesium/pull/4922)
- The attribute `perInstanceAttribute` of `DebugAppearance` has been made optional and defaults to `false`.
- Fixed a bug that would cause a crash when `debugShowFrustums` is enabled with OIT. [#4864](https://github.com/CesiumGS/cesium/pull/4864)
- Added the ability to run the unit tests with a [WebGL Stub](https://github.com/CesiumGS/cesium/tree/main/Documentation/Contributors/TestingGuide#run-with-webgl-stub), which makes all WebGL calls a noop and ignores test expectations that rely on reading back from WebGL. Use the web link from the main index.html or run with `npm run test-webgl-stub`.

### 1.29 - 2017-01-02

- Improved 3D Models
  - Added the ability to blend a `Model` with a color/translucency. Added `color`, `colorBlendMode`, and `colorBlendAmount` properties to `Model`, `ModelGraphics`, and CZML. Also added `ColorBlendMode` enum. [#4547](https://github.com/CesiumGS/cesium/pull/4547)
  - Added the ability to render a `Model` with a silhouette. Added `silhouetteColor` and `silhouetteSize` properties to `Model`, `ModelGraphics`, and CZML. [#4314](https://github.com/CesiumGS/cesium/pull/4314)
- Improved Labels
  - Added new `Label` properties `showBackground`, `backgroundColor`, and `backgroundPadding` to the primitive, Entity, and CZML layers.
  - Added support for newlines (`\n`) in Cesium `Label`s and CZML. [#2402]
  - Added new enum `VerticalOrigin.BASELINE`. Previously, `VerticalOrigin.BOTTOM` would sometimes align to the baseline depending on the contents of a label.
    (https://github.com/CesiumGS/cesium/issues/2402)
- Fixed translucency in Firefox 50. [#4762](https://github.com/CesiumGS/cesium/pull/4762)
- Fixed texture rotation for `RectangleGeometry`. [#2737](https://github.com/CesiumGS/cesium/issues/2737)
- Fixed issue where billboards on terrain had an incorrect offset. [#4598](https://github.com/CesiumGS/cesium/issues/4598)
- Fixed issue where `globe.getHeight` incorrectly returned `undefined`. [#3411](https://github.com/CesiumGS/cesium/issues/3411)
- Fixed a crash when using Entity path visualization with reference properties. [#4915](https://github.com/CesiumGS/cesium/issues/4915)
- Fixed a bug that caused `GroundPrimitive` to render incorrectly on systems without the `WEBGL_depth_texture` extension. [#4747](https://github.com/CesiumGS/cesium/pull/4747)
- Fixed default Mapbox token and added a watermark to notify users that they need to sign up for their own token.
- Fixed glTF models with skinning that used `bindShapeMatrix`. [#4722](https://github.com/CesiumGS/cesium/issues/4722)
- Fixed a bug that could cause a "readyImagery is not actually ready" exception with some configurations of imagery layers.
- Fixed `Rectangle.union` to correctly account for rectangles that cross the IDL. [#4732](https://github.com/CesiumGS/cesium/pull/4732)
- Fixed tooltips for gallery thumbnails in Sandcastle [#4702].(https://github.com/CesiumGS/cesium/pull/4702)
- DataSourceClock.getValue now preserves the provided `result` properties when its properties are `undefined`. [#4029](https://github.com/CesiumGS/cesium/issues/4029)
- Added `divideComponents` function to `Cartesian2`, `Cartesian3`, and `Cartesian4`. [#4750](https://github.com/CesiumGS/cesium/pull/4750)
- Added `WebGLConstants` enum. Previously, this was part of the private Renderer API. [#4731](https://github.com/CesiumGS/cesium/pull/4731)

### 1.28 - 2016-12-01

- Improved terrain/imagery load ordering, especially when the terrain is already fully loaded and a new imagery layer is loaded. This results in a 25% reduction in load times in many cases. [#4616](https://github.com/CesiumGS/cesium/pull/4616)
- Improved `Billboard`, `Label`, and `PointPrimitive` visual quality. [#4675](https://github.com/CesiumGS/cesium/pull/4675)
  - Corrected odd-width and odd-height billboard sizes from being incorrectly rounded up.
  - Changed depth testing from `LESS` to `LEQUAL`, allowing label glyphs of equal depths to overlap.
  - Label glyph positions have been adjusted and corrected.
  - `TextureAtlas.borderWidthInPixels` has always been applied to the upper and right edges of each internal texture, but is now also applied to the bottom and left edges of the entire TextureAtlas, guaranteeing borders on all sides regardless of position within the atlas.
- Fall back to packing floats into an unsigned byte texture when floating point textures are unsupported. [#4563](https://github.com/CesiumGS/cesium/issues/4563)
- Added support for saving html and css in GitHub Gists. [#4125](https://github.com/CesiumGS/cesium/issues/4125)
- Fixed `Cartographic.fromCartesian` when the cartesian is not on the ellipsoid surface. [#4611](https://github.com/CesiumGS/cesium/issues/4611)

### 1.27 - 2016-11-01

- Deprecated
  - Individual heading, pitch, and roll options to `Transforms.headingPitchRollToFixedFrame` and `Transforms.headingPitchRollQuaternion` have been deprecated and will be removed in 1.30. Pass the new `HeadingPitchRoll` object instead. [#4498](https://github.com/CesiumGS/cesium/pull/4498)
- Breaking changes
  - The `scene` parameter for creating `BillboardVisualizer`, `LabelVisualizer`, and `PointVisualizer` has been removed. Instead, pass an instance of `EntityCluster`. [#4514](https://github.com/CesiumGS/cesium/pull/4514)
- Fixed an issue where a billboard entity would not render after toggling the show property. [#4408](https://github.com/CesiumGS/cesium/issues/4408)
- Fixed a crash when zooming from touch input on viewer initialization. [#4177](https://github.com/CesiumGS/cesium/issues/4177)
- Fixed a crash when clustering is enabled, an entity has a label graphics defined, but the label isn't visible. [#4414](https://github.com/CesiumGS/cesium/issues/4414)
- Added the ability for KML files to load network links to other KML files within the same KMZ archive. [#4477](https://github.com/CesiumGS/cesium/issues/4477)
- `KmlDataSource` and `GeoJsonDataSource` were not honoring the `clampToGround` option for billboards and labels and was instead always clamping, reducing performance in cases when it was unneeded. [#4459](https://github.com/CesiumGS/cesium/pull/4459)
- Fixed `KmlDataSource` features to respect `timespan` and `timestamp` properties of its parents (e.g. Folders or NetworkLinks). [#4041](https://github.com/CesiumGS/cesium/issues/4041)
- Fixed a `KmlDataSource` bug where features had duplicate IDs and only one was drawn. [#3941](https://github.com/CesiumGS/cesium/issues/3941)
- `GeoJsonDataSource` now treats null crs values as a no-op instead of failing to load. [#4456](https://github.com/CesiumGS/cesium/pull/4456)
- `GeoJsonDataSource` now gracefully handles missing style icons instead of failing to load. [#4452](https://github.com/CesiumGS/cesium/pull/4452)
- Added `HeadingPitchRoll` [#4047](https://github.com/CesiumGS/cesium/pull/4047)
  - `HeadingPitchRoll.fromQuaternion` function for retrieving heading-pitch-roll angles from a quaternion.
  - `HeadingPitchRoll.fromDegrees` function that returns a new HeadingPitchRoll instance from angles given in degrees.
  - `HeadingPitchRoll.clone` function to duplicate HeadingPitchRoll instance.
  - `HeadingPitchRoll.equals` and `HeadingPitchRoll.equalsEpsilon` functions for comparing two instances.
  - Added `Matrix3.fromHeadingPitchRoll` Computes a 3x3 rotation matrix from the provided headingPitchRoll.
- Fixed primitive bounding sphere bug that would cause a crash when loading data sources. [#4431](https://github.com/CesiumGS/cesium/issues/4431)
- Fixed `BoundingSphere` computation for `Primitive` instances with a modelMatrix. [#4428](https://github.com/CesiumGS/cesium/issues/4428)
- Fixed a bug with rotated, textured rectangles. [#4430](https://github.com/CesiumGS/cesium/pull/4430)
- Added the ability to specify retina options, such as `@2x.png`, via the `MapboxImageryProvider` `format` option. [#4453](https://github.com/CesiumGS/cesium/pull/4453).
- Fixed a crash that could occur when specifying an imagery provider's `rectangle` option. [https://github.com/CesiumGS/cesium/issues/4377](https://github.com/CesiumGS/cesium/issues/4377)
- Fixed a crash that would occur when using dynamic `distanceDisplayCondition` properties. [#4403](https://github.com/CesiumGS/cesium/pull/4403)
- Fixed several bugs that lead to billboards and labels being improperly clamped to terrain. [#4396](https://github.com/CesiumGS/cesium/issues/4396), [#4062](https://github.com/CesiumGS/cesium/issues/4062)
- Fixed a bug affected models with multiple meshes without indices. [#4237](https://github.com/CesiumGS/cesium/issues/4237)
- Fixed a glTF transparency bug where `blendFuncSeparate` parameters were loaded in the wrong order. [#4435](https://github.com/CesiumGS/cesium/pull/4435)
- Fixed a bug where creating a custom geometry with attributes and indices that have values that are not a typed array would cause a crash. [#4419](https://github.com/CesiumGS/cesium/pull/4419)
- Fixed a bug when morphing from 2D to 3D. [#4388](https://github.com/CesiumGS/cesium/pull/4388)
- Fixed `RectangleGeometry` rotation when the rectangle is close to the international date line [#3874](https://github.com/CesiumGS/cesium/issues/3874)
- Added `clusterBillboards`, `clusterLabels`, and `cluserPoints` properties to `EntityCluster` to selectively cluster screen space entities.
- Prevent execution of default device/browser behavior when handling "pinch" touch event/gesture. [#4518](https://github.com/CesiumGS/cesium/pull/4518).
- Fixed a shadow aliasing issue where polygon offset was not being applied. [#4559](https://github.com/CesiumGS/cesium/pull/4559)
- Removed an unnecessary reprojection of Web Mercator imagery tiles to the Geographic projection on load. This should improve both visual quality and load performance slightly. [#4339](https://github.com/CesiumGS/cesium/pull/4339)
- Added `Transforms.northUpEastToFixedFrame` to compute a 4x4 local transformation matrix from a reference frame with a north-west-up axes.
- Improved `Geocoder` usability by selecting text on click [#4464](https://github.com/CesiumGS/cesium/pull/4464)
- Added `Rectangle.simpleIntersection` which is an optimized version of `Rectangle.intersection` for more constrained input. [#4339](https://github.com/CesiumGS/cesium/pull/4339)
- Fixed warning when using Webpack. [#4467](https://github.com/CesiumGS/cesium/pull/4467)

### 1.26 - 2016-10-03

- Deprecated
  - The `scene` parameter for creating `BillboardVisualizer`, `LabelVisualizer`, and `PointVisualizer` has been deprecated and will be removed in 1.28. Instead, pass an instance of `EntityCluster`.
- Breaking changes
  - Vertex texture fetch is now required to be supported to render polylines. Maximum vertex texture image units must be greater than zero.
  - Removed `castShadows` and `receiveShadows` properties from `Model`, `Primitive`, and `Globe`. Instead, use `shadows` with the `ShadowMode` enum, e.g. `model.shadows = ShadowMode.ENABLED`.
  - `Viewer.terrainShadows` now uses the `ShadowMode` enum instead of a Boolean, e.g. `viewer.terrainShadows = ShadowMode.RECEIVE_ONLY`.
- Added support for clustering `Billboard`, `Label` and `Point` entities. [#4240](https://github.com/CesiumGS/cesium/pull/4240)
- Added `DistanceDisplayCondition`s to all primitives to determine the range interval from the camera for when it will be visible.
- Removed the default gamma correction for Bing Maps aerial imagery, because it is no longer an improvement to current versions of the tiles. To restore the previous look, set the `defaultGamma` property of your `BingMapsImageryProvider` instance to 1.3.
- Fixed a bug that could lead to incorrect terrain heights when using `HeightmapTerrainData` with an encoding in which actual heights were equal to the minimum representable height.
- Fixed a bug in `AttributeCompression.compressTextureCoordinates` and `decompressTextureCoordinates` that could cause a small inaccuracy in the encoded texture coordinates.
- Fixed a bug where viewing a model with transparent geometry would cause a crash. [#4378](https://github.com/CesiumGS/cesium/issues/4378)
- Added `TrustedServer` collection that controls which servers should have `withCredential` set to `true` on XHR Requests.
- Fixed billboard rotation when sized in meters. [#3979](https://github.com/CesiumGS/cesium/issues/3979)
- Added `backgroundColor` and `borderWidth` properties to `writeTextToCanvas`.
- Fixed timeline touch events. [#4305](https://github.com/CesiumGS/cesium/pull/4305)
- Fixed a bug that was incorrectly clamping Latitudes in KML <GroundOverlay>(s) to the range -PI..PI. Now correctly clamps to -PI/2..PI/2.
- Added `CesiumMath.clampToLatitudeRange`. A convenience function to clamp a passed radian angle to valid Latitudes.
- Added `DebugCameraPrimitive` to visualize the view frustum of a camera.

### 1.25 - 2016-09-01

- Breaking changes
  - The number and order of arguments passed to `KmlDataSource` `unsupportedNodeEvent` listeners have changed to allow better handling of unsupported KML Features.
  - Changed billboards and labels that are clamped to terrain to have the `verticalOrigin` set to `CENTER` by default instead of `BOTTOM`.
- Deprecated
  - Deprecated `castShadows` and `receiveShadows` properties from `Model`, `Primitive`, and `Globe`. They will be removed in 1.26. Use `shadows` instead with the `ShadowMode` enum, e.g. `model.shadows = ShadowMode.ENABLED`.
  - `Viewer.terrainShadows` now uses the `ShadowMode` enum instead of a Boolean, e.g. `viewer.terrainShadows = ShadowMode.RECEIVE_ONLY`. Boolean support will be removed in 1.26.
- Updated the online [model converter](http://cesiumjs.org/convertmodel.html) to convert OBJ models to glTF with [obj2gltf](https://github.com/CesiumGS/OBJ2GLTF), as well as optimize existing glTF models with the [gltf-pipeline](https://github.com/CesiumGS/gltf-pipeline). Added an option to bake ambient occlusion onto the glTF model. Also added an option to compress geometry using the glTF [WEB3D_quantized_attributes](https://github.com/KhronosGroup/glTF/blob/master/extensions/Vendor/WEB3D_quantized_attributes/README.md) extension.
- Improve label quality for oblique and italic fonts. [#3782](https://github.com/CesiumGS/cesium/issues/3782)
- Added `shadows` property to the entity API for `Box`, `Corridor`, `Cylinder`, `Ellipse`, `Ellipsoid`, `Polygon`, `Polyline`, `PoylineVolume`, `Rectangle`, and `Wall`. [#4005](https://github.com/CesiumGS/cesium/pull/4005)
- Added `Camera.cancelFlight` to cancel the existing camera flight if it exists.
- Fix overlapping camera flights by always cancelling the previous flight when a new one is created.
- Camera flights now disable collision with the terrain until all of the terrain in the area has finished loading. This prevents the camera from being moved to be above lower resolution terrain when flying to a position close to higher resolution terrain. [#4075](https://github.com/CesiumGS/cesium/issues/4075)
- Fixed a crash that would occur if quickly toggling imagery visibility. [#4083](https://github.com/CesiumGS/cesium/issues/4083)
- Fixed an issue causing an error if KML has a clamped to ground LineString with color. [#4131](https://github.com/CesiumGS/cesium/issues/4131)
- Added logic to `KmlDataSource` defaulting KML Feature node to hidden unless all ancestors are visible. This better matches the KML specification.
- Fixed position of KML point features with an altitude mode of `relativeToGround` and `clampToGround`.
- Added `GeocoderViewModel.keepExpanded` which when set to true will always keep the Geocoder in its expanded state.
- Added support for `INT` and `UNSIGNED_INT` in `ComponentDatatype`.
- Added `ComponentDatatype.fromName` for getting a `ComponentDatatype` from its name.
- Fixed a crash caused by draping dynamic geometry over terrain. [#4255](https://github.com/CesiumGS/cesium/pull/4255)

### 1.24 - 2016-08-01

- Added support in CZML for expressing `BillboardGraphics.alignedAxis` as the velocity vector of an entity, using `velocityReference` syntax.
- Added `urlSchemeZeroPadding` property to `UrlTemplateImageryProvider` to allow the numeric parts of a URL, such as `{x}`, to be padded with zeros to make them a fixed width.
- Added leap second just prior to January 2017. [#4092](https://github.com/CesiumGS/cesium/issues/4092)
- Fixed an exception that would occur when switching to 2D view when shadows are enabled. [#4051](https://github.com/CesiumGS/cesium/issues/4051)
- Fixed an issue causing entities to disappear when updating multiple entities simultaneously. [#4096](https://github.com/CesiumGS/cesium/issues/4096)
- Normalizing the velocity vector produced by `VelocityVectorProperty` is now optional.
- Pack functions now return the result array [#4156](https://github.com/CesiumGS/cesium/pull/4156)
- Added optional `rangeMax` parameter to `Math.toSNorm` and `Math.fromSNorm`. [#4121](https://github.com/CesiumGS/cesium/pull/4121)
- Removed `MapQuest OpenStreetMap` from the list of demo base layers since direct tile access has been discontinued. See the [MapQuest Developer Blog](http://devblog.mapquest.com/2016/06/15/modernization-of-mapquest-results-in-changes-to-open-tile-access/) for details.
- Fixed PolylinePipeline.generateArc to accept an array of heights when there's only one position [#4155](https://github.com/CesiumGS/cesium/pull/4155)

### 1.23 - 2016-07-01

- Breaking changes
  - `GroundPrimitive.initializeTerrainHeights()` must be called and have the returned promise resolve before a `GroundPrimitive` can be added synchronously.
- Added terrain clamping to entities, KML, and GeoJSON
  - Added `heightReference` property to point, billboard and model entities.
  - Changed corridor, ellipse, polygon and rectangle entities to conform to terrain by using a `GroundPrimitive` if its material is a `ColorMaterialProperty` instance and it doesn't have a `height` or `extrudedHeight`. Entities with any other type of material are not clamped to terrain.
  - `KMLDataSource`
    - Point and Model features will always respect `altitudeMode`.
    - Added `clampToGround` property. When `true`, clamps `Polygon`, `LineString` and `LinearRing` features to the ground if their `altitudeMode` is `clampToGround`. For this case, lines use a corridor instead of a polyline.
  - `GeoJsonDataSource`
    - Points with a height will be drawn at that height; otherwise, they will be clamped to the ground.
    - Added `clampToGround` property. When `true`, clamps `Polygon` and `LineString` features to the ground. For this case, lines use a corridor instead of a polyline.
  - Added [Ground Clamping Sandcastle example](https://cesiumjs.org/Cesium/Apps/Sandcastle/index.html?src=Ground%20Clamping.html&label=Showcases).
- Improved performance and accuracy of polygon triangulation by using the [earcut](https://github.com/mapbox/earcut) library. Loading a GeoJSON with polygons for each country was 2x faster.
- Fix some large polygon triangulations. [#2788](https://github.com/CesiumGS/cesium/issues/2788)
- Added support for the glTF extension [WEB3D_quantized_attributes](https://github.com/KhronosGroup/glTF/blob/master/extensions/Vendor/WEB3D_quantized_attributes/README.md). [#3241](https://github.com/CesiumGS/cesium/issues/3241)
- Added CZML support for `Box`, `Corridor` and `Cylinder`. Added new CZML properties:
  - `Billboard`: `width`, `height`, `heightReference`, `scaleByDistance`, `translucencyByDistance`, `pixelOffsetScaleByDistance`, `imageSubRegion`
  - `Label`: `heightReference`, `translucencyByDistance`, `pixelOffsetScaleByDistance`
  - `Model`: `heightReference`, `maximumScale`
  - `Point`: `heightReference`, `scaleByDistance`, `translucencyByDistance`
  - `Ellipsoid`: `subdivisions`, `stackPartitions`, `slicePartitions`
- Added `rotatable2D` property to to `Scene`, `CesiumWidget` and `Viewer` to enable map rotation in 2D mode. [#3897](https://github.com/CesiumGS/cesium/issues/3897)
- `Camera.setView` and `Camera.flyTo` now use the `orientation.heading` parameter in 2D if the map is rotatable.
- Added `Camera.changed` event that will fire whenever the camera has changed more than `Camera.percentageChanged`. `percentageChanged` is in the range [0, 1].
- Zooming in toward a target point now keeps the target point at the same screen position. [#4016](https://github.com/CesiumGS/cesium/pull/4016)
- Improved `GroundPrimitive` performance.
- Some incorrect KML (specifically KML that reuses IDs) is now parsed correctly.
- Added `unsupportedNodeEvent` to `KmlDataSource` that is fired whenever an unsupported node is encountered.
- `Clock` now keeps its configuration settings self-consistent. Previously, this was done by `AnimationViewModel` and could become inconsistent in certain cases. [#4007](https://github.com/CesiumGS/cesium/pull/4007)
- Updated [Google Cardboard Sandcastle example](http://cesiumjs.org/Cesium/Apps/Sandcastle/index.html?src=Cardboard.html&label=Showcase).
- Added [hot air balloon](https://github.com/CesiumGS/cesium/tree/main/Apps/SampleData/models/CesiumBalloon) sample model.
- Fixed handling of sampled Rectangle coordinates in CZML. [#4033](https://github.com/CesiumGS/cesium/pull/4033)
- Fix "Cannot read property 'x' of undefined" error when calling SceneTransforms.wgs84ToWindowCoordinates in certain cases. [#4022](https://github.com/CesiumGS/cesium/pull/4022)
- Re-enabled mouse inputs after a specified number of milliseconds past the most recent touch event.
- Exposed a parametric ray-triangle intersection test to the API as `IntersectionTests.rayTriangleParametric`.
- Added `packArray` and `unpackArray` functions to `Cartesian2`, `Cartesian3`, and `Cartesian4`.

### 1.22.2 - 2016-06-14

- This is an npm only release to fix the improperly published 1.22.1. There were no code changes.

### 1.22.1 - 2016-06-13

- Fixed default Bing Key and added a watermark to notify users that they need to sign up for their own key.

### 1.22 - 2016-06-01

- Breaking changes
  - `KmlDataSource` now requires `options.camera` and `options.canvas`.
- Added shadows
  - See the Sandcastle demo: [Shadows](http://cesiumjs.org/Cesium/Apps/Sandcastle/index.html?src=Shadows.html&label=Showcases).
  - Added `Viewer.shadows` and `Viewer.terrainShadows`. Both are off by default.
  - Added `Viewer.shadowMap` and `Scene.shadowMap` for accessing the scene's shadow map.
  - Added `castShadows` and `receiveShadows` properties to `Model` and `Entity.model`, and options to the `Model` constructor and `Model.fromGltf`.
  - Added `castShadows` and `receiveShadows` properties to `Primitive`, and options to the `Primitive` constructor.
  - Added `castShadows` and `receiveShadows` properties to `Globe`.
- Added `heightReference` to models so they can be drawn on terrain.
- Added support for rendering models in 2D and Columbus view.
- Added option to enable sun position based atmosphere color when `Globe.enableLighting` is `true`. [3439](https://github.com/CesiumGS/cesium/issues/3439)
- Improved KML NetworkLink compatibility by supporting the `Url` tag. [#3895](https://github.com/CesiumGS/cesium/pull/3895).
- Added `VelocityVectorProperty` so billboard's aligned axis can follow the velocity vector. [#3908](https://github.com/CesiumGS/cesium/issues/3908)
- Improve memory management for entity billboard/label/point/path visualization.
- Added `terrainProviderChanged` event to `Scene` and `Globe`
- Added support for hue, saturation, and brightness color shifts in the atmosphere in `SkyAtmosphere`. See the new Sandcastle example: [Atmosphere Color](http://cesiumjs.org/Cesium/Apps/Sandcastle/index.html?src=Atmosphere%20Color.html&label=Showcases). [#3439](https://github.com/CesiumGS/cesium/issues/3439)
- Fixed exaggerated terrain tiles disappearing. [#3676](https://github.com/CesiumGS/cesium/issues/3676)
- Fixed a bug that could cause incorrect normals to be computed for exaggerated terrain, especially for low-detail tiles. [#3904](https://github.com/CesiumGS/cesium/pull/3904)
- Fixed a bug that was causing errors to be thrown when picking and terrain was enabled. [#3779](https://github.com/CesiumGS/cesium/issues/3779)
- Fixed a bug that was causing the atmosphere to disappear when only atmosphere is visible. [#3347](https://github.com/CesiumGS/cesium/issues/3347)
- Fixed infinite horizontal 2D scrolling in IE/Edge. [#3893](https://github.com/CesiumGS/cesium/issues/3893)
- Fixed a bug that would cause a crash is the camera was on the IDL in 2D. [#3951](https://github.com/CesiumGS/cesium/issues/3951)
- Fixed issue where a repeating model animation doesn't play when the clock is set to a time before the model was created. [#3932](https://github.com/CesiumGS/cesium/issues/3932)
- Fixed `Billboard.computeScreenSpacePosition` returning the wrong y coordinate. [#3920](https://github.com/CesiumGS/cesium/issues/3920)
- Fixed issue where labels were disappearing. [#3730](https://github.com/CesiumGS/cesium/issues/3730)
- Fixed issue where billboards on terrain didn't always update when the terrain provider was changed. [#3921](https://github.com/CesiumGS/cesium/issues/3921)
- Fixed issue where `Matrix4.fromCamera` was taking eye/target instead of position/direction. [#3927](https://github.com/CesiumGS/cesium/issues/3927)
- Added `Scene.nearToFarDistance2D` that determines the size of each frustum of the multifrustum in 2D.
- Added `Matrix4.computeView`.
- Added `CullingVolume.fromBoundingSphere`.
- Added `debugShowShadowVolume` to `GroundPrimitive`.
- Fix issue with disappearing tiles on Linux. [#3889](https://github.com/CesiumGS/cesium/issues/3889)

### 1.21 - 2016-05-02

- Breaking changes
  - Removed `ImageryMaterialProperty.alpha`. Use `ImageryMaterialProperty.color.alpha` instead.
  - Removed `OpenStreetMapImageryProvider`. Use `createOpenStreetMapImageryProvider` instead.
- Added ability to import and export Sandcastle example using GitHub Gists. [#3795](https://github.com/CesiumGS/cesium/pull/3795)
- Added `PolygonGraphics.closeTop`, `PolygonGraphics.closeBottom`, and `PolygonGeometry` options for creating an extruded polygon without a top or bottom. [#3879](https://github.com/CesiumGS/cesium/pull/3879)
- Added support for polyline arrow material to `CzmlDataSource` [#3860](https://github.com/CesiumGS/cesium/pull/3860)
- Fixed issue causing the sun not to render. [#3801](https://github.com/CesiumGS/cesium/pull/3801)
- Fixed issue where `Camera.flyTo` would not work with a rectangle in 2D. [#3688](https://github.com/CesiumGS/cesium/issues/3688)
- Fixed issue causing the fog to go dark and the atmosphere to flicker when the camera clips the globe. [#3178](https://github.com/CesiumGS/cesium/issues/3178)
- Fixed a bug that caused an exception and rendering to stop when using `ArcGisMapServerImageryProvider` to connect to a MapServer specifying the Web Mercator projection and a fullExtent bigger than the valid extent of the projection. [#3854](https://github.com/CesiumGS/cesium/pull/3854)
- Fixed issue causing an exception when switching scene modes with an active KML network link. [#3865](https://github.com/CesiumGS/cesium/issues/3865)

### 1.20 - 2016-04-01

- Breaking changes
  - Removed `TileMapServiceImageryProvider`. Use `createTileMapServiceImageryProvider` instead.
  - Removed `GroundPrimitive.geometryInstance`. Use `GroundPrimitive.geometryInstances` instead.
  - Removed `definedNotNull`. Use `defined` instead.
  - Removed ability to rotate the map in 2D due to the new infinite 2D scrolling feature.
- Deprecated
  - Deprecated `ImageryMaterialProperty.alpha`. It will be removed in 1.21. Use `ImageryMaterialProperty.color.alpha` instead.
- Added infinite horizontal scrolling in 2D.
- Added a code example to Sandcastle for the [new 1-meter Pennsylvania terrain service](http://cesiumjs.org/2016/03/15/New-Cesium-Terrain-Service-Covering-Pennsylvania/).
- Fixed loading for KML `NetworkLink` to not append a `?` if there isn't a query string.
- Fixed handling of non-standard KML `styleUrl` references within a `StyleMap`.
- Fixed issue in KML where StyleMaps from external documents fail to load.
- Added translucent and colored image support to KML ground overlays
- Fix bug when upsampling exaggerated terrain where the terrain heights were exaggerated at twice the value. [#3607](https://github.com/CesiumGS/cesium/issues/3607)
- All external urls are now https by default to make Cesium work better with non-server-based applications. [#3650](https://github.com/CesiumGS/cesium/issues/3650)
- `GeoJsonDataSource` now handles CRS `urn:ogc:def:crs:EPSG::4326`
- Fixed `TimeIntervalCollection.removeInterval` bug that resulted in too many intervals being removed.
- `GroundPrimitive` throws a `DeveloperError` when passed an unsupported geometry type instead of crashing.
- Fix issue with billboard collections that have at least one billboard with an aligned axis and at least one billboard without an aligned axis. [#3318](https://github.com/CesiumGS/cesium/issues/3318)
- Fix a race condition that would cause the terrain to continue loading and unloading or cause a crash when changing terrain providers. [#3690](https://github.com/CesiumGS/cesium/issues/3690)
- Fix issue where the `GroundPrimitive` volume was being clipped by the far plane. [#3706](https://github.com/CesiumGS/cesium/issues/3706)
- Fixed issue where `Camera.computeViewRectangle` was incorrect when crossing the international date line. [#3717](https://github.com/CesiumGS/cesium/issues/3717)
- Added `Rectangle` result parameter to `Camera.computeViewRectangle`.
- Fixed a reentrancy bug in `EntityCollection.collectionChanged`. [#3739](https://github.com/CesiumGS/cesium/pull/3739)
- Fixed a crash that would occur if you added and removed an `Entity` with a path without ever actually rendering it. [#3738](https://github.com/CesiumGS/cesium/pull/3738)
- Fixed issue causing parts of geometry and billboards/labels to be clipped. [#3748](https://github.com/CesiumGS/cesium/issues/3748)
- Fixed bug where transparent image materials were drawn black.
- Fixed `Color.fromCssColorString` from reusing the input `result` alpha value in some cases.

### 1.19 - 2016-03-01

- Breaking changes
  - `PolygonGeometry` now changes the input `Cartesian3` values of `options.positions` so that they are on the ellipsoid surface. This only affects polygons created synchronously with `options.perPositionHeight = false` when the positions have a non-zero height and the same positions are used for multiple entities. In this case, make a copy of the `Cartesian3` values used for the polygon positions.
- Deprecated
  - Deprecated `KmlDataSource` taking a proxy object. It will throw an exception in 1.21. It now should take a `options` object with required `camera` and `canvas` parameters.
  - Deprecated `definedNotNull`. It will be removed in 1.20. Use `defined` instead, which now checks for `null` as well as `undefined`.
- Improved KML support.
  - Added support for `NetworkLink` refresh modes `onInterval`, `onExpire` and `onStop`. Includes support for `viewboundScale`, `viewFormat`, `httpQuery`.
  - Added partial support for `NetworkLinkControl` including `minRefreshPeriod`, `cookie` and `expires`.
  - Added support for local `StyleMap`. The `highlight` style is still ignored.
  - Added support for `root://` URLs.
  - Added more warnings for unsupported features.
  - Improved style processing in IE.
- `Viewer.zoomTo` and `Viewer.flyTo` now accept an `ImageryLayer` instance as a valid parameter and will zoom to the extent of the imagery.
- Added `Camera.flyHome` function for resetting the camera to the home view.
- `Camera.flyTo` now honors max and min zoom settings in `ScreenSpaceCameraController`.
- Added `show` property to `CzmlDataSource`, `GeoJsonDataSource`, `KmlDataSource`, `CustomDataSource`, and `EntityCollection` for easily toggling display of entire data sources.
- Added `owner` property to `CompositeEntityCollection`.
- Added `DataSouceDisplay.ready` for determining whether or not static data associated with the Entity API has been rendered.
- Fix an issue when changing a billboard's position property multiple times per frame. [#3511](https://github.com/CesiumGS/cesium/pull/3511)
- Fixed texture coordinates for polygon with position heights.
- Fixed issue that kept `GroundPrimitive` with an `EllipseGeometry` from having a `rotation`.
- Fixed crash caused when drawing `CorridorGeometry` and `CorridorOutlineGeometry` synchronously.
- Added the ability to create empty geometries. Instead of throwing `DeveloperError`, `undefined` is returned.
- Fixed flying to `latitude, longitude, height` in the Geocoder.
- Fixed bug in `IntersectionTests.lineSegmentSphere` where the ray origin was not set.
- Added `length` to `Matrix2`, `Matrix3` and `Matrix4` so these can be used as array-like objects.
- Added `Color.add`, `Color.subtract`, `Color.multiply`, `Color.divide`, `Color.mod`, `Color.multiplyByScalar`, and `Color.divideByScalar` functions to perform arithmetic operations on colors.
- Added optional `result` parameter to `Color.fromRgba`, `Color.fromHsl` and `Color.fromCssColorString`.
- Fixed bug causing `navigator is not defined` reference error when Cesium is used with Node.js.
- Upgraded Knockout from version 3.2.0 to 3.4.0.
- Fixed hole that appeared in the top of in dynamic ellipsoids

### 1.18 - 2016-02-01

- Breaking changes
  - Removed support for `CESIUM_binary_glTF`. Use `KHR_binary_glTF` instead, which is the default for the online [COLLADA-to-glTF converter](http://cesiumjs.org/convertmodel.html).
- Deprecated
  - Deprecated `GroundPrimitive.geometryInstance`. It will be removed in 1.20. Use `GroundPrimitive.geometryInstances` instead.
  - Deprecated `TileMapServiceImageryProvider`. It will be removed in 1.20. Use `createTileMapServiceImageryProvider` instead.
- Reduced the amount of CPU memory used by terrain by ~25% in Chrome.
- Added a Sandcastle example to "star burst" overlapping billboards and labels.
- Added `VRButton` which is a simple, single-button widget that toggles VR mode. It is off by default. To enable the button, set the `vrButton` option to `Viewer` to `true`. Only Cardboard for mobile is supported. More VR devices will be supported when the WebVR API is more stable.
- Added `Scene.useWebVR` to switch the scene to use stereoscopic rendering.
- Cesium now honors `window.devicePixelRatio` on browsers that support the CSS `imageRendering` attribute. This greatly improves performance on mobile devices and high DPI displays by rendering at the browser-recommended resolution. This also reduces bandwidth usage and increases battery life in these cases. To enable the previous behavior, use the following code:
  ```javascript
  if (Cesium.FeatureDetection.supportsImageRenderingPixelated()) {
    viewer.resolutionScale = window.devicePixelRatio;
  }
  ```
- `GroundPrimitive` now supports batching geometry for better performance.
- Improved compatibility with glTF KHR_binary_glTF and KHR_materials_common extensions
- Added `ImageryLayer.getViewableRectangle` to make it easy to get the effective bounds of an imagery layer.
- Improved compatibility with glTF KHR_binary_glTF and KHR_materials_common extensions
- Fixed a picking issue that sometimes prevented objects being selected. [#3386](https://github.com/CesiumGS/cesium/issues/3386)
- Fixed cracking between tiles in 2D. [#3486](https://github.com/CesiumGS/cesium/pull/3486)
- Fixed creating bounding volumes for `GroundPrimitive`s whose containing rectangle has a width greater than pi.
- Fixed incorrect texture coordinates for polygons with large height.
- Fixed camera.flyTo not working when in 2D mode and only orientation changes
- Added `UrlTemplateImageryProvider.reinitialize` for changing imagery provider options without creating a new instance.
- `UrlTemplateImageryProvider` now accepts a promise to an `options` object in addition to taking the object directly.
- Fixed a bug that prevented WMS feature picking from working with THREDDS XML and msGMLOutput in Internet Explorer 11.
- Added `Scene.useDepthPicking` to enable or disable picking using the depth buffer. [#3390](https://github.com/CesiumGS/cesium/pull/3390)
- Added `BoundingSphere.fromEncodedCartesianVertices` to create bounding volumes from parallel arrays of the upper and lower bits of `EncodedCartesian3`s.
- Added helper functions: `getExtensionFromUri`, `getAbsoluteUri`, and `Math.logBase`.
- Added `Rectangle.union` and `Rectangle.expand`.
- TMS support now works with newer versions of gdal2tiles.py generated layers. `createTileMapServiceImageryProvider`. Tilesets generated with older gdal2tiles.py versions may need to have the `flipXY : true` option set to load correctly.

### 1.17 - 2016-01-04

- Breaking changes
  - Removed `Camera.viewRectangle`. Use `Camera.setView({destination: rectangle})` instead.
  - Removed `RectanglePrimitive`. Use `RectangleGeometry` or `Entity.rectangle` instead.
  - Removed `Polygon`. Use `PolygonGeometry` or `Entity.polygon` instead.
  - Removed `OrthographicFrustum.getPixelSize`. Use `OrthographicFrustum.getPixelDimensions` instead.
  - Removed `PerspectiveFrustum.getPixelSize`. Use `PerspectiveFrustum.getPixelDimensions` instead.
  - Removed `PerspectiveOffCenterFrustum.getPixelSize`. Use `PerspectiveOffCenterFrustum.getPixelDimensions` instead.
  - Removed `Scene\HeadingPitchRange`. Use `Core\HeadingPitchRange` instead.
  - Removed `jsonp`. Use `loadJsonp` instead.
  - Removed `HeightmapTessellator` from the public API. It is an implementation details.
  - Removed `TerrainMesh` from the public API. It is an implementation details.
- Reduced the amount of GPU and CPU memory used by terrain by using [compression](http://cesiumjs.org/2015/12/18/Terrain-Quantization/). The CPU memory was reduced by up to 40%.
- Added the ability to manipulate `Model` node transformations via CZML and the Entity API. See the new Sandcastle example: [CZML Model - Node Transformations](http://cesiumjs.org/Cesium/Apps/Sandcastle/index.html?src=CZML%20Model%20-%20Node%20Transformations.html&label=CZML). [#3316](https://github.com/CesiumGS/cesium/pull/3316)
- Added `Globe.tileLoadProgressEvent`, which is raised when the length of the tile load queue changes, enabling incremental loading indicators.
- Added support for msGMLOutput and Thredds server feature information formats to `GetFeatureInfoFormat` and `WebMapServiceImageryProvider`.
- Added dynamic `enableFeaturePicking` toggle to all ImageryProviders that support feature picking.
- Fixed disappearing terrain while fog is active. [#3335](https://github.com/CesiumGS/cesium/issues/3335)
- Fixed short segments in `CorridorGeometry` and `PolylineVolumeGeometry`. [#3293](https://github.com/CesiumGS/cesium/issues/3293)
- Fixed `CorridorGeometry` with nearly colinear points. [#3320](https://github.com/CesiumGS/cesium/issues/3320)
- Added missing points to `EllipseGeometry` and `EllipseOutlineGeometry`. [#3078](https://github.com/CesiumGS/cesium/issues/3078)
- `Rectangle.fromCartographicArray` now uses the smallest rectangle regardess of whether or not it crosses the international date line. [#3227](https://github.com/CesiumGS/cesium/issues/3227)
- Added `TranslationRotationScale` property, which represents an affine transformation defined by a translation, rotation, and scale.
- Added `Matrix4.fromTranslationRotationScale`.
- Added `NodeTransformationProperty`, which is a `Property` value that is defined by independent `translation`, `rotation`, and `scale` `Property` instances.
- Added `PropertyBag`, which is a `Property` whose value is a key-value mapping of property names to the computed value of other properties.
- Added `ModelGraphics.runAnimations` which is a boolean `Property` indicating if all model animations should be started after the model is loaded.
- Added `ModelGraphics.nodeTransformations` which is a `PropertyBag` of `TranslationRotationScale` properties to be applied to a loaded model.
- Added CZML support for new `runAnimations` and `nodeTransformations` properties on the `model` packet.

### 1.16 - 2015-12-01

- Deprecated
  - Deprecated `HeightmapTessellator`. It will be removed in 1.17.
  - Deprecated `TerrainMesh`. It will be removed in 1.17.
  - Deprecated `OpenStreetMapImageryProvider`. It will be removed in 1.18. Use `createOpenStreetMapImageryProvider` instead.
- Improved terrain performance by up to 35%. Added support for fog near the horizon, which improves performance by rendering less terrain tiles and reduces terrain tile requests. This is enabled by default. See `Scene.fog` for options. [#3154](https://github.com/CesiumGS/cesium/pull/3154)
- Added terrain exaggeration. Enabled on viewer creation with the exaggeration scalar as the `terrainExaggeration` option.
- Added support for incrementally loading textures after a Model is ready. This allows the Model to be visible as soon as possible while its textures are loaded in the background.
- `ImageMaterialProperty.image` now accepts an `HTMLVideoElement`. You can also assign a video element directly to an Entity `material` property.
- `Material` image uniforms now accept and `HTMLVideoElement` anywhere it could previously take a `Canvas` element.
- Added `VideoSynchronizer` helper object for keeping an `HTMLVideoElement` in sync with a scene's clock.
- Fixed an issue with loading skeletons for skinned glTF models. [#3224](https://github.com/CesiumGS/cesium/pull/3224)
- Fixed an issue with tile selection when below the surface of the ellipsoid. [#3170](https://github.com/CesiumGS/cesium/issues/3170)
- Added `Cartographic.fromCartesian` function.
- Added `createOpenStreetMapImageryProvider` function to replace the `OpenStreetMapImageryProvider` class. This function returns a constructed `UrlTemplateImageryProvider`.
- `GeoJsonDataSource.load` now takes an optional `describeProperty` function for generating feature description properties. [#3140](https://github.com/CesiumGS/cesium/pull/3140)
- Added `ImageryProvider.readyPromise` and `TerrainProvider.readyPromise` and implemented it in all terrain and imagery providers. This is a promise which resolves when `ready` becomes true and rejected if there is an error during initialization. [#3175](https://github.com/CesiumGS/cesium/pull/3175)
- Fixed an issue where the sun texture is not generated correctly on some mobile devices. [#3141](https://github.com/CesiumGS/cesium/issues/3141)
- Fixed a bug that caused setting `Entity.parent` to `undefined` to throw an exception. [#3169](https://github.com/CesiumGS/cesium/issues/3169)
- Fixed a bug which caused `Entity` polyline graphics to be incorrect when a scene's ellipsoid was not WGS84. [#3174](https://github.com/CesiumGS/cesium/pull/3174)
- Entities have a reference to their entity collection and to their owner (usually a data source, but can be a `CompositeEntityCollection`).
- Added `ImageMaterialProperty.alpha` and a `alpha` uniform to `Image` and `Material` types to control overall image opacity. It defaults to 1.0, fully opaque.
- Added `Camera.getPixelSize` function to get the size of a pixel in meters based on the current view.
- Added `Camera.distanceToBoundingSphere` function.
- Added `BoundingSphere.fromOrientedBoundingBox` function.
- Added utility function `getBaseUri`, which given a URI with or without query parameters, returns the base path of the URI.
- Added `Queue.peek` to return the item at the front of a Queue.
- Fixed `JulianDate.fromIso8601` so that it correctly parses the `YYYY-MM-DDThh:mmTZD` format.
- Added `Model.maximumScale` and `ModelGraphics.maximumScale` properties, giving an upper limit for minimumPixelSize.
- Fixed glTF implementation to read the version as a string as per the specification and to correctly handle backwards compatibility for axis-angle rotations in glTF 0.8 models.
- Fixed a bug in the deprecated `jsonp` that prevented it from returning a promise. Its replacement, `loadJsonp`, was unaffected.
- Fixed a bug where loadWithXhr would reject the returned promise with successful HTTP responses (2xx) that weren't 200.

### 1.15 - 2015-11-02

- Breaking changes
  - Deleted old `<subfolder>/package.json` and `*.profile.js` files, not used since Cesium moved away from a Dojo-based build years ago. This will allow future compatibility with newer systems like Browserify and Webpack.
- Deprecated
  - Deprecated `Camera.viewRectangle`. It will be removed in 1.17. Use `Camera.setView({destination: rectangle})` instead.
  - The following options to `Camera.setView` have been deprecated and will be removed in 1.17:
    - `position`. Use `destination` instead.
    - `positionCartographic`. Convert to a `Cartesian3` and use `destination` instead.
    - `heading`, `pitch` and `roll`. Use `orientation.heading/pitch/roll` instead.
  - Deprecated `CESIUM_binary_glTF` extension support for glTF models. [KHR_binary_glTF](https://github.com/KhronosGroup/glTF/tree/master/extensions/Khronos/KHR_binary_glTF) should be used instead. `CESIUM_binary_glTF` will be removed in 1.18. Reconvert models using the online [model converter](http://cesiumjs.org/convertmodel.html).
  - Deprecated `RectanglePrimitive`. It will be removed in 1.17. Use `RectangleGeometry` or `Entity.rectangle` instead.
  - Deprecated `EllipsoidPrimitive`. It will be removed in 1.17. Use `EllipsoidGeometry` or `Entity.ellipsoid` instead.
  - Made `EllipsoidPrimitive` private, use `EllipsoidGeometry` or `Entity.ellipsoid` instead.
  - Deprecated `BoxGeometry.minimumCorner` and `BoxGeometry.maximumCorner`. These will be removed in 1.17. Use `BoxGeometry.minimum` and `BoxGeometry.maximum` instead.
  - Deprecated `BoxOutlineGeometry.minimumCorner` and `BoxOutlineGeometry.maximumCorner`. These will be removed in 1.17. Use `BoxOutlineGeometry.minimum` and `BoxOutlineGeometry.maximum` instead.
  - Deprecated `OrthographicFrustum.getPixelSize`. It will be removed in 1.17. Use `OrthographicFrustum.getPixelDimensions` instead.
  - Deprecated `PerspectiveFrustum.getPixelSize`. It will be removed in 1.17. Use `PerspectiveFrustum.getPixelDimensions` instead.
  - Deprecated `PerspectiveOffCenterFrustum.getPixelSize`. It will be removed in 1.17. Use `PerspectiveOffCenterFrustum.getPixelDimensions` instead.
  - Deprecated `Scene\HeadingPitchRange`. It will be removed in 1.17. Use `Core\HeadingPitchRange` instead.
  - Deprecated `jsonp`. It will be removed in 1.17. Use `loadJsonp` instead.
- Added support for the [glTF 1.0](https://github.com/KhronosGroup/glTF/blob/master/specification/README.md) draft specification.
- Added support for the glTF extensions [KHR_binary_glTF](https://github.com/KhronosGroup/glTF/tree/master/extensions/Khronos/KHR_binary_glTF) and [KHR_materials_common](https://github.com/KhronosGroup/glTF/tree/KHR_materials_common/extensions/Khronos/KHR_materials_common).
- Decreased GPU memory usage in `BillboardCollection` and `LabelCollection` by using WebGL instancing.
- Added CZML examples to Sandcastle. See the new CZML tab.
- Changed `Camera.setView` to take the same parameter options as `Camera.flyTo`. `options.destination` takes a rectangle, `options.orientation` works with heading/pitch/roll or direction/up, and `options.endTransform` was added. [#3100](https://github.com/CesiumGS/cesium/pull/3100)
- Fixed token issue in `ArcGisMapServerImageryProvider`.
- `ImageryLayerFeatureInfo` now has an `imageryLayer` property, indicating the layer that contains the feature.
- Made `TileMapServiceImageryProvider` and `CesiumTerrainProvider` work properly when the provided base url contains query parameters and fragments.
- The WebGL setting of `failIfMajorPerformanceCaveat` now defaults to `false`, which is the WebGL default. This improves compatibility with out-of-date drivers and remote desktop sessions. Cesium will run slower in these cases instead of simply failing to load. [#3108](https://github.com/CesiumGS/cesium/pull/3108)
- Fixed the issue where the camera inertia takes too long to finish causing the camera move events to fire after it appears to. [#2839](https://github.com/CesiumGS/cesium/issues/2839)
- Make KML invalid coordinate processing match Google Earth behavior. [#3124](https://github.com/CesiumGS/cesium/pull/3124)
- Added `BoxOutlineGeometry.fromAxisAlignedBoundingBox` and `BoxGeometry.fromAxisAlignedBoundingBox` functions.
- Switched to [gulp](http://gulpjs.com/) for all build tasks. `Java` and `ant` are no longer required to develop Cesium. [#3106](https://github.com/CesiumGS/cesium/pull/3106)
- Updated `requirejs` from 2.1.9 to 2.1.20. [#3107](https://github.com/CesiumGS/cesium/pull/3107)
- Updated `almond` from 0.2.6 to 0.3.1. [#3107](https://github.com/CesiumGS/cesium/pull/3107)

### 1.14 - 2015-10-01

- Fixed issues causing the terrain and sky to disappear when the camera is near the surface. [#2415](https://github.com/CesiumGS/cesium/issues/2415) and [#2271](https://github.com/CesiumGS/cesium/issues/2271)
- Changed the `ScreenSpaceCameraController.minimumZoomDistance` default from `20.0` to `1.0`.
- Added `Billboard.sizeInMeters`. `true` sets the billboard size to be measured in meters; otherwise, the size of the billboard is measured in pixels. Also added support for billboard `sizeInMeters` to entities and CZML.
- Fixed a bug in `AssociativeArray` that would cause unbounded memory growth when adding and removing lots of items.
- Provided a workaround for Safari 9 where WebGL constants can't be accessed through `WebGLRenderingContext`. Now constants are hard-coded in `WebGLConstants`. [#2989](https://github.com/CesiumGS/cesium/issues/2989)
- Added a workaround for Chrome 45, where the first character in a label with a small font size would not appear. [#3011](https://github.com/CesiumGS/cesium/pull/3011)
- Added `subdomains` option to the `WebMapTileServiceImageryProvider` constructor.
- Added `subdomains` option to the `WebMapServiceImageryProvider` constructor.
- Fix zooming in 2D when tracking an object. The zoom was based on location rather than the tracked object. [#2991](https://github.com/CesiumGS/cesium/issues/2991)
- Added `options.credit` parameter to `MapboxImageryProvider`.
- Fixed an issue with drill picking at low frame rates that would cause a crash. [#3010](https://github.com/CesiumGS/cesium/pull/3010)
- Fixed a bug that prevented `setView` from working across all scene modes.
- Fixed a bug that caused `camera.positionWC` to occasionally return the incorrect value.
- Used all the template urls defined in the CesiumTerrain provider.[#3038](https://github.com/CesiumGS/cesium/pull/3038)

### 1.13 - 2015-09-01

- Breaking changes
  - Remove deprecated `AxisAlignedBoundingBox.intersect` and `BoundingSphere.intersect`. Use `BoundingSphere.intersectPlane` instead.
  - Remove deprecated `getFeatureInfoAsGeoJson` and `getFeatureInfoAsXml` constructor parameters from `WebMapServiceImageryProvider`.
- Added support for `GroundPrimitive` which works much like `Primitive` but drapes geometry over terrain. Valid geometries that can be draped on terrain are `CircleGeometry`, `CorridorGeometry`, `EllipseGeometry`, `PolygonGeometry`, and `RectangleGeometry`. Because of the cutting edge nature of this feature in WebGL, it requires the [EXT_frag_depth](https://www.khronos.org/registry/webgl/extensions/EXT_frag_depth/) extension, which is currently only supported in Chrome, Firefox, and Edge. Apple support is expected in iOS 9 and MacOS Safari 9. Android support varies by hardware and IE11 will most likely never support it. You can use [webglreport.com](http://webglreport.com) to verify support for your hardware. Finally, this feature is currently only supported in Primitives and not yet available via the Entity API. [#2865](https://github.com/CesiumGS/cesium/pull/2865)
- Added `Scene.groundPrimitives`, which is a primitive collection like `Scene.primitives`, but for `GroundPrimitive` instances. It allows custom z-ordering. [#2960](https://github.com/CesiumGS/cesium/pull/2960) For example:

        // draws the ellipse on top of the rectangle
        var ellipse = scene.groundPrimitives.add(new Cesium.GroundPrimitive({...}));
        var rectangle = scene.groundPrimitives.add(new Cesium.GroundPrimitive({...}));

        // move the rectangle to draw on top of the ellipse
        scene.groundPrimitives.raise(rectangle);

- Added `reverseZ` tag to `UrlTemplateImageryProvider`. [#2961](https://github.com/CesiumGS/cesium/pull/2961)
- Added `BoundingSphere.isOccluded` and `OrientedBoundingBox.isOccluded` to determine if the volumes are occluded by an `Occluder`.
- Added `distanceSquaredTo` and `computePlaneDistances` functions to `OrientedBoundingBox`.
- Fixed a GLSL precision issue that enables Cesium to support Mali-400MP GPUs and other mobile GPUs where GLSL shaders did not previously compile. [#2984](https://github.com/CesiumGS/cesium/pull/2984)
- Fixed an issue where extruded `PolygonGeometry` was always extruding to the ellipsoid surface instead of specified height. [#2923](https://github.com/CesiumGS/cesium/pull/2923)
- Fixed an issue where non-feature nodes prevented KML documents from loading. [#2945](https://github.com/CesiumGS/cesium/pull/2945)
- Fixed an issue where `JulianDate` would not parse certain dates properly. [#405](https://github.com/CesiumGS/cesium/issues/405)
- Removed [es5-shim](https://github.com/kriskowal/es5-shim), which is no longer being used. [#2933](https://github.com/CesiumGS/cesium/pull/2945)

### 1.12 - 2015-08-03

- Breaking changes
  - Remove deprecated `ObjectOrientedBoundingBox`. Use `OrientedBoundingBox` instead.
- Added `MapboxImageryProvider` to load imagery from [Mapbox](https://www.mapbox.com).
- Added `maximumHeight` option to `Viewer.flyTo`. [#2868](https://github.com/CesiumGS/cesium/issues/2868)
- Added picking support to `UrlTemplateImageryProvider`.
- Added ArcGIS token-based authentication support to `ArcGisMapServerImageryProvider`.
- Added proxy support to `ArcGisMapServerImageryProvider` for `pickFeatures` requests.
- The default `CTRL + Left Click Drag` mouse behavior is now duplicated for `CTRL + Right Click Drag` for better compatibility with Firefox on Mac OS [#2872](https://github.com/CesiumGS/cesium/pull/2913).
- Fixed incorrect texture coordinates for `WallGeometry` [#2872](https://github.com/CesiumGS/cesium/issues/2872)
- Fixed `WallGeometry` bug that caused walls covering a short distance not to render. [#2897](https://github.com/CesiumGS/cesium/issues/2897)
- Fixed `PolygonGeometry` clockwise winding order bug.
- Fixed extruded `RectangleGeometry` bug for small heights. [#2823](https://github.com/CesiumGS/cesium/issues/2823)
- Fixed `BillboardCollection` bounding sphere for billboards with a non-center vertical origin. [#2894](https://github.com/CesiumGS/cesium/issues/2894)
- Fixed a bug that caused `Camera.positionCartographic` to be incorrect. [#2838](https://github.com/CesiumGS/cesium/issues/2838)
- Fixed calling `Scene.pickPosition` after calling `Scene.drillPick`. [#2813](https://github.com/CesiumGS/cesium/issues/2813)
- The globe depth is now rendered during picking when `Scene.depthTestAgainstTerrain` is `true` so objects behind terrain are not picked.
- Fixed Cesium.js failing to parse in IE 8 and 9. While Cesium doesn't work in IE versions less than 11, this allows for more graceful error handling.

### 1.11 - 2015-07-01

- Breaking changes
  - Removed `Scene.fxaaOrderIndependentTranslucency`, which was deprecated in 1.10. Use `Scene.fxaa` which is now `true` by default.
  - Removed `Camera.clone`, which was deprecated in 1.10.
- Deprecated
  - The STK World Terrain url `cesiumjs.org/stk-terrain/world` has been deprecated, use `assets.agi.com/stk-terrain/world` instead. A redirect will be in place until 1.14.
  - Deprecated `AxisAlignedBoundingBox.intersect` and `BoundingSphere.intersect`. These will be removed in 1.13. Use `AxisAlignedBoundingBox.intersectPlane` and `BoundingSphere.intersectPlane` instead.
  - Deprecated `ObjectOrientedBoundingBox`. It will be removed in 1.12. Use `OrientedBoundingBox` instead.
- Improved camera flights. [#2825](https://github.com/CesiumGS/cesium/pull/2825)
- The camera now zooms to the point under the mouse cursor.
- Added a new camera mode for horizon views. When the camera is looking at the horizon and a point on terrain above the camera is picked, the camera moves in the plane containing the camera position, up and right vectors.
- Improved terrain and imagery performance and reduced tile loading by up to 50%, depending on the camera view, by using the new `OrientedBoundingBox` for view frustum culling. See [Terrain Culling with Oriented Bounding Boxes](http://cesiumjs.org/2015/06/24/Oriented-Bounding-Boxes/).
- Added `UrlTemplateImageryProvider`. This new imagery provider allows access to a wide variety of imagery sources, including OpenStreetMap, TMS, WMTS, WMS, WMS-C, and various custom schemes, by specifying a URL template to use to request imagery tiles.
- Fixed flash/streak rendering artifacts when picking. [#2790](https://github.com/CesiumGS/cesium/issues/2790), [#2811](https://github.com/CesiumGS/cesium/issues/2811)
- Fixed 2D and Columbus view lighting issue. [#2635](https://github.com/CesiumGS/cesium/issues/2635).
- Fixed issues with material caching which resulted in the inability to use an image-based material multiple times. [#2821](https://github.com/CesiumGS/cesium/issues/2821)
- Improved `Camera.viewRectangle` so that the specified rectangle is now better centered on the screen. [#2764](https://github.com/CesiumGS/cesium/issues/2764)
- Fixed a crash when `viewer.zoomTo` or `viewer.flyTo` were called immediately before or during a scene morph. [#2775](https://github.com/CesiumGS/cesium/issues/2775)
- Fixed an issue where `Camera` functions would throw an exception if used from within a `Scene.morphComplete` callback. [#2776](https://github.com/CesiumGS/cesium/issues/2776)
- Fixed camera flights that ended up at the wrong position in Columbus view. [#802](https://github.com/CesiumGS/cesium/issues/802)
- Fixed camera flights through the map in 2D. [#804](https://github.com/CesiumGS/cesium/issues/804)
- Fixed strange camera flights from opposite sides of the globe. [#1158](https://github.com/CesiumGS/cesium/issues/1158)
- Fixed camera flights that wouldn't fly to the home view after zooming out past it. [#1400](https://github.com/CesiumGS/cesium/issues/1400)
- Fixed flying to rectangles that cross the IDL in Columbus view and 2D. [#2093](https://github.com/CesiumGS/cesium/issues/2093)
- Fixed flights with a pitch of -90 degrees. [#2468](https://github.com/CesiumGS/cesium/issues/2468)
- `Model` can now load Binary glTF from a `Uint8Array`.
- Fixed a bug in `ImageryLayer` that could cause an exception and the render loop to stop when the base layer did not cover the entire globe.
- The performance statistics displayed when `scene.debugShowFramesPerSecond === true` can now be styled using the `cesium-performanceDisplay` CSS classes in `shared.css` [#2779](https://github.com/CesiumGS/cesium/issues/2779).
- Added `Plane.fromCartesian4`.
- Added `Plane.ORIGIN_XY_PLANE`/`ORIGIN_YZ_PLANE`/`ORIGIN_ZX_PLANE` constants for commonly-used planes.
- Added `Matrix2`/`Matrix3`/`Matrix4.ZERO` constants.
- Added `Matrix2`/`Matrix3.multiplyByScale` for multiplying against non-uniform scales.
- Added `projectPointToNearestOnPlane` and `projectPointsToNearestOnPlane` to `EllipsoidTangentPlane` to project 3D points to the nearest 2D point on an `EllipsoidTangentPlane`.
- Added `EllipsoidTangentPlane.plane` property to get the `Plane` for the tangent plane.
- Added `EllipsoidTangentPlane.xAxis`/`yAxis`/`zAxis` properties to get the local coordinate system of the tangent plane.
- Add `QuantizedMeshTerrainData` constructor argument `orientedBoundingBox`.
- Add `TerrainMesh.orientedBoundingBox` which holds the `OrientedBoundingBox` for the mesh for a single terrain tile.

### 1.10 - 2015-06-01

- Breaking changes
  - Existing bookmarks to documentation of static members have changed [#2757](https://github.com/CesiumGS/cesium/issues/2757).
  - Removed `InfoBoxViewModel.defaultSanitizer`, `InfoBoxViewModel.sanitizer`, and `Cesium.sanitize`, which was deprecated in 1.7.
  - Removed `InfoBoxViewModel.descriptionRawHtml`, which was deprecated in 1.7. Use `InfoBoxViewModel.description` instead.
  - Removed `GeoJsonDataSource.fromUrl`, which was deprecated in 1.7. Use `GeoJsonDataSource.load` instead. Unlike fromUrl, load can take either a url or parsed JSON object and returns a promise to a new instance, rather than a new instance.
  - Removed `GeoJsonDataSource.prototype.loadUrl`, which was deprecated in 1.7. Instead, pass a url as the first parameter to `GeoJsonDataSource.prototype.load`.
  - Removed `CzmlDataSource.prototype.loadUrl`, which was deprecated in 1.7. Instead, pass a url as the first parameter to `CzmlDataSource.prototype.load`.
  - Removed `CzmlDataSource.prototype.processUrl`, which was deprecated in 1.7. Instead, pass a url as the first parameter to `CzmlDataSource.prototype.process`.
  - Removed the `sourceUri` parameter to all `CzmlDataSource` load and process functions, which was deprecated in 1.7. Instead pass an `options` object with `sourceUri` property.
  - Removed `PolygonGraphics.positions` which was deprecated in 1.6. Instead, use `PolygonGraphics.hierarchy`.
  - Existing bookmarks to documentation of static members changed. [#2757](https://github.com/CesiumGS/cesium/issues/2757)
- Deprecated
  - `WebMapServiceImageryProvider` constructor parameters `options.getFeatureInfoAsGeoJson` and `options.getFeatureInfoAsXml` were deprecated and will be removed in Cesium 1.13. Use `options.getFeatureInfoFormats` instead.
  - Deprecated `Camera.clone`. It will be removed in 1.11.
  - Deprecated `Scene.fxaaOrderIndependentTranslucency`. It will be removed in 1.11. Use `Scene.fxaa` which is now `true` by default.
  - The Cesium sample models are now in the Binary glTF format (`.bgltf`). Cesium will also include the models as plain glTF (`.gltf`) until 1.13. Cesium support for `.gltf` will not be removed.
- Added `view` query parameter to the CesiumViewer app, which sets the initial camera position using longitude, latitude, height, heading, pitch and roll. For example: `http://cesiumjs.org/Cesium/Build/Apps/CesiumViewer/index.html/index.html?view=-75.0,40.0,300.0,9.0,-13.0,3.0`
- Added `Billboard.heightReference` and `Label.heightReference` to clamp billboards and labels to terrain.
- Added support for the [CESIUM_binary_glTF](https://github.com/KhronosGroup/glTF/blob/new-extensions/extensions/CESIUM_binary_glTF/README.md) extension for loading binary blobs of glTF to `Model`. See [Faster 3D Models with Binary glTF](http://cesiumjs.org/2015/06/01/Binary-glTF/).
- Added support for the [CESIUM_RTC](https://github.com/KhronosGroup/glTF/blob/new-extensions/extensions/CESIUM_RTC/README.md) glTF extension for high-precision rendering to `Model`.
- Added `PointPrimitive` and `PointPrimitiveCollection`, which are faster and use less memory than billboards with circles.
- Changed `Entity.point` to use the new `PointPrimitive` instead of billboards. This does not change the `Entity.point` API.
- Added `Scene.pickPosition` to reconstruct the WGS84 position from window coordinates.
- The default mouse controls now support panning and zooming on 3D models and other opaque geometry.
- Added `Camera.moveStart` and `Camera.moveEnd` events.
- Added `GeocoderViewModel.complete` event. Triggered after the camera flight is completed.
- `KmlDataSource` can now load a KML file that uses explicit XML namespacing, e.g. `kml:Document`.
- Setting `Entity.show` now properly toggles the display of all descendant entities, previously it only affected its direct children.
- Fixed a bug that sometimes caused `Entity` instances with `show` set to false to reappear when new `Entity` geometry is added. [#2686](https://github.com/CesiumGS/cesium/issues/2686)
- Added a `Rotation` object which, when passed to `SampledProperty`, always interpolates values towards the shortest angle. Also hooked up CZML to use `Rotation` for all time-dynamic rotations.
- Fixed a bug where moon rendered in front of foreground geometry. [#1964](https://github.com/CesiumGS/cesium/issue/1964)
- Fixed a bug where the sun was smeared when the skybox/stars was disabled. [#1829](https://github.com/CesiumGS/cesium/issue/1829)
- `TileProviderError` now optionally takes an `error` parameter with more details of the error or exception that occurred. `ImageryLayer` passes that information through when tiles fail to load. This allows tile provider error handling to take a different action when a tile returns a 404 versus a 500, for example.
- `ArcGisMapServerImageryProvider` now has a `maximumLevel` constructor parameter.
- `ArcGisMapServerImageryProvider` picking now works correctly when the `layers` parameter is specified. Previously, it would pick from all layers even if only displaying a subset.
- `WebMapServiceImageryProvider.pickFeatures` now works with WMS servers, such as Google Maps Engine, that can only return feature information in HTML format.
- `WebMapServiceImageryProvider` now accepts an array of `GetFeatureInfoFormat` instances that it will use to obtain information about the features at a given position on the globe. This enables an arbitrary `info_format` to be passed to the WMS server, and an arbitrary JavaScript function to be used to interpret the response.
- Fixed a crash caused by `ImageryLayer` attempting to generate mipmaps for textures that are not a power-of-two size.
- Fixed a bug where `ImageryLayerCollection.pickImageryLayerFeatures` would return incorrect results when picking from a terrain tile that was partially covered by correct-level imagery and partially covered by imagery from an ancestor level.
- Fixed incorrect counting of `debug.tilesWaitingForChildren` in `QuadtreePrimitive`.
- Added `throttleRequestsByServer.maximumRequestsPerServer` property.
- Changed `createGeometry` to load individual-geometry workers using a CommonJS-style `require` when run in a CommonJS-like environment.
- Added `buildModuleUrl.setBaseUrl` function to allow the Cesium base URL to be set without the use of the global CESIUM_BASE_URL variable.
- Changed `ThirdParty/zip` to defer its call to `buildModuleUrl` until it is needed, rather than executing during module loading.
- Added optional drilling limit to `Scene.drillPick`.
- Added optional `ellipsoid` parameter to construction options of imagery and terrain providers that were lacking it. Note that terrain bounding spheres are precomputed on the server, so any supplied terrain ellipsoid must match the one used by the server.
- Added debug option to `Scene` to show the depth buffer information for a specified view frustum slice and exposed capability in `CesiumInspector` widget.
- Added new leap second for 30 June 2015 at UTC 23:59:60.
- Upgraded Autolinker from version 0.15.2 to 0.17.1.

### 1.9 - 2015-05-01

- Breaking changes
  - Removed `ColorMaterialProperty.fromColor`, previously deprecated in 1.6. Pass a `Color` directly to the `ColorMaterialProperty` constructor instead.
  - Removed `CompositeEntityCollection.entities` and `EntityCollection.entities`, both previously deprecated in 1.6. Use `CompositeEntityCollection.values` and `EntityCollection.values` instead.
  - Removed `DataSourceDisplay.getScene` and `DataSourceDisplay.getDataSources`, both previously deprecated in 1.6. Use `DataSourceDisplay.scene` and `DataSourceDisplay.dataSources` instead.
  - `Entity` no longer takes a string id as its constructor argument. Pass an options object with `id` property instead. This was previously deprecated in 1.6.
  - Removed `Model.readyToRender`, previously deprecated in 1.6. Use `Model.readyPromise` instead.
- Entity `material` properties and `Material` uniform values can now take a `canvas` element in addition to an image or url. [#2667](https://github.com/CesiumGS/cesium/pull/2667)
- Fixed a bug which caused `Entity.viewFrom` to be ignored when flying to, zooming to, or tracking an Entity. [#2628](https://github.com/CesiumGS/cesium/issues/2628)
- Fixed a bug that caused `Corridor` and `PolylineVolume` geometry to be incorrect for sharp corners [#2626](https://github.com/CesiumGS/cesium/pull/2626)
- Fixed crash when modifying a translucent entity geometry outline. [#2630](https://github.com/CesiumGS/cesium/pull/2630)
- Fixed crash when loading KML GroundOverlays that spanned 360 degrees. [#2639](https://github.com/CesiumGS/cesium/pull/2639)
- Fixed `Geocoder` styling issue in Safari. [#2658](https://github.com/CesiumGS/cesium/pull/2658).
- Fixed a crash that would occur when the `Viewer` or `CesiumWidget` was resized to 0 while the camera was in motion. [#2662](https://github.com/CesiumGS/cesium/issues/2662)
- Fixed a bug that prevented the `InfoBox` title from updating if the name of `viewer.selectedEntity` changed. [#2644](https://github.com/CesiumGS/cesium/pull/2644)
- Added an optional `result` parameter to `computeScreenSpacePosition` on both `Billboard` and `Label`.
- Added number of cached shaders to the `CesiumInspector` debugging widget.
- An exception is now thrown if `Primitive.modelMatrix` is not the identity matrix when in in 2D or Columbus View.

### 1.8 - 2015-04-01

- Breaking changes
  - Removed the `eye`, `target`, and `up` parameters to `Camera.lookAt` which were deprecated in Cesium 1.6. Use the `target` and `offset`.
  - Removed `Camera.setTransform`, which was deprecated in Cesium 1.6. Use `Camera.lookAtTransform`.
  - Removed `Camera.transform`, which was deprecated in Cesium 1.6. Use `Camera.lookAtTransform`.
  - Removed the `direction` and `up` options to `Camera.flyTo`, which were deprecated in Cesium 1.6. Use the `orientation` option.
  - Removed `Camera.flyToRectangle`, which was deprecated in Cesium 1.6. Use `Camera.flyTo`.
- Deprecated
  - Deprecated the `smallterrain` tileset. It will be removed in 1.11. Use the [STK World Terrain](http://cesiumjs.org/data-and-assets/terrain/stk-world-terrain.html) tileset.
- Added `Entity.show`, a boolean for hiding or showing an entity and its children.
- Added `Entity.isShowing`, a read-only property that indicates if an entity is currently being drawn.
- Added support for the KML `visibility` element.
- Added `PolylineArrowMaterialProperty` to allow entities materials to use polyline arrows.
- Added `VelocityOrientationProperty` to easily orient Entity graphics (such as a model) along the direction it is moving.
- Added a new Sandcastle demo, [Interpolation](http://cesiumjs.org/Cesium/Apps/Sandcastle/index.html?src=Interpolation.html&label=Showcases), which illustrates time-dynamic position interpolation options and uses the new `VelocityOrientationProperty` to orient an aircraft in flight.
- Improved `viewer.zoomTo` and `viewer.flyTo` so they are now "best effort" and work even if some entities being zoomed to are not currently in the scene.
- Fixed `PointerEvent` detection so that it works with older implementations of the specification. This also fixes lack of mouse handling when detection failed, such as when using Cesium in the Windows `WebBrowser` control.
- Fixed an issue with transparency. [#2572](https://github.com/CesiumGS/cesium/issues/2572)
- Fixed improper handling of null values when loading `GeoJSON` data.
- Added support for automatic raster feature picking from `ArcGisMapServerImagerProvider`.
- Added the ability to specify the desired tiling scheme, rectangle, and width and height of tiles to the `ArcGisMapServerImagerProvider` constructor.
- Added the ability to access dynamic ArcGIS MapServer layers by specifying the `layers` parameter to the `ArcGisMapServerImagerProvider` constructor.
- Fixed a bug that could cause incorrect rendering of an `ArcGisMapServerImageProvider` with a "singleFusedMapCache" in the geographic projection (EPSG:4326).
- Added new construction options to `CesiumWidget` and `Viewer`, for `skyBox`, `skyAtmosphere`, and `globe`.
- Fixed a bug that prevented Cesium from working in browser configurations that explicitly disabled localStorage, such as Safari's private browsing mode.
- Cesium is now tested using Jasmine 2.2.0.

### 1.7.1 - 2015-03-06

- Fixed a crash in `InfoBox` that would occur when attempting to display plain text.
- Fixed a crash when loading KML features that have no description and an empty `ExtendedData` node.
- Fixed a bug `in Color.fromCssColorString` where undefined would be returned for the CSS color `transparent`.
- Added `Color.TRANSPARENT`.
- Added support for KML `TimeStamp` nodes.
- Improved KML compatibility to work with non-specification compliant KML files that still happen to load in Google Earth.
- All data sources now print errors to the console in addition to raising the `errorEvent` and rejecting their load promise.

### 1.7 - 2015-03-02

- Breaking changes
  - Removed `viewerEntityMixin`, which was deprecated in Cesium 1.5. Its functionality is now directly part of the `Viewer` widget.
  - Removed `Camera.tilt`, which was deprecated in Cesium 1.6. Use `Camera.pitch`.
  - Removed `Camera.heading` and `Camera.tilt`. They were deprecated in Cesium 1.6. Use `Camera.setView`.
  - Removed `Camera.setPositionCartographic`, which was was deprecated in Cesium 1.6. Use `Camera.setView`.
- Deprecated
  - Deprecated `InfoBoxViewModel.defaultSanitizer`, `InfoBoxViewModel.sanitizer`, and `Cesium.sanitize`. They will be removed in 1.10.
  - Deprecated `InfoBoxViewModel.descriptionRawHtml`, it will be removed in 1.10. Use `InfoBoxViewModel.description` instead.
  - Deprecated `GeoJsonDataSource.fromUrl`, it will be removed in 1.10. Use `GeoJsonDataSource.load` instead. Unlike fromUrl, load can take either a url or parsed JSON object and returns a promise to a new instance, rather than a new instance.
  - Deprecated `GeoJsonDataSource.prototype.loadUrl`, it will be removed in 1.10. Instead, pass a url as the first parameter to `GeoJsonDataSource.prototype.load`.
  - Deprecated `CzmlDataSource.prototype.loadUrl`, it will be removed in 1.10. Instead, pass a url as the first parameter to `CzmlDataSource.prototype.load`.
  - Deprecated `CzmlDataSource.prototype.processUrl`, it will be removed in 1.10. Instead, pass a url as the first parameter to `CzmlDataSource.prototype.process`.
  - Deprecated the `sourceUri` parameter to all `CzmlDataSource` load and process functions. Support will be removed in 1.10. Instead pass an `options` object with `sourceUri` property.
- Added initial support for [KML 2.2](https://developers.google.com/kml/) via `KmlDataSource`. Check out the new [Sandcastle Demo](http://cesiumjs.org/Cesium/Apps/Sandcastle/index.html?src=KML.html) and the [reference documentation](http://cesiumjs.org/Cesium/Build/Documentation/KmlDataSource.html) for more details.
- `InfoBox` sanitization now relies on [iframe sandboxing](http://www.html5rocks.com/en/tutorials/security/sandboxed-iframes/). This allows for much more content to be displayed in the InfoBox (and still be secure).
- Added `InfoBox.frame` which is the instance of the iframe that is used to host description content. Sanitization can be controlled via the frame's `sandbox` attribute. See the above link for additional information.
- Worked around a bug in Safari that caused most of Cesium to be broken. Cesium should now work much better on Safari for both desktop and mobile.
- Fixed incorrect ellipse texture coordinates. [#2363](https://github.com/CesiumGS/cesium/issues/2363) and [#2465](https://github.com/CesiumGS/cesium/issues/2465)
- Fixed a bug that would cause incorrect geometry for long Corridors and Polyline Volumes. [#2513](https://github.com/CesiumGS/cesium/issues/2513)
- Fixed a bug in imagery loading that could cause some or all of the globe to be missing when using an imagery layer that does not cover the entire globe.
- Fixed a bug that caused `ElipseOutlineGeometry` and `CircleOutlineGeometry` to be extruded to the ground when they should have instead been drawn at height. [#2499](https://github.com/CesiumGS/cesium/issues/2499).
- Fixed a bug that prevented per-vertex colors from working with `PolylineGeometry` and `SimplePolylineGeometry` when used asynchronously. [#2516](https://github.com/CesiumGS/cesium/issues/2516)
- Fixed a bug that would caused duplicate graphics if non-time-dynamic `Entity` objects were modified in quick succession. [#2514](https://github.com/CesiumGS/cesium/issues/2514).
- Fixed a bug where `camera.flyToBoundingSphere` would ignore range if the bounding sphere radius was 0. [#2519](https://github.com/CesiumGS/cesium/issues/2519)
- Fixed some styling issues with `InfoBox` and `BaseLayerPicker` caused by using Bootstrap with Cesium. [#2487](https://github.com/CesiumGS/cesium/issues/2479)
- Added support for rendering a water effect on Quantized-Mesh terrain tiles.
- Added `pack` and `unpack` functions to `Matrix2` and `Matrix3`.
- Added camera-terrain collision detection/response when the camera reference frame is set.
- Added `ScreenSpaceCameraController.enableCollisionDetection` to enable/disable camera collision detection with terrain.
- Added `CzmlDataSource.load` and `GeoJsonDataSource.load` to make it easy to create and load data in a single line.
- Added the ability to pass a `Promise` to a `DataSource` to `DataSourceCollection.add`. The `DataSource` will not actually be added until the promise resolves.
- Added the ability to pass a `Promise` to a target to `viewer.zoomTo` and `viewer.flyTo`.
- All `CzmlDataSource` and `GeoJsonDataSource` loading functions now return `Promise` instances that resolve to the instances after data is loaded.
- Error handling in all `CzmlDataSource` and `GeoJsonDataSource` loading functions is now more consistent. Rather than a mix of exceptions and `Promise` rejections, all errors are raised via `Promise` rejections.
- In addition to addresses, the `Geocoder` widget now allows input of longitude, latitude, and an optional height in degrees and meters. Example: `-75.596, 40.038, 1000` or `-75.596 40.038`.

### 1.6 - 2015-02-02

- Breaking changes
  - `Rectangle.intersectWith` was deprecated in Cesium 1.5. Use `Rectangle.intersection`, which is the same but returns `undefined` when two rectangles do not intersect.
  - `Rectangle.isEmpty` was deprecated in Cesium 1.5.
  - The `sourceUri` parameter to `GeoJsonDatasource.load` was deprecated in Cesium 1.4 and has been removed. Use options.sourceUri instead.
  - `PolygonGraphics.positions` created by `GeoJSONDataSource` now evaluate to a `PolygonHierarchy` object instead of an array of positions.
- Deprecated
  - `Camera.tilt` was deprecated in Cesium 1.6. It will be removed in Cesium 1.7. Use `Camera.pitch`.
  - `Camera.heading` and `Camera.tilt` were deprecated in Cesium 1.6. They will become read-only in Cesium 1.7. Use `Camera.setView`.
  - `Camera.setPositionCartographic` was deprecated in Cesium 1.6. It will be removed in Cesium 1.7. Use `Camera.setView`.
  - The `direction` and `up` options to `Camera.flyTo` have been deprecated in Cesium 1.6. They will be removed in Cesium 1.8. Use the `orientation` option.
  - `Camera.flyToRectangle` has been deprecated in Cesium 1.6. They will be removed in Cesium 1.8. Use `Camera.flyTo`.
  - `Camera.setTransform` was deprecated in Cesium 1.6. It will be removed in Cesium 1.8. Use `Camera.lookAtTransform`.
  - `Camera.transform` was deprecated in Cesium 1.6. It will be removed in Cesium 1.8. Use `Camera.lookAtTransform`.
  - The `eye`, `target`, and `up` parameters to `Camera.lookAt` were deprecated in Cesium 1.6. It will be removed in Cesium 1.8. Use the `target` and `offset`.
  - `PolygonGraphics.positions` was deprecated and replaced with `PolygonGraphics.hierarchy`, whose value is a `PolygonHierarchy` instead of an array of positions. `PolygonGraphics.positions` will be removed in Cesium 1.8.
  - The `Model.readyToRender` event was deprecated and will be removed in Cesium 1.9. Use the new `Model.readyPromise` instead.
  - `ColorMaterialProperty.fromColor(color)` has been deprecated and will be removed in Cesium 1.9. The constructor can now take a Color directly, for example `new ColorMaterialProperty(color)`.
  - `DataSourceDisplay` methods `getScene` and `getDataSources` have been deprecated and replaced with `scene` and `dataSources` properties. They will be removed in Cesium 1.9.
  - The `Entity` constructor taking a single string value for the id has been deprecated. The constructor now takes an options object which allows you to provide any and all `Entity` related properties at construction time. Support for the deprecated behavior will be removed in Cesium 1.9.
  - The `EntityCollection.entities` and `CompositeEntityCollect.entities` properties have both been renamed to `values`. Support for the deprecated behavior will be removed in Cesium 1.9.
- Fixed an issue which caused order independent translucency to be broken on many video cards. Disabling order independent translucency should no longer be necessary.
- `GeoJsonDataSource` now supports polygons with holes.
- Many Sandcastle examples have been rewritten to make use of the newly improved Entity API.
- Instead of throwing an exception when there are not enough unique positions to define a geometry, creating a `Primitive` will succeed, but not render. [#2375](https://github.com/CesiumGS/cesium/issues/2375)
- Improved performance of asynchronous geometry creation (as much as 20% faster in some use cases). [#2342](https://github.com/CesiumGS/cesium/issues/2342)
- Fixed picking in 2D. [#2447](https://github.com/CesiumGS/cesium/issues/2447)
- Added `viewer.entities` which allows you to easily create and manage `Entity` instances without a corresponding `DataSource`. This is just a shortcut to `viewer.dataSourceDisplay.defaultDataSource.entities`
- Added `viewer.zoomTo` and `viewer.flyTo` which takes an entity, array of entities, `EntityCollection`, or `DataSource` as a parameter and zooms or flies to the corresponding visualization.
- Setting `viewer.trackedEntity` to `undefined` will now restore the camera controls to their default states.
- When you track an entity by clicking on the track button in the `InfoBox`, you can now stop tracking by clicking the button a second time.
- Added `Quaternion.fromHeadingPitchRoll` to create a rotation from heading, pitch, and roll angles.
- Added `Transforms.headingPitchRollToFixedFrame` to create a local frame from a position and heading/pitch/roll angles.
- Added `Transforms.headingPitchRollQuaternion` which is the quaternion rotation from `Transforms.headingPitchRollToFixedFrame`.
- Added `Color.fromAlpha` and `Color.withAlpha` to make it easy to create translucent colors from constants, i.e. `var translucentRed = Color.RED.withAlpha(0.95)`.
- Added `PolylineVolumeGraphics` and `Entity.polylineVolume`
- Added `Camera.lookAtTransform` which sets the camera position and orientation given a transformation matrix defining a reference frame and either a cartesian offset or heading/pitch/range from the center of that frame.
- Added `Camera.setView` (which use heading, pitch, and roll) and `Camera.roll`.
- Added an orientation option to `Camera.flyTo` that can be either direction and up unit vectors or heading, pitch and roll angles.
- Added `BillboardGraphics.imageSubRegion`, to enable custom texture atlas use for `Entity` instances.
- Added `CheckerboardMaterialProperty` to enable use of the checkerboard material with the entity API.
- Added `PolygonHierarchy` to make defining polygons with holes clearer.
- Added `PolygonGraphics.hierarchy` for supporting polygons with holes via data sources.
- Added `BoundingSphere.fromBoundingSpheres`, which creates a `BoundingSphere` that encloses the specified array of BoundingSpheres.
- Added `Model.readyPromise` and `Primitive.readyPromise` which are promises that resolve when the primitives are ready.
- `ConstantProperty` can now hold any value; previously it was limited to values that implemented `equals` and `clones` functions, as well as a few special cases.
- Fixed a bug in `EllipsoidGeodesic` that caused it to modify the `height` of the positions passed to the constructor or to to `setEndPoints`.
- `WebMapTileServiceImageryProvider` now supports RESTful requests (by accepting a tile-URL template).
- Fixed a bug that caused `Camera.roll` to be around 180 degrees, indicating the camera was upside-down, when in the Southern hemisphere.
- The object returned by `Primitive.getGeometryInstanceAttributes` now contains the instance's bounding sphere and repeated calls will always now return the same object instance.
- Fixed a bug that caused dynamic geometry outlines widths to not work on implementations that support them.
- The `SelectionIndicator` widget now works for all entity visualization and uses the center of visualization instead of entity.position. This produces more accurate results, especially for shapes, volumes, and models.
- Added `CustomDataSource` which makes it easy to create and manage a group of entities without having to manually implement the DataSource interface in a new class.
- Added `DataSourceDisplay.defaultDataSource` which is an instance of `CustomDataSource` and allows you to easily add custom entities to the display.
- Added `Camera.viewBoundingSphere` and `Camera.flyToBoundingSphere`, which as the names imply, sets or flies to a view that encloses the provided `BoundingSphere`
- For constant `Property` values, there is no longer a need to create an instance of `ConstantProperty` or `ConstantPositionProperty`, you can now assign a value directly to the corresponding property. The same is true for material images and colors.
- All Entity and related classes can now be assigned using anonymous objects as well as be passed template objects. The correct underlying instance is created for you automatically. For a more detailed overview of changes to the Entity API, see [this forum thread](https://community.cesium.com/t/cesium-in-2015-entity-api/1863) for details.

### 1.5 - 2015-01-05

- Breaking changes
  - Removed `GeometryPipeline.wrapLongitude`, which was deprecated in 1.4. Use `GeometryPipeline.splitLongitude` instead.
  - Removed `GeometryPipeline.combine`, which was deprecated in 1.4. Use `GeometryPipeline.combineInstances` instead.
- Deprecated
  - `viewerEntityMixin` was deprecated. It will be removed in Cesium 1.6. Its functionality is now directly part of the `Viewer` widget.
  - `Rectangle.intersectWith` was deprecated. It will be removed in Cesium 1.6. Use `Rectangle.intersection`, which is the same but returns `undefined` when two rectangles do not intersect.
  - `Rectangle.isEmpty` was deprecated. It will be removed in Cesium 1.6.
- Improved GeoJSON, TopoJSON, and general polygon loading performance.
- Added caching to `Model` to save memory and improve loading speed when several models with the same url are created.
- Added `ModelNode.show` for per-node show/hide.
- Added the following properties to `Viewer` and `CesiumWidget`: `imageryLayers`, `terrainProvider`, and `camera`. This avoids the need to access `viewer.scene` in some cases.
- Dramatically improved the quality of font outlines.
- Added `BoxGraphics` and `Entity.box`.
- Added `CorridorGraphics` and `Entity.corridor`.
- Added `CylinderGraphics` and `Entity.cylinder`.
- Fixed imagery providers whose rectangle crosses the IDL. Added `Rectangle.computeWidth`, `Rectangle.computeHeight`, `Rectangle.width`, and `Rectangle.height`. [#2195](https://github.com/CesiumGS/cesium/issues/2195)
- `ConstantProperty` now accepts `HTMLElement` instances as valid values.
- `BillboardGraphics.image` and `ImageMaterialProperty.image` now accept `Property` instances that represent an `Image` or `Canvas` in addition to a url.
- Fixed a bug in `PolylineGeometry` that would cause gaps in the line. [#2136](https://github.com/CesiumGS/cesium/issues/2136)
- Fixed `upsampleQuantizedTerrainMesh` rounding errors that had occasionally led to missing terrain skirt geometry in upsampled tiles.
- Added `Math.mod` which computes `m % n` but also works when `m` is negative.

### 1.4 - 2014-12-01

- Breaking changes
  - Types implementing `TerrainProvider` are now required to implement the `getTileDataAvailable` function. Backwards compatibility for this was deprecated in Cesium 1.2.
- Deprecated
  - The `sourceUri` parameter to `GeoJsonDatasource.load` was deprecated and will be removed in Cesium 1.6 on February 3, 2015 ([#2257](https://github.com/CesiumGS/cesium/issues/2257)). Use `options.sourceUri` instead.
  - `GeometryPipeline.wrapLongitude` was deprecated. It will be removed in Cesium 1.5 on January 2, 2015. Use `GeometryPipeline.splitLongitude`. ([#2272](https://github.com/CesiumGS/cesium/issues/2272))
  - `GeometryPipeline.combine` was deprecated. It will be removed in Cesium 1.5. Use `GeometryPipeline.combineInstances`.
- Added support for touch events on Internet Explorer 11 using the [Pointer Events API](http://www.w3.org/TR/pointerevents/).
- Added geometry outline width support to the `DataSource` layer. This is exposed via the new `outlineWidth` property on `EllipseGraphics`, `EllipsoidGraphics`, `PolygonGraphics`, `RectangleGraphics`, and `WallGraphics`.
- Added `outlineWidth` support to CZML geometry packets.
- Added `stroke-width` support to the GeoJSON simple-style implementation.
- Added the ability to specify global GeoJSON default styling. See the [documentation](http://cesiumjs.org/Cesium/Build/Documentation/GeoJsonDataSource.html) for details.
- Added `CallbackProperty` to support lazy property evaluation as well as make custom properties easier to create.
- Added an options parameter to `GeoJsonDataSource.load`, `GeoJsonDataSource.loadUrl`, and `GeoJsonDataSource.fromUrl` to allow for basic per-instance styling. [Sandcastle example](http://cesiumjs.org/Cesium/Apps/Sandcastle/index.html?src=GeoJSON%20and%20TopoJSON.html&label=Showcases).
- Improved GeoJSON loading performance.
- Improved point visualization performance for all DataSources.
- Improved the performance and memory usage of `EllipseGeometry`, `EllipseOutlineGeometry`, `CircleGeometry`, and `CircleOutlineGeometry`.
- Added `tileMatrixLabels` option to `WebMapTileServiceImageryProvider`.
- Fixed a bug in `PolylineGeometry` that would cause the geometry to be split across the IDL for 3D only scenes. [#1197](https://github.com/CesiumGS/cesium/issues/1197)
- Added `modelMatrix` and `cull` options to `Primitive` constructor.
- The `translation` parameter to `Matrix4.fromRotationTranslation` now defaults to `Cartesian3.ZERO`.
- Fixed `ModelNode.matrix` when a node is targeted for animation.
- `Camera.tilt` now clamps to [-pi / 2, pi / 2] instead of [0, pi / 2].
- Fixed an issue that could lead to poor performance on lower-end GPUs like the Intel HD 3000.
- Added `distanceSquared` to `Cartesian2`, `Cartesian3`, and `Cartesian4`.
- Added `Matrix4.multiplyByMatrix3`.
- Fixed a bug in `Model` where the WebGL shader optimizer in Linux was causing mesh loading to fail.

### 1.3 - 2014-11-03

- Worked around a shader compilation regression in Firefox 33 and 34 by falling back to a less precise shader on those browsers. [#2197](https://github.com/CesiumGS/cesium/issues/2197)
- Added support to the `CesiumTerrainProvider` for terrain tiles with more than 64K vertices, which is common for sub-meter terrain.
- Added `Primitive.compressVertices`. When true (default), geometry vertices are compressed to save GPU memory.
- Added `culture` option to `BingMapsImageryProvider` constructor.
- Reduced the amount of GPU memory used by billboards and labels.
- Fixed a bug that caused non-base imagery layers with a limited `rectangle` to be stretched to the edges of imagery tiles. [#416](https://github.com/CesiumGS/cesium/issues/416)
- Fixed rendering polylines with duplicate positions. [#898](https://github.com/CesiumGS/cesium/issues/898)
- Fixed a bug in `Globe.pick` that caused it to return incorrect results when using terrain data with vertex normals. The bug manifested itself as strange behavior when navigating around the surface with the mouse as well as incorrect results when using `Camera.viewRectangle`.
- Fixed a bug in `sampleTerrain` that could cause it to produce undefined heights when sampling for a position very near the edge of a tile.
- `ReferenceProperty` instances now retain their last value if the entity being referenced is removed from the target collection. The reference will be automatically reattached if the target is reintroduced.
- Upgraded topojson from 1.6.8 to 1.6.18.
- Upgraded Knockout from version 3.1.0 to 3.2.0.
- Upgraded CodeMirror, used by SandCastle, from 2.24 to 4.6.

### 1.2 - 2014-10-01

- Deprecated
  - Types implementing the `TerrainProvider` interface should now include the new `getTileDataAvailable` function. The function will be required starting in Cesium 1.4.
- Fixed model orientations to follow the same Z-up convention used throughout Cesium. There was also an orientation issue fixed in the [online model converter](http://cesiumjs.org/convertmodel.html). If you are having orientation issues after updating, try reconverting your models.
- Fixed a bug in `Model` where the wrong animations could be used when the model was created from glTF JSON instead of a url to a glTF file. [#2078](https://github.com/CesiumGS/cesium/issues/2078)
- Fixed a bug in `GeoJsonDataSource` which was causing polygons with height values to be drawn onto the surface.
- Fixed a bug that could cause a crash when quickly adding and removing imagery layers.
- Eliminated imagery artifacts at some zoom levels due to Mercator reprojection.
- Added support for the GeoJSON [simplestyle specification](https://github.com/mapbox/simplestyle-spec). ([Sandcastle example](http://cesiumjs.org/Cesium/Apps/Sandcastle/index.html?src=GeoJSON%20simplestyle.html))
- Added `GeoJsonDataSource.fromUrl` to make it easy to add a data source in less code.
- Added `PinBuilder` class for easy creation of map pins. ([Sandcastle example](http://cesiumjs.org/Cesium/Apps/Sandcastle/index.html?src=PinBuilder.html))
- Added `Color.brighten` and `Color.darken` to make it easy to brighten or darker a color instance.
- Added a constructor option to `Scene`, `CesiumWidget`, and `Viewer` to disable order independent translucency.
- Added support for WKID 102113 (equivalent to 102100) to `ArcGisMapServerImageryProvider`.
- Added `TerrainProvider.getTileDataAvailable` to improve tile loading performance when camera starts near globe.
- Added `Globe.showWaterEffect` to enable/disable the water effect for supported terrain providers.
- Added `Globe.baseColor` to set the color of the globe when no imagery is available.
- Changed default `GeoJSON` Point feature graphics to use `BillboardGraphics` with a blue map pin instead of color `PointGraphics`.
- Cesium now ships with a version of the [maki icon set](https://www.mapbox.com/maki/) for use with `PinBuilder` and GeoJSON simplestyle support.
- Cesium now ships with a default web.config file to simplify IIS deployment.

### 1.1 - 2014-09-02

- Added a new imagery provider, `WebMapTileServiceImageryProvider`, for accessing tiles on a WMTS 1.0.0 server.
- Added an optional `pickFeatures` function to the `ImageryProvider` interface. With supporting imagery providers, such as `WebMapServiceImageryProvider`, it can be used to determine the rasterized features under a particular location.
- Added `ImageryLayerCollection.pickImageryLayerFeatures`. It determines the rasterized imagery layer features intersected by a given pick ray by querying supporting layers using `ImageryProvider.pickFeatures`.
- Added `tileWidth`, `tileHeight`, `minimumLevel`, and `tilingScheme` parameters to the `WebMapServiceImageryProvider` constructor.
- Added `id` property to `Scene` which is a readonly unique identifier associated with each instance.
- Added `FeatureDetection.supportsWebWorkers`.
- Greatly improved the performance of time-varying polylines when using DataSources.
- `viewerEntityMixin` now automatically queries for imagery layer features on click and shows their properties in the `InfoBox` panel.
- Fixed a bug in terrain and imagery loading that could cause an inconsistent frame rate when moving around the globe, especially on a faster internet connection.
- Fixed a bug that caused `SceneTransforms.wgs84ToWindowCoordinates` to incorrectly return `undefined` when in 2D.
- Fixed a bug in `ImageryLayer` that caused layer images to be rendered twice for each terrain tile that existed prior to adding the imagery layer.
- Fixed a bug in `Camera.pickEllipsoid` that caused it to return the back side of the ellipsoid when near the surface.
- Fixed a bug which prevented `loadWithXhr` from working with older browsers, such as Internet Explorer 9.

### 1.0 - 2014-08-01

- Breaking changes ([why so many?](https://community.cesium.com/t/moving-towards-cesium-1-0/1209))

  - All `Matrix2`, `Matrix3`, `Matrix4` and `Quaternion` functions that take a `result` parameter now require the parameter, except functions starting with `from`.
  - Removed `Billboard.imageIndex` and `BillboardCollection.textureAtlas`. Instead, use `Billboard.image`.

    - Code that looked like:

            var billboards = new Cesium.BillboardCollection();
            var textureAtlas = new Cesium.TextureAtlas({
                scene : scene,
                images : images // array of loaded images
            });
            billboards.textureAtlas = textureAtlas;
            billboards.add({
                imageIndex : 0,
                position : //...
            });

    - should now look like:

            var billboards = new Cesium.BillboardCollection();
            billboards.add({
                image : '../images/Cesium_Logo_overlay.png',
                position : //...
            });

  - Updated the [Model Converter](http://cesiumjs.org/convertmodel.html) and `Model` to support [glTF 0.8](https://github.com/KhronosGroup/glTF/blob/schema-8/specification/README.md). See the [forum post](https://community.cesium.com/t/cesium-and-gltf-version-compatibility/1343) for full details.
  - `Model` primitives are now rotated to be `Z`-up to match Cesium convention; glTF stores models with `Y` up.
  - `SimplePolylineGeometry` and `PolylineGeometry` now curve to follow the ellipsoid surface by default. To disable this behavior, set the option `followSurface` to `false`.
  - Renamed `DynamicScene` layer to `DataSources`. The following types were also renamed:
    - `DynamicBillboard` -> `BillboardGraphics`
    - `DynamicBillboardVisualizer` -> `BillboardVisualizer`
    - `CompositeDynamicObjectCollection` -> `CompositeEntityCollection`
    - `DynamicClock` -> `DataSourceClock`
    - `DynamicEllipse` -> `EllipseGraphics`
    - `DynamicEllipsoid` -> `EllipsoidGraphics`
    - `DynamicObject` -> `Entity`
    - `DynamicObjectCollection` -> `EntityCollection`
    - `DynamicObjectView` -> `EntityView`
    - `DynamicLabel` -> `LabelGraphics`
    - `DynamicLabelVisualizer` -> `LabelVisualizer`
    - `DynamicModel` -> `ModelGraphics`
    - `DynamicModelVisualizer` -> `ModelVisualizer`
    - `DynamicPath` -> `PathGraphics`
    - `DynamicPathVisualizer` -> `PathVisualizer`
    - `DynamicPoint` -> `PointGraphics`
    - `DynamicPointVisualizer` -> `PointVisualizer`
    - `DynamicPolygon` -> `PolygonGraphics`
    - `DynamicPolyline` -> `PolylineGraphics`
    - `DynamicRectangle` -> `RectangleGraphics`
    - `DynamicWall` -> `WallGraphics`
    - `viewerDynamicObjectMixin` -> `viewerEntityMixin`
  - Removed `DynamicVector` and `DynamicVectorVisualizer`.
  - Renamed `DataSource.dynamicObjects` to `DataSource.entities`.
  - `EntityCollection.getObjects()` and `CompositeEntityCollection.getObjects()` are now properties named `EntityCollection.entities` and `CompositeEntityCollection.entities`.
  - Renamed `Viewer.trackedObject` and `Viewer.selectedObject` to `Viewer.trackedEntity` and `Viewer.selectedEntity` when using the `viewerEntityMixin`.
  - Renamed functions for consistency:
    - `BoundingSphere.getPlaneDistances` -> `BoundingSphere.computePlaneDistances`
    - `Cartesian[2,3,4].getMaximumComponent` -> `Cartesian[2,3,4].maximumComponent`
    - `Cartesian[2,3,4].getMinimumComponent` -> `Cartesian[2,3,4].minimumComponent`
    - `Cartesian[2,3,4].getMaximumByComponent` -> `Cartesian[2,3,4].maximumByComponent`
    - `Cartesian[2,3,4].getMinimumByComponent` -> `Cartesian[2,3,4].minimumByComponent`
    - `CubicRealPolynomial.realRoots` -> `CubicRealPolynomial.computeRealRoots`
    - `CubicRealPolynomial.discriminant` -> `CubicRealPolynomial.computeDiscriminant`
    - `JulianDate.getTotalDays` -> `JulianDate.totalDyas`
    - `JulianDate.getSecondsDifference` -> `JulianDate.secondsDifference`
    - `JulianDate.getDaysDifference` -> `JulianDate.daysDifference`
    - `JulianDate.getTaiMinusUtc` -> `JulianDate.computeTaiMinusUtc`
    - `Matrix3.getEigenDecompostion` -> `Matrix3.computeEigenDecomposition`
    - `Occluder.getVisibility` -> `Occluder.computeVisibility`
    - `Occluder.getOccludeePoint` -> `Occluder.computerOccludeePoint`
    - `QuadraticRealPolynomial.discriminant` -> `QuadraticRealPolynomial.computeDiscriminant`
    - `QuadraticRealPolynomial.realRoots` -> `QuadraticRealPolynomial.computeRealRoots`
    - `QuarticRealPolynomial.discriminant` -> `QuarticRealPolynomial.computeDiscriminant`
    - `QuarticRealPolynomial.realRoots` -> `QuarticRealPolynomial.computeRealRoots`
    - `Quaternion.getAxis` -> `Quaternion.computeAxis`
    - `Quaternion.getAngle` -> `Quaternion.computeAngle`
    - `Quaternion.innerQuadrangle` -> `Quaternion.computeInnerQuadrangle`
    - `Rectangle.getSouthwest` -> `Rectangle.southwest`
    - `Rectangle.getNorthwest` -> `Rectangle.northwest`
    - `Rectangle.getSoutheast` -> `Rectangle.southeast`
    - `Rectangle.getNortheast` -> `Rectangle.northeast`
    - `Rectangle.getCenter` -> `Rectangle.center`
    - `CullingVolume.getVisibility` -> `CullingVolume.computeVisibility`
  - Replaced `PerspectiveFrustum.fovy` with `PerspectiveFrustum.fov` which will change the field of view angle in either the `X` or `Y` direction depending on the aspect ratio.
  - Removed the following from the Cesium API: `Transforms.earthOrientationParameters`, `EarthOrientationParameters`, `EarthOrientationParametersSample`, `Transforms.iau2006XysData`, `Iau2006XysData`, `Iau2006XysSample`, `IauOrientationAxes`, `TimeConstants`, `Scene.frameState`, `FrameState`, `EncodedCartesian3`, `EllipsoidalOccluder`, `TextureAtlas`, and `FAR`. These are still available but are not part of the official API and may change in future versions.
  - Removed `DynamicObject.vertexPositions`. Use `DynamicWall.positions`, `DynamicPolygon.positions`, and `DynamicPolyline.positions` instead.
  - Removed `defaultPoint`, `defaultLine`, and `defaultPolygon` from `GeoJsonDataSource`.
  - Removed `Primitive.allow3DOnly`. Set the `Scene` constructor option `scene3DOnly` instead.
  - `SampledProperty` and `SampledPositionProperty` no longer extrapolate outside of their sample data time range by default.
  - Changed the following functions to properties:
    - `TerrainProvider.hasWaterMask`
    - `CesiumTerrainProvider.hasWaterMask`
    - `ArcGisImageServerTerrainProvider.hasWaterMask`
    - `EllipsoidTerrainProvider.hasWaterMask`
    - `VRTheWorldTerrainProvider.hasWaterMask`
  - Removed `ScreenSpaceCameraController.ellipsoid`. The behavior that depended on the ellipsoid is now determined based on the scene state.
  - Sandcastle examples now automatically wrap the example code in RequireJS boilerplate. To upgrade any custom examples, copy the code into an existing example (such as Hello World) and save a new file.
  - Removed `CustomSensorVolume`, `RectangularPyramidSensorVolume`, `DynamicCone`, `DynamicConeVisualizerUsingCustomSensor`, `DynamicPyramid` and `DynamicPyramidVisualizer`. This will be moved to a plugin in early August. [#1887](https://github.com/CesiumGS/cesium/issues/1887)
  - If `Primitive.modelMatrix` is changed after creation, it only affects primitives with one instance and only in 3D mode.
  - `ImageryLayer` properties `alpha`, `brightness`, `contrast`, `hue`, `saturation`, and `gamma` may no longer be functions. If you need to change these values each frame, consider moving your logic to an event handler for `Scene.preRender`.
  - Removed `closeTop` and `closeBottom` options from `RectangleGeometry`.
  - CZML changes:
    - CZML is now versioned using the <major>.<minor> scheme. For example, any CZML 1.0 implementation will be able to load any 1.<minor> document (with graceful degradation). Major version number increases will be reserved for breaking changes. We fully expect these major version increases to happen, as CZML is still in development, but we wanted to give developers a stable target to work with.
    - A `"1.0"` version string is required to be on the document packet, which is required to be the first packet in a CZML file. Previously the `document` packet was optional; it is now mandatory. The simplest document packet is:
      ```
      {
        "id":"document",
        "version":"1.0"
      }
      ```
    - The `vertexPositions` property has been removed. There is now a `positions` property directly on objects that use it, currently `polyline`, `polygon`, and `wall`.
    - `cone`, `pyramid`, and `vector` have been removed from the core CZML schema. They are now treated as extensions maintained by Analytical Graphics and have been renamed to `agi_conicSensor`, `agi_customPatternSensor`, and `agi_vector` respectively.
    - The `orientation` property has been changed to match Cesium convention. To update existing CZML documents, conjugate the quaternion values.
    - `pixelOffset` now uses the top-left of the screen as the origin; previously it was the bottom-left. To update existing documents, negate the `y` value.
    - Removed `color`, `outlineColor`, and `outlineWidth` properties from `polyline` and `path`. There is a new `material` property that allows you to specify a variety of materials, such as `solidColor`, `polylineOutline` and `polylineGlow`.
    - See the [CZML Schema](https://github.com/CesiumGS/cesium/wiki/CZML-Content) for more details. We plan on greatly improving this document in the coming weeks.

- Added camera collision detection with terrain to the default mouse interaction.
- Modified the default camera tilt mouse behavior to tilt about the point clicked, taking into account terrain.
- Modified the default camera mouse behavior to look about the camera's position when the sky is clicked.
- Cesium can now render an unlimited number of imagery layers, no matter how few texture units are supported by the hardware.
- Added support for rendering terrain lighting with oct-encoded per-vertex normals. Added `CesiumTerrainProvider.requestVertexNormals` to request per vertex normals. Added `hasVertexNormals` property to all terrain providers to indicate whether or not vertex normals are included in the requested terrain tiles.
- Added `Globe.getHeight` and `Globe.pick` for finding the terrain height at a given Cartographic coordinate and picking the terrain with a ray.
- Added `scene3DOnly` options to `Viewer`, `CesiumWidget`, and `Scene` constructors. This setting optimizes memory usage and performance for 3D mode at the cost of losing the ability to use 2D or Columbus View.
- Added `forwardExtrapolationType`, `forwardExtrapolationDuration`, `backwardExtrapolationType`, and `backwardExtrapolationDuration` to `SampledProperty` and `SampledPositionProperty` which allows the user to specify how a property calculates its value when outside the range of its sample data.
- Prevent primitives from flashing off and on when modifying static DataSources.
- Added the following methods to `IntersectionTests`: `rayTriangle`, `lineSegmentTriangle`, `raySphere`, and `lineSegmentSphere`.
- Matrix types now have `add` and `subtract` functions.
- `Matrix3` type now has a `fromCrossProduct` function.
- Added `CesiumMath.signNotZero`, `CesiumMath.toSNorm` and `CesiumMath.fromSNorm` functions.
- DataSource & CZML models now default to North-East-Down orientation if none is provided.
- `TileMapServiceImageryProvider` now works with tilesets created by tools that better conform to the TMS specification. In particular, a profile of `global-geodetic` or `global-mercator` is now supported (in addition to the previous `geodetic` and `mercator`) and in these profiles it is assumed that the X coordinates of the bounding box correspond to the longitude direction.
- `EntityCollection` and `CompositeEntityCollection` now include the array of modified entities as the last parameter to their `onCollectionChanged` event.
- `RectangleGeometry`, `RectangleOutlineGeometry` and `RectanglePrimitive` can cross the international date line.

## Beta Releases

### b30 - 2014-07-01

- Breaking changes ([why so many?](https://community.cesium.com/t/moving-towards-cesium-1-0/1209))

  - CZML property references now use a `#` symbol to separate identifier from property path. `objectId.position` should now be `objectId#position`.
  - All `Cartesian2`, `Cartesian3`, `Cartesian4`, `TimeInterval`, and `JulianDate` functions that take a `result` parameter now require the parameter (except for functions starting with `from`).
  - Modified `Transforms.pointToWindowCoordinates` and `SceneTransforms.wgs84ToWindowCoordinates` to return window coordinates with origin at the top left corner.
  - `Billboard.pixelOffset` and `Label.pixelOffset` now have their origin at the top left corner.
  - Replaced `CameraFlightPath.createAnimation` with `Camera.flyTo` and replaced `CameraFlightPath.createAnimationRectangle` with `Camera.flyToRectangle`. Code that looked like:

            scene.animations.add(Cesium.CameraFlightPath.createAnimation(scene, {
                destination : Cesium.Cartesian3.fromDegrees(-117.16, 32.71, 15000.0)
            }));

    should now look like:

            scene.camera.flyTo({
                destination : Cesium.Cartesian3.fromDegrees(-117.16, 32.71, 15000.0)
            });

  - In `Camera.flyTo` and `Camera.flyToRectangle`:
    - `options.duration` is now in seconds, not milliseconds.
    - Renamed `options.endReferenceFrame` to `options.endTransform`.
    - Renamed `options.onComplete` to `options.complete`.
    - Renamed `options.onCancel` to `options.cancel`.
  - The following are now in seconds, not milliseconds.
    - `Scene.morphToColumbusView`, `Scene.morphTo2D`, and `Scene.morphTo3D` parameter `duration`.
    - `HomeButton` constructor parameter `options.duration`, `HomeButtonViewModel` constructor parameter `duration`, and `HomeButtonViewModel.duration`.
    - `SceneModePicker` constructor parameter `duration`, `SceneModePickerViewModel` constructor parameter `duration`, and `SceneModePickerViewModel.duration`.
    - `Geocoder` and `GeocoderViewModel` constructor parameter `options.flightDuration` and `GeocoderViewModel.flightDuration`.
    - `ScreenSpaceCameraController.bounceAnimationTime`.
    - `FrameRateMonitor` constructor parameter `options.samplingWindow`, `options.quietPeriod`, and `options.warmupPeriod`.
  - Refactored `JulianDate` to be in line with other Core types.
    - Most functions now take result parameters.
    - The default constructor no longer creates a date at the current time, use `JulianDate.now()` instead.
    - Removed `JulianDate.getJulianTimeFraction` and `JulianDate.compareTo`
    - `new JulianDate()` -> `JulianDate.now()`
    - `date.getJulianDayNumber()` -> `date.dayNumber`
    - `date.getSecondsOfDay()` -> `secondsOfDay`
    - `date.getTotalDays()` -> `JulianDate.getTotalDays(date)`
    - `date.getSecondsDifference(arg1, arg2)` -> `JulianDate.getSecondsDifference(arg2, arg1)` (Note, order of arguments flipped)
    - `date.getDaysDifference(arg1, arg2)` -> `JulianDate.getDaysDifference(arg2, arg1)` (Note, order of arguments flipped)
    - `date.getTaiMinusUtc()` -> `JulianDate.getTaiMinusUtc(date)`
    - `date.addSeconds(seconds)` -> `JulianDate.addSeconds(date, seconds)`
    - `date.addMinutes(minutes)` -> `JulianDate.addMinutes(date, minutes)`
    - `date.addHours(hours)` -> `JulianDate.addHours(date, hours)`
    - `date.addDays(days)` -> `JulianDate.addDays(date, days)`
    - `date.lessThan(right)` -> `JulianDate.lessThan(left, right)`
    - `date.lessThanOrEquals(right)` -> `JulianDate.lessThanOrEquals(left, right)`
    - `date.greaterThan(right)` -> `JulianDate.greaterThan(left, right)`
    - `date.greaterThanOrEquals(right)` -> `JulianDate.greaterThanOrEquals(left, right)`
  - Refactored `TimeInterval` to be in line with other Core types.

    - The constructor no longer requires parameters and now takes a single options parameter. Code that looked like:

            new TimeInterval(startTime, stopTime, true, true, data);

    should now look like:

            new TimeInterval({
                start : startTime,
                stop : stopTime,
                isStartIncluded : true,
                isStopIncluded : true,
                data : data
            });

    - `TimeInterval.fromIso8601` now takes a single options parameter. Code that looked like:

            TimeInterval.fromIso8601(intervalString, true, true, data);

    should now look like:

            TimeInterval.fromIso8601({
                iso8601 : intervalString,
                isStartIncluded : true,
                isStopIncluded : true,
                data : data
            });

    - `interval.intersect(otherInterval)` -> `TimeInterval.intersect(interval, otherInterval)`
    - `interval.contains(date)` -> `TimeInterval.contains(interval, date)`

  - Removed `TimeIntervalCollection.intersectInterval`.
  - `TimeIntervalCollection.findInterval` now takes a single options parameter instead of individual parameters. Code that looked like:

            intervalCollection.findInterval(startTime, stopTime, false, true);

    should now look like:

            intervalCollection.findInterval({
                start : startTime,
                stop : stopTime,
                isStartIncluded : false,
                isStopIncluded : true
            });

  - `TimeIntervalCollection.empty` was renamed to `TimeIntervalCollection.isEmpty`
  - Removed `Scene.animations` and `AnimationCollection` from the public Cesium API.
  - Replaced `color`, `outlineColor`, and `outlineWidth` in `DynamicPath` with a `material` property.
  - `ModelAnimationCollection.add` and `ModelAnimationCollection.addAll` renamed `options.startOffset` to `options.delay`. Also renamed `ModelAnimation.startOffset` to `ModelAnimation.delay`.
  - Replaced `Scene.scene2D.projection` property with read-only `Scene.mapProjection`. Set this with the `mapProjection` option for the `Viewer`, `CesiumWidget`, or `Scene` constructors.
  - Moved Fresnel, Reflection, and Refraction materials to the [Materials Pack Plugin](https://github.com/CesiumGS/cesium-materials-pack).
  - Renamed `Simon1994PlanetaryPositions` functions `ComputeSunPositionInEarthInertialFrame` and `ComputeMoonPositionInEarthInertialFrame` to `computeSunPositionInEarthInertialFrame` and `computeMoonPositionInEarthInertialFrame`, respectively.
  - `Scene` constructor function now takes an `options` parameter instead of individual parameters.
  - `CesiumWidget.showErrorPanel` now takes a `message` parameter in between the previous `title` and `error` parameters.
  - Removed `Camera.createCorrectPositionAnimation`.
  - Moved `LeapSecond.leapSeconds` to `JulianDate.leapSeconds`.
  - `Event.removeEventListener` no longer throws `DeveloperError` if the `listener` does not exist; it now returns `false`.
  - Enumeration values of `SceneMode` have better correspondence with mode names to help with debugging.
  - The build process now requires [Node.js](http://nodejs.org/) to be installed on the system.

- Cesium now supports Internet Explorer 11.0.9 on desktops. For the best results, use the new [IE Developer Channel](http://devchannel.modern.ie/) for development.
- `ReferenceProperty` can now handle sub-properties, for example, `myObject#billboard.scale`.
- `DynamicObject.id` can now include period characters.
- Added `PolylineGlowMaterialProperty` which enables data sources to use the PolylineGlow material.
- Fixed support for embedded resources in glTF models.
- Added `HermitePolynomialApproximation.interpolate` for performing interpolation when derivative information is available.
- `SampledProperty` and `SampledPositionProperty` can now store derivative information for each sample value. This allows for more accurate interpolation when using `HermitePolynomialApproximation`.
- Added `FrameRateMonitor` to monitor the frame rate achieved by a `Scene` and to raise a `lowFrameRate` event when it falls below a configurable threshold.
- Added `PerformanceWatchdog` widget and `viewerPerformanceWatchdogMixin`.
- `Viewer` and `CesiumWidget` now provide more user-friendly error messages when an initialization or rendering error occurs.
- `Viewer` and `CesiumWidget` now take a new optional parameter, `creditContainer`.
- `Viewer` can now optionally be constructed with a `DataSourceCollection`. Previously, it always created one itself internally.
- Fixed a problem that could rarely lead to the camera's `tilt` property being `NaN`.
- `GeoJsonDataSource` no longer uses the `name` or `title` property of the feature as the dynamic object's name if the value of the property is null.
- Added `TimeIntervalCollection.isStartIncluded` and `TimeIntervalCollection.isStopIncluded`.
- Added `Cesium.VERSION` to the combined `Cesium.js` file.
- Made general improvements to the [reference documentation](http://cesiumjs.org/refdoc.html).
- Updated third-party [Tween.js](https://github.com/sole/tween.js/) from r7 to r13.
- Updated third-party JSDoc 3.3.0-alpha5 to 3.3.0-alpha9.
- The development web server has been rewritten in Node.js, and is now included as part of each release.

### b29 - 2014-06-02

- Breaking changes ([why so many?](https://community.cesium.com/t/moving-towards-cesium-1-0/1209))

  - Replaced `Scene.createTextureAtlas` with `new TextureAtlas`.
  - Removed `CameraFlightPath.createAnimationCartographic`. Code that looked like:

           var flight = CameraFlightPath.createAnimationCartographic(scene, {
               destination : cartographic
           });
           scene.animations.add(flight);

    should now look like:

           var flight = CameraFlightPath.createAnimation(scene, {
               destination : ellipsoid.cartographicToCartesian(cartographic)
           });
           scene.animations.add(flight);

  - Removed `CesiumWidget.onRenderLoopError` and `Viewer.renderLoopError`. They have been replaced by `Scene.renderError`.
  - Renamed `CompositePrimitive` to `PrimitiveCollection` and added an `options` parameter to the constructor function.
  - Removed `Shapes.compute2DCircle`, `Shapes.computeCircleBoundary` and `Shapes.computeEllipseBoundary`. Instead, use `CircleOutlineGeometry` and `EllipseOutlineGeometry`. See the [tutorial](http://cesiumjs.org/2013/11/04/Geometry-and-Appearances/).
  - Removed `PolylinePipeline`, `PolygonPipeline`, `Tipsify`, `FrustumCommands`, and all `Renderer` types (except noted below) from the public Cesium API. These are still available but are not part of the official API and may change in future versions. `Renderer` types in particular are likely to change.
  - For AMD users only:
    - Moved `PixelFormat` from `Renderer` to `Core`.
    - Moved the following from `Renderer` to `Scene`: `TextureAtlas`, `TextureAtlasBuilder`, `BlendEquation`, `BlendFunction`, `BlendingState`, `CullFace`, `DepthFunction`, `StencilFunction`, and `StencilOperation`.
    - Moved the following from `Scene` to `Core`: `TerrainProvider`, `ArcGisImageServerTerrainProvider`, `CesiumTerrainProvider`, `EllipsoidTerrainProvider`, `VRTheWorldTerrainProvider`, `TerrainData`, `HeightmapTerrainData`, `QuantizedMeshTerrainData`, `TerrainMesh`, `TilingScheme`, `GeographicTilingScheme`, `WebMercatorTilingScheme`, `sampleTerrain`, `TileProviderError`, `Credit`.
  - Removed `TilingScheme.createRectangleOfLevelZeroTiles`, `GeographicTilingScheme.createLevelZeroTiles` and `WebMercatorTilingScheme.createLevelZeroTiles`.
  - Removed `CameraColumbusViewMode`.
  - Removed `Enumeration`.

- Added new functions to `Cartesian3`: `fromDegrees`, `fromRadians`, `fromDegreesArray`, `fromRadiansArray`, `fromDegreesArray3D` and `fromRadiansArray3D`. Added `fromRadians` to `Cartographic`.
- Fixed dark lighting in 3D and Columbus View when viewing a primitive edge on. ([#592](https://github.com/CesiumGS/cesium/issues/592))
- Improved Internet Explorer 11.0.8 support including workarounds for rendering labels, billboards, and the sun.
- Improved terrain and imagery rendering performance when very close to the surface.
- Added `preRender` and `postRender` events to `Scene`.
- Added `Viewer.targetFrameRate` and `CesiumWidget.targetFrameRate` to allow for throttling of the requestAnimationFrame rate.
- Added `Viewer.resolutionScale` and `CesiumWidget.resolutionScale` to allow the scene to be rendered at a resolution other than the canvas size.
- `Camera.transform` now works consistently across scene modes.
- Fixed a bug that prevented `sampleTerrain` from working with STK World Terrain in Firefox.
- `sampleTerrain` no longer fails when used with a `TerrainProvider` that is not yet ready.
- Fixed problems that could occur when using `ArcGisMapServerImageryProvider` to access a tiled MapServer of non-global extent.
- Added `interleave` option to `Primitive` constructor.
- Upgraded JSDoc from 3.0 to 3.3.0-alpha5. The Cesium reference documentation now has a slightly different look and feel.
- Upgraded Dojo from 1.9.1 to 1.9.3. NOTE: Dojo is only used in Sandcastle and not required by Cesium.

### b28 - 2014-05-01

- Breaking changes ([why so many?](https://community.cesium.com/t/breaking-changes/1132)):
  - Renamed and moved `Scene.primitives.centralBody` moved to `Scene.globe`.
  - Removed `CesiumWidget.centralBody` and `Viewer.centralBody`. Use `CesiumWidget.scene.globe` and `Viewer.scene.globe`.
  - Renamed `CentralBody` to `Globe`.
  - Replaced `Model.computeWorldBoundingSphere` with `Model.boundingSphere`.
  - Refactored visualizers, removing `setDynamicObjectCollection`, `getDynamicObjectCollection`, `getScene`, and `removeAllPrimitives` which are all superfluous after the introduction of `DataSourceDisplay`. The affected classes are:
    - `DynamicBillboardVisualizer`
    - `DynamicConeVisualizerUsingCustomSensor`
    - `DynamicLabelVisualizer`
    - `DynamicModelVisualizer`
    - `DynamicPathVisualizer`
    - `DynamicPointVisualizer`
    - `DynamicPyramidVisualizer`
    - `DynamicVectorVisualizer`
    - `GeometryVisualizer`
  - Renamed Extent to Rectangle
    - `Extent` -> `Rectangle`
    - `ExtentGeometry` -> `RectangleGeomtry`
    - `ExtentGeometryOutline` -> `RectangleGeometryOutline`
    - `ExtentPrimitive` -> `RectanglePrimitive`
    - `BoundingRectangle.fromExtent` -> `BoundingRectangle.fromRectangle`
    - `BoundingSphere.fromExtent2D` -> `BoundingSphere.fromRectangle2D`
    - `BoundingSphere.fromExtentWithHeights2D` -> `BoundingSphere.fromRectangleWithHeights2D`
    - `BoundingSphere.fromExtent3D` -> `BoundingSphere.fromRectangle3D`
    - `EllipsoidalOccluder.computeHorizonCullingPointFromExtent` -> `EllipsoidalOccluder.computeHorizonCullingPointFromRectangle`
    - `Occluder.computeOccludeePointFromExtent` -> `Occluder.computeOccludeePointFromRectangle`
    - `Camera.getExtentCameraCoordinates` -> `Camera.getRectangleCameraCoordinates`
    - `Camera.viewExtent` -> `Camera.viewRectangle`
    - `CameraFlightPath.createAnimationExtent` -> `CameraFlightPath.createAnimationRectangle`
    - `TilingScheme.extentToNativeRectangle` -> `TilingScheme.rectangleToNativeRectangle`
    - `TilingScheme.tileXYToNativeExtent` -> `TilingScheme.tileXYToNativeRectangle`
    - `TilingScheme.tileXYToExtent` -> `TilingScheme.tileXYToRectangle`
  - Converted `DataSource` get methods into properties.
    - `getName` -> `name`
    - `getClock` -> `clock`
    - `getChangedEvent` -> `changedEvent`
    - `getDynamicObjectCollection` -> `dynamicObjects`
    - `getErrorEvent` -> `errorEvent`
  - `BaseLayerPicker` has been extended to support terrain selection ([#1607](https://github.com/CesiumGS/cesium/pull/1607)).
    - The `BaseLayerPicker` constructor function now takes the container element and an options object instead of a CentralBody and ImageryLayerCollection.
    - The `BaseLayerPickerViewModel` constructor function now takes an options object instead of a `CentralBody` and `ImageryLayerCollection`.
    - `ImageryProviderViewModel` -> `ProviderViewModel`
    - `BaseLayerPickerViewModel.selectedName` -> `BaseLayerPickerViewModel.buttonTooltip`
    - `BaseLayerPickerViewModel.selectedIconUrl` -> `BaseLayerPickerViewModel.buttonImageUrl`
    - `BaseLayerPickerViewModel.selectedItem` -> `BaseLayerPickerViewModel.selectedImagery`
    - `BaseLayerPickerViewModel.imageryLayers`has been removed and replaced with `BaseLayerPickerViewModel.centralBody`
  - Renamed `TimeIntervalCollection.clear` to `TimeIntervalColection.removeAll`
  - `Context` is now private.
    - Removed `Scene.context`. Instead, use `Scene.drawingBufferWidth`, `Scene.drawingBufferHeight`, `Scene.maximumAliasedLineWidth`, and `Scene.createTextureAtlas`.
    - `Billboard.computeScreenSpacePosition`, `Label.computeScreenSpacePosition`, `SceneTransforms.clipToWindowCoordinates` and `SceneTransforms.clipToDrawingBufferCoordinates` take a `Scene` parameter instead of a `Context`.
    - `Camera` constructor takes `Scene` as parameter instead of `Context`
  - Types implementing the `ImageryProvider` interface arenow require a `hasAlphaChannel` property.
  - Removed `checkForChromeFrame` since Chrome Frame is no longer supported by Google. See [Google's official announcement](http://blog.chromium.org/2013/06/retiring-chrome-frame.html).
  - Types implementing `DataSource` no longer need to implement `getIsTimeVarying`.
- Added a `NavigationHelpButton` widget that, when clicked, displays information about how to navigate around the globe with the mouse. The new button is enabled by default in the `Viewer` widget.
- Added `Model.minimumPixelSize` property so models remain visible when the viewer zooms out.
- Added `DynamicRectangle` to support DataSource provided `RectangleGeometry`.
- Added `DynamicWall` to support DataSource provided `WallGeometry`.
- Improved texture upload performance and reduced memory usage when using `BingMapsImageryProvider` and other imagery providers that return false from `hasAlphaChannel`.
- Added the ability to offset the grid in the `GridMaterial`.
- `GeometryVisualizer` now creates geometry asynchronously to prevent locking up the browser.
- Add `Clock.canAnimate` to prevent time from advancing, even while the clock is animating.
- `Viewer` now prevents time from advancing if asynchronous geometry is being processed in order to avoid showing an incomplete picture. This can be disabled via the `Viewer.allowDataSourcesToSuspendAnimation` settings.
- Added ability to modify glTF material parameters using `Model.getMaterial`, `ModelMaterial`, and `ModelMesh.material`.
- Added `asynchronous` and `ready` properties to `Model`.
- Added `Cartesian4.fromColor` and `Color.fromCartesian4`.
- Added `getScale` and `getMaximumScale` to `Matrix2`, `Matrix3`, and `Matrix4`.
- Upgraded Knockout from version 3.0.0 to 3.1.0.
- Upgraded TopoJSON from version 1.1.4 to 1.6.8.

### b27 - 2014-04-01

- Breaking changes:

  - All `CameraController` functions have been moved up to the `Camera`. Removed `CameraController`. For example, code that looked like:

           scene.camera.controller.viewExtent(extent);

    should now look like:

           scene.camera.viewExtent(extent);

  - Finished replacing getter/setter functions with properties:
    - `ImageryLayer`
      - `getImageryProvider` -> `imageryProvider`
      - `getExtent` -> `extent`
    - `Billboard`, `Label`
      - `getShow`, `setShow` -> `show`
      - `getPosition`, `setPosition` -> `position`
      - `getPixelOffset`, `setPixelOffset` -> `pixelOffset`
      - `getTranslucencyByDistance`, `setTranslucencyByDistance` -> `translucencyByDistance`
      - `getPixelOffsetScaleByDistance`, `setPixelOffsetScaleByDistance` -> `pixelOffsetScaleByDistance`
      - `getEyeOffset`, `setEyeOffset` -> `eyeOffset`
      - `getHorizontalOrigin`, `setHorizontalOrigin` -> `horizontalOrigin`
      - `getVerticalOrigin`, `setVerticalOrigin` -> `verticalOrigin`
      - `getScale`, `setScale` -> `scale`
      - `getId` -> `id`
    - `Billboard`
      - `getScaleByDistance`, `setScaleByDistance` -> `scaleByDistance`
      - `getImageIndex`, `setImageIndex` -> `imageIndex`
      - `getColor`, `setColor` -> `color`
      - `getRotation`, `setRotation` -> `rotation`
      - `getAlignedAxis`, `setAlignedAxis` -> `alignedAxis`
      - `getWidth`, `setWidth` -> `width`
      - `getHeight` `setHeight` -> `height`
    - `Label`
      - `getText`, `setText` -> `text`
      - `getFont`, `setFont` -> `font`
      - `getFillColor`, `setFillColor` -> `fillColor`
      - `getOutlineColor`, `setOutlineColor` -> `outlineColor`
      - `getOutlineWidth`, `setOutlineWidth` -> `outlineWidth`
      - `getStyle`, `setStyle` -> `style`
    - `Polygon`
      - `getPositions`, `setPositions` -> `positions`
    - `Polyline`
      - `getShow`, `setShow` -> `show`
      - `getPositions`, `setPositions` -> `positions`
      - `getMaterial`, `setMeterial` -> `material`
      - `getWidth`, `setWidth` -> `width`
      - `getLoop`, `setLoop` -> `loop`
      - `getId` -> `id`
    - `Occluder`
      - `getPosition` -> `position`
      - `getRadius` -> `radius`
      - `setCameraPosition` -> `cameraPosition`
    - `LeapSecond`
      - `getLeapSeconds`, `setLeapSeconds` -> `leapSeconds`
    - `Fullscreen`
      - `getFullscreenElement` -> `element`
      - `getFullscreenChangeEventName` -> `changeEventName`
      - `getFullscreenErrorEventName` -> `errorEventName`
      - `isFullscreenEnabled` -> `enabled`
      - `isFullscreen` -> `fullscreen`
    - `Event`
      - `getNumberOfListeners` -> `numberOfListeners`
    - `EllipsoidGeodesic`
      - `getSurfaceDistance` -> `surfaceDistance`
      - `getStart` -> `start`
      - `getEnd` -> `end`
      - `getStartHeading` -> `startHeading`
      - `getEndHeading` -> `endHeading`
    - `AnimationCollection`
      - `getAll` -> `all`
    - `CentralBodySurface`
      - `getTerrainProvider`, `setTerrainProvider` -> `terrainProvider`
    - `Credit`
      - `getText` -> `text`
      - `getImageUrl` -> `imageUrl`
      - `getLink` -> `link`
    - `TerrainData`, `HightmapTerrainData`, `QuanitzedMeshTerrainData`
      - `getWaterMask` -> `waterMask`
    - `Tile`
      - `getChildren` -> `children`
    - `Buffer`
      - `getSizeInBytes` -> `sizeInBytes`
      - `getUsage` -> `usage`
      - `getVertexArrayDestroyable`, `setVertexArrayDestroyable` -> `vertexArrayDestroyable`
    - `CubeMap`
      - `getPositiveX` -> `positiveX`
      - `getNegativeX` -> `negativeX`
      - `getPositiveY` -> `positiveY`
      - `getNegativeY` -> `negativeY`
      - `getPositiveZ` -> `positiveZ`
      - `getNegativeZ` -> `negativeZ`
    - `CubeMap`, `Texture`
      - `getSampler`, `setSampler` -> `sampler`
      - `getPixelFormat` -> `pixelFormat`
      - `getPixelDatatype` -> `pixelDatatype`
      - `getPreMultiplyAlpha` -> `preMultiplyAlpha`
      - `getFlipY` -> `flipY`
      - `getWidth` -> `width`
      - `getHeight` -> `height`
    - `CubeMapFace`
      - `getPixelFormat` -> `pixelFormat`
      - `getPixelDatatype` -> `pixelDatatype`
    - `Framebuffer`
      - `getNumberOfColorAttachments` -> `numberOfColorAttachments`
      - `getDepthTexture` -> `depthTexture`
      - `getDepthRenderbuffer` -> `depthRenderbuffer`
      - `getStencilRenderbuffer` -> `stencilRenderbuffer`
      - `getDepthStencilTexture` -> `depthStencilTexture`
      - `getDepthStencilRenderbuffer` -> `depthStencilRenderbuffer`
      - `hasDepthAttachment` -> `hasdepthAttachment`
    - `Renderbuffer`
      - `getFormat` -> `format`
      - `getWidth` -> `width`
      - `getHeight` -> `height`
    - `ShaderProgram`
      - `getVertexAttributes` -> `vertexAttributes`
      - `getNumberOfVertexAttributes` -> `numberOfVertexAttributes`
      - `getAllUniforms` -> `allUniforms`
      - `getManualUniforms` -> `manualUniforms`
    - `Texture`
      - `getDimensions` -> `dimensions`
    - `TextureAtlas`
      - `getBorderWidthInPixels` -> `borderWidthInPixels`
      - `getTextureCoordinates` -> `textureCoordinates`
      - `getTexture` -> `texture`
      - `getNumberOfImages` -> `numberOfImages`
      - `getGUID` -> `guid`
    - `VertexArray`
      - `getNumberOfAttributes` -> `numberOfAttributes`
      - `getIndexBuffer` -> `indexBuffer`
  - Finished removing prototype functions. (Use 'static' versions of these functions instead):
    - `BoundingRectangle`
      - `union`, `expand`
    - `BoundingSphere`
      - `union`, `expand`, `getPlaneDistances`, `projectTo2D`
    - `Plane`
      - `getPointDistance`
    - `Ray`
      - `getPoint`
    - `Spherical`
      - `normalize`
    - `Extent`
      - `validate`, `getSouthwest`, `getNorthwest`, `getNortheast`, `getSoutheast`, `getCenter`, `intersectWith`, `contains`, `isEmpty`, `subsample`
  - `DataSource` now has additional required properties, `isLoading` and `loadingEvent` as well as a new optional `update` method which will be called each frame.
  - Renamed `Stripe` material uniforms `lightColor` and `darkColor` to `evenColor` and `oddColor`.
  - Replaced `SceneTransitioner` with new functions and properties on the `Scene`: `morphTo2D`, `morphToColumbusView`, `morphTo3D`, `completeMorphOnUserInput`, `morphStart`, `morphComplete`, and `completeMorph`.
  - Removed `TexturePool`.

- Improved visual quality for translucent objects with [Weighted Blended Order-Independent Transparency](http://cesiumjs.org/2014/03/14/Weighted-Blended-Order-Independent-Transparency/).
- Fixed extruded polygons rendered in the southern hemisphere. [#1490](https://github.com/CesiumGS/cesium/issues/1490)
- Fixed Primitive picking that have a closed appearance drawn on the surface. [#1333](https://github.com/CesiumGS/cesium/issues/1333)
- Added `StripeMaterialProperty` for supporting the `Stripe` material in DynamicScene.
- `loadArrayBuffer`, `loadBlob`, `loadJson`, `loadText`, and `loadXML` now support loading data from data URIs.
- The `debugShowBoundingVolume` property on primitives now works across all scene modes.
- Eliminated the use of a texture pool for Earth surface imagery textures. The use of the pool was leading to mipmapping problems in current versions of Google Chrome where some tiles would show imagery from entirely unrelated parts of the globe.

### b26 - 2014-03-03

- Breaking changes:
  - Replaced getter/setter functions with properties:
    - `Scene`
      - `getCanvas` -> `canvas`
      - `getContext` -> `context`
      - `getPrimitives` -> `primitives`
      - `getCamera` -> `camera`
      - `getScreenSpaceCameraController` -> `screenSpaceCameraController`
      - `getFrameState` -> `frameState`
      - `getAnimations` -> `animations`
    - `CompositePrimitive`
      - `getCentralBody`, `setCentralBody` -> `centralBody`
      - `getLength` -> `length`
    - `Ellipsoid`
      - `getRadii` -> `radii`
      - `getRadiiSquared` -> `radiiSquared`
      - `getRadiiToTheFourth` -> `radiiToTheFourth`
      - `getOneOverRadii` -> `oneOverRadii`
      - `getOneOverRadiiSquared` -> `oneOverRadiiSquared`
      - `getMinimumRadius` -> `minimumRadius`
      - `getMaximumRadius` -> `maximumRadius`
    - `CentralBody`
      - `getEllipsoid` -> `ellipsoid`
      - `getImageryLayers` -> `imageryLayers`
    - `EllipsoidalOccluder`
      - `getEllipsoid` -> `ellipsoid`
      - `getCameraPosition`, `setCameraPosition` -> `cameraPosition`
    - `EllipsoidTangentPlane`
      - `getEllipsoid` -> `ellipsoid`
      - `getOrigin` -> `origin`
    - `GeographicProjection`
      - `getEllipsoid` -> `ellipsoid`
    - `WebMercatorProjection`
      - `getEllipsoid` -> `ellipsoid`
    - `SceneTransitioner`
      - `getScene` -> `scene`
      - `getEllipsoid` -> `ellipsoid`
    - `ScreenSpaceCameraController`
      - `getEllipsoid`, `setEllipsoid` -> `ellipsoid`
    - `SkyAtmosphere`
      - `getEllipsoid` -> `ellipsoid`
    - `TilingScheme`, `GeographicTilingScheme`, `WebMercatorTilingSheme`
      - `getEllipsoid` -> `ellipsoid`
      - `getExtent` -> `extent`
      - `getProjection` -> `projection`
    - `ArcGisMapServerImageryProvider`, `BingMapsImageryProvider`, `GoogleEarthImageryProvider`, `GridImageryProvider`, `OpenStreetMapImageryProvider`, `SingleTileImageryProvider`, `TileCoordinatesImageryProvider`, `TileMapServiceImageryProvider`, `WebMapServiceImageryProvider`
      - `getProxy` -> `proxy`
      - `getTileWidth` -> `tileWidth`
      - `getTileHeight` -> `tileHeight`
      - `getMaximumLevel` -> `maximumLevel`
      - `getMinimumLevel` -> `minimumLevel`
      - `getTilingScheme` -> `tilingScheme`
      - `getExtent` -> `extent`
      - `getTileDiscardPolicy` -> `tileDiscardPolicy`
      - `getErrorEvent` -> `errorEvent`
      - `isReady` -> `ready`
      - `getCredit` -> `credit`
    - `ArcGisMapServerImageryProvider`, `BingMapsImageryProvider`, `GoogleEarthImageryProvider`, `OpenStreetMapImageryProvider`, `SingleTileImageryProvider`, `TileMapServiceImageryProvider`, `WebMapServiceImageryProvider`
      - `getUrl` -> `url`
    - `ArcGisMapServerImageryProvider`
      - `isUsingPrecachedTiles` - > `usingPrecachedTiles`
    - `BingMapsImageryProvider`
      - `getKey` -> `key`
      - `getMapStyle` -> `mapStyle`
    - `GoogleEarthImageryProvider`
      - `getPath` -> `path`
      - `getChannel` -> `channel`
      - `getVersion` -> `version`
      - `getRequestType` -> `requestType`
    - `WebMapServiceImageryProvider`
      - `getLayers` -> `layers`
    - `CesiumTerrainProvider`, `EllipsoidTerrainProvider`, `ArcGisImageServerTerrainProvider`, `VRTheWorldTerrainProvider`
      - `getErrorEvent` -> `errorEvent`
      - `getCredit` -> `credit`
      - `getTilingScheme` -> `tilingScheme`
      - `isReady` -> `ready`
    - `TimeIntervalCollection`
      - `getChangedEvent` -> `changedEvent`
      - `getStart` -> `start`
      - `getStop` -> `stop`
      - `getLength` -> `length`
      - `isEmpty` -> `empty`
    - `DataSourceCollection`, `ImageryLayerCollection`, `LabelCollection`, `PolylineCollection`, `SensorVolumeCollection`
      - `getLength` -> `length`
    - `BillboardCollection`
      - `getLength` -> `length`
      - `getTextureAtlas`, `setTextureAtlas` -> `textureAtlas`
      - `getDestroyTextureAtlas`, `setDestroyTextureAtlas` -> `destroyTextureAtlas`
  - Removed `Scene.getUniformState()`. Use `scene.context.getUniformState()`.
  - Visualizers no longer create a `dynamicObject` property on the primitives they create. Instead, they set the `id` property that is standard for all primitives.
  - The `propertyChanged` on DynamicScene objects has been renamed to `definitionChanged`. Also, the event is now raised in the case of an existing property being modified as well as having a new property assigned (previously only property assignment would raise the event).
  - The `visualizerTypes` parameter to the `DataSouceDisplay` has been changed to a callback function that creates an array of visualizer instances.
  - `DynamicDirectionsProperty` and `DynamicVertexPositionsProperty` were both removed, they have been superseded by `PropertyArray` and `PropertyPositionArray`, which make it easy for DataSource implementations to create time-dynamic arrays.
  - `VisualizerCollection` has been removed. It is superseded by `DataSourceDisplay`.
  - `DynamicEllipsoidVisualizer`, `DynamicPolygonVisualizer`, and `DynamicPolylineVisualizer` have been removed. They are superseded by `GeometryVisualizer` and corresponding `GeometryUpdater` implementations; `EllipsoidGeometryUpdater`, `PolygonGeometryUpdater`, `PolylineGeometryUpdater`.
  - Modified `CameraFlightPath` functions to take place in the camera's current reference frame. The arguments to the function now need to be given in world coordinates and an optional reference frame can be given when the flight is completed.
  - `PixelDatatype` properties are now JavaScript numbers, not `Enumeration` instances.
  - `combine` now takes two objects instead of an array, and defaults to copying shallow references. The `allowDuplicates` parameter has been removed. In the event of duplicate properties, the first object's properties will be used.
  - Removed `FeatureDetection.supportsCrossOriginImagery`. This check was only useful for very old versions of WebKit.
- Added `Model` for drawing 3D models using glTF. See the [tutorial](http://cesiumjs.org/2014/03/03/Cesium-3D-Models-Tutorial/) and [Sandcastle example](http://cesiumjs.org/Cesium/Apps/Sandcastle/index.html?src=3D%20Models.html&label=Showcases).
- DynamicScene now makes use of [Geometry and Appearances](http://cesiumjs.org/2013/11/04/Geometry-and-Appearances/), which provides a tremendous improvements to DataSource visualization (CZML, GeoJSON, etc..). Extruded geometries are now supported and in many use cases performance is an order of magnitude faster.
- Added new `SelectionIndicator` and `InfoBox` widgets to `Viewer`, activated by `viewerDynamicObjectMixin`.
- `CesiumTerrainProvider` now supports mesh-based terrain like the tiles created by [STK Terrain Server](https://community.cesium.com/t/stk-terrain-server-beta/1017).
- Fixed rendering artifact on translucent objects when zooming in or out.
- Added `CesiumInspector` widget for graphics debugging. In Cesium Viewer, it is enabled by using the query parameter `inspector=true`. Also see the [Sandcastle example](http://cesiumjs.org/Cesium/Apps/Sandcastle/index.html?src=Cesium%20Inspector.html&label=Showcases).
- Improved compatibility with Internet Explorer 11.
- `DynamicEllipse`, `DynamicPolygon`, and `DynamicEllipsoid` now have properties matching their geometry counterpart, i.e. `EllipseGeometry`, `EllipseOutlineGeometry`, etc. These properties are also available in CZML.
- Added a `definitionChanged` event to the `Property` interface as well as most `DynamicScene` objects. This makes it easy for a client to observe when new data is loaded into a property or object.
- Added an `isConstant` property to the `Property` interface. Constant properties do not change in regards to simulation time, i.e. `Property.getValue` will always return the same result for all times.
- `ConstantProperty` is now mutable; it's value can be updated via `ConstantProperty.setValue`.
- Improved the quality of imagery near the poles when the imagery source uses a `GeographicTilingScheme`.
- `OpenStreetMapImageryProvider` now supports imagery with a minimum level.
- `BingMapsImageryProvider` now uses HTTPS by default for metadata and tiles when the document is loaded over HTTPS.
- Added the ability for imagery providers to specify view-dependent attribution to be display in the `CreditDisplay`.
- View-dependent imagery source attribution is now added to the `CreditDisplay` by the `BingMapsImageryProvider`.
- Fixed viewing an extent. [#1431](https://github.com/CesiumGS/cesium/issues/1431)
- Fixed camera tilt in ICRF. [#544](https://github.com/CesiumGS/cesium/issues/544)
- Fixed developer error when zooming in 2D. If the zoom would create an invalid frustum, nothing is done. [#1432](https://github.com/CesiumGS/cesium/issues/1432)
- Fixed `WallGeometry` bug that failed by removing positions that were less close together by less than 6 decimal places. [#1483](https://github.com/CesiumGS/cesium/pull/1483)
- Fixed `EllipsoidGeometry` texture coordinates. [#1454](https://github.com/CesiumGS/cesium/issues/1454)
- Added a loop property to `Polyline`s to join the first and last point. [#960](https://github.com/CesiumGS/cesium/issues/960)
- Use `performance.now()` instead of `Date.now()`, when available, to limit time spent loading terrain and imagery tiles. This results in more consistent frame rates while loading tiles on some systems.
- `RequestErrorEvent` now includes the headers that were returned with the error response.
- Added `AssociativeArray`, which is a helper class for maintaining a hash of objects that also needs to be iterated often.
- Added `TimeIntervalCollection.getChangedEvent` which returns an event that will be raised whenever intervals are updated.
- Added a second parameter to `Material.fromType` to override default uniforms. [#1522](https://github.com/CesiumGS/cesium/pull/1522)
- Added `Intersections2D` class containing operations on 2D triangles.
- Added `czm_inverseViewProjection` and `czm_inverseModelViewProjection` automatic GLSL uniform.

### b25 - 2014-02-03

- Breaking changes:
  - The `Viewer` constructor argument `options.fullscreenElement` now matches the `FullscreenButton` default of `document.body`, it was previously the `Viewer` container itself.
  - Removed `Viewer.objectTracked` event; `Viewer.trackedObject` is now an ES5 Knockout observable that can be subscribed to directly.
  - Replaced `PerformanceDisplay` with `Scene.debugShowFramesPerSecond`.
  - `Asphalt`, `Blob`, `Brick`, `Cement`, `Erosion`, `Facet`, `Grass`, `TieDye`, and `Wood` materials were moved to the [Materials Pack Plugin](https://github.com/CesiumGS/cesium-materials-pack).
  - Renamed `GeometryPipeline.createAttributeIndices` to `GeometryPipeline.createAttributeLocations`.
  - Renamed `attributeIndices` property to `attributeLocations` when calling `Context.createVertexArrayFromGeometry`.
  - `PerformanceDisplay` requires a DOM element as a parameter.
- Fixed globe rendering in the current Canary version of Google Chrome.
- `Viewer` now monitors the clock settings of the first added `DataSource` for changes, and also now has a constructor option `automaticallyTrackFirstDataSourceClock` which will turn off this behavior.
- The `DynamicObjectCollection` created by `CzmlDataSource` now sends a single `collectionChanged` event after CZML is loaded; previously it was sending an event every time an object was created or removed during the load process.
- Added `ScreenSpaceCameraController.enableInputs` to fix issue with inputs not being restored after overlapping camera flights.
- Fixed picking in 2D with rotated map. [#1337](https://github.com/CesiumGS/cesium/issues/1337)
- `TileMapServiceImageryProvider` can now handle casing differences in tilemapresource.xml.
- `OpenStreetMapImageryProvider` now supports imagery with a minimum level.
- Added `Quaternion.fastSlerp` and `Quaternion.fastSquad`.
- Upgraded Tween.js to version r12.

### b24 - 2014-01-06

- Breaking changes:

  - Added `allowTextureFilterAnisotropic` (default: `true`) and `failIfMajorPerformanceCaveat` (default: `true`) properties to the `contextOptions` property passed to `Viewer`, `CesiumWidget`, and `Scene` constructors and moved the existing properties to a new `webgl` sub-property. For example, code that looked like:

           var viewer = new Viewer('cesiumContainer', {
               contextOptions : {
                 alpha : true
               }
           });

    should now look like:

           var viewer = new Viewer('cesiumContainer', {
               contextOptions : {
                 webgl : {
                   alpha : true
                 }
               }
           });

  - The read-only `Cartesian3` objects must now be cloned to camera properties instead of assigned. For example, code that looked like:

          camera.up = Cartesian3.UNIT_Z;

    should now look like:

          Cartesian3.clone(Cartesian3.UNIT_Z, camera.up);

  - The CSS files for individual widgets, e.g. `BaseLayerPicker.css`, no longer import other CSS files. Most applications should import `widgets.css` (and optionally `lighter.css`).
  - `SvgPath` has been replaced by a Knockout binding: `cesiumSvgPath`.
  - `DynamicObject.availability` is now a `TimeIntervalCollection` instead of a `TimeInterval`.
  - Removed prototype version of `BoundingSphere.transform`.
  - `Matrix4.multiplyByPoint` now returns a `Cartesian3` instead of a `Cartesian4`.

- The minified, combined `Cesium.js` file now omits certain `DeveloperError` checks, to increase performance and reduce file size. When developing your application, we recommend using the unminified version locally for early error detection, then deploying the minified version to production.
- Fixed disabling `CentralBody.enableLighting`.
- Fixed `Geocoder` flights when following an object.
- The `Viewer` widget now clears `Geocoder` input when the user clicks the home button.
- The `Geocoder` input type has been changed to `search`, which improves usability (particularly on mobile devices). There were also some other minor styling improvements.
- Added `CentralBody.maximumScreenSpaceError`.
- Added `translateEventTypes`, `zoomEventTypes`, `rotateEventTypes`, `tiltEventTypes`, and `lookEventTypes` properties to `ScreenSpaceCameraController` to change the default mouse inputs.
- Added `Billboard.setPixelOffsetScaleByDistance`, `Label.setPixelOffsetScaleByDistance`, `DynamicBillboard.pixelOffsetScaleByDistance`, and `DynamicLabel.pixelOffsetScaleByDistance` to control minimum/maximum pixelOffset scaling based on camera distance.
- Added `BoundingSphere.transformsWithoutScale`.
- Added `fromArray` function to `Matrix2`, `Matrix3` and `Matrix4`.
- Added `Matrix4.multiplyTransformation`, `Matrix4.multiplyByPointAsVector`.

### b23 - 2013-12-02

- Breaking changes:

  - Changed the `CatmulRomSpline` and `HermiteSpline` constructors from taking an array of structures to a structure of arrays. For example, code that looked like:

           var controlPoints = [
               { point: new Cartesian3(1235398.0, -4810983.0, 4146266.0), time: 0.0},
               { point: new Cartesian3(1372574.0, -5345182.0, 4606657.0), time: 1.5},
               { point: new Cartesian3(-757983.0, -5542796.0, 4514323.0), time: 3.0},
               { point: new Cartesian3(-2821260.0, -5248423.0, 4021290.0), time: 4.5},
               { point: new Cartesian3(-2539788.0, -4724797.0, 3620093.0), time: 6.0}
           ];
           var spline = new HermiteSpline(controlPoints);

    should now look like:

           var spline = new HermiteSpline({
               times : [ 0.0, 1.5, 3.0, 4.5, 6.0 ],
               points : [
                   new Cartesian3(1235398.0, -4810983.0, 4146266.0),
                   new Cartesian3(1372574.0, -5345182.0, 4606657.0),
                   new Cartesian3(-757983.0, -5542796.0, 4514323.0),
                   new Cartesian3(-2821260.0, -5248423.0, 4021290.0),
                   new Cartesian3(-2539788.0, -4724797.0, 3620093.0)
               ]
           });

  - `loadWithXhr` now takes an options object, and allows specifying HTTP method and data to send with the request.
  - Renamed `SceneTransitioner.onTransitionStart` to `SceneTransitioner.transitionStart`.
  - Renamed `SceneTransitioner.onTransitionComplete` to `SceneTransitioner.transitionComplete`.
  - Renamed `CesiumWidget.onRenderLoopError` to `CesiumWidget.renderLoopError`.
  - Renamed `SceneModePickerViewModel.onTransitionStart` to `SceneModePickerViewModel.transitionStart`.
  - Renamed `Viewer.onRenderLoopError` to `Viewer.renderLoopError`.
  - Renamed `Viewer.onDropError` to `Viewer.dropError`.
  - Renamed `CesiumViewer.onDropError` to `CesiumViewer.dropError`.
  - Renamed `viewerDragDropMixin.onDropError` to `viewerDragDropMixin.dropError`.
  - Renamed `viewerDynamicObjectMixin.onObjectTracked` to `viewerDynamicObjectMixin.objectTracked`.
  - `PixelFormat`, `PrimitiveType`, `IndexDatatype`, `TextureWrap`, `TextureMinificationFilter`, and `TextureMagnificationFilter` properties are now JavaScript numbers, not `Enumeration` instances.
  - Replaced `sizeInBytes` properties on `IndexDatatype` with `IndexDatatype.getSizeInBytes`.

- Added `perPositionHeight` option to `PolygonGeometry` and `PolygonOutlineGeometry`.
- Added `QuaternionSpline` and `LinearSpline`.
- Added `Quaternion.log`, `Quaternion.exp`, `Quaternion.innerQuadrangle`, and `Quaternion.squad`.
- Added `Matrix3.inverse` and `Matrix3.determinant`.
- Added `ObjectOrientedBoundingBox`.
- Added `Ellipsoid.transformPositionFromScaledSpace`.
- Added `Math.nextPowerOfTwo`.
- Renamed our main website from [cesium.agi.com](http://cesium.agi.com/) to [cesiumjs.org](http://cesiumjs.org/).

### b22 - 2013-11-01

- Breaking changes:
  - Reversed the rotation direction of `Matrix3.fromQuaternion` to be consistent with graphics conventions. Mirrored change in `Quaternion.fromRotationMatrix`.
  - The following prototype functions were removed:
    - From `Matrix2`, `Matrix3`, and `Matrix4`: `toArray`, `getColumn`, `setColumn`, `getRow`, `setRow`, `multiply`, `multiplyByVector`, `multiplyByScalar`, `negate`, and `transpose`.
    - From `Matrix4`: `getTranslation`, `getRotation`, `inverse`, `inverseTransformation`, `multiplyByTranslation`, `multiplyByUniformScale`, `multiplyByPoint`. For example, code that previously looked like `matrix.toArray();` should now look like `Matrix3.toArray(matrix);`.
  - Replaced `DynamicPolyline` `color`, `outlineColor`, and `outlineWidth` properties with a single `material` property.
  - Renamed `DynamicBillboard.nearFarScalar` to `DynamicBillboard.scaleByDistance`.
  - All data sources must now implement `DataSource.getName`, which returns a user-readable name for the data source.
  - CZML `document` objects are no longer added to the `DynamicObjectCollection` created by `CzmlDataSource`. Use the `CzmlDataSource` interface to access the data instead.
  - `TimeInterval.equals`, and `TimeInterval.equalsEpsilon` now compare interval data as well.
  - All SVG files were deleted from `Widgets/Images` and replaced by a new `SvgPath` class.
  - The toolbar widgets (Home, SceneMode, BaseLayerPicker) and the fullscreen button now depend on `CesiumWidget.css` for global Cesium button styles.
  - The toolbar widgets expect their `container` to be the toolbar itself now, no need for separate containers for each widget on the bar.
  - `Property` implementations are now required to implement a prototype `equals` function.
  - `ConstantProperty` and `TimeIntervalCollectionProperty` no longer take a `clone` function and instead require objects to implement prototype `clone` and `equals` functions.
  - The `SkyBox` constructor now takes an `options` argument with a `sources` property, instead of directly taking `sources`.
  - Replaced `SkyBox.getSources` with `SkyBox.sources`.
  - The `bearing` property of `DynamicEllipse` is now called `rotation`.
  - CZML `ellipse.bearing` property is now `ellipse.rotation`.
- Added a `Geocoder` widget that allows users to enter an address or the name of a landmark and zoom to that location. It is enabled by default in applications that use the `Viewer` widget.
- Added `GoogleEarthImageryProvider`.
- Added `Moon` for drawing the moon, and `IauOrientationAxes` for computing the Moon's orientation.
- Added `Material.translucent` property. Set this property or `Appearance.translucent` for correct rendering order. Translucent geometries are rendered after opaque geometries.
- Added `enableLighting`, `lightingFadeOutDistance`, and `lightingFadeInDistance` properties to `CentralBody` to configure lighting.
- Added `Billboard.setTranslucencyByDistance`, `Label.setTranslucencyByDistance`, `DynamicBillboard.translucencyByDistance`, and `DynamicLabel.translucencyByDistance` to control minimum/maximum translucency based on camera distance.
- Added `PolylineVolumeGeometry` and `PolylineVolumeGeometryOutline`.
- Added `Shapes.compute2DCircle`.
- Added `Appearances` tab to Sandcastle with an example for each geometry appearance.
- Added `Scene.drillPick` to return list of objects each containing 1 primitive at a screen space position.
- Added `PolylineOutlineMaterialProperty` for use with `DynamicPolyline.material`.
- Added the ability to use `Array` and `JulianDate` objects as custom CZML properties.
- Added `DynamicObject.name` and corresponding CZML support. This is a non-unique, user-readable name for the object.
- Added `DynamicObject.parent` and corresponding CZML support. This allows for `DataSource` objects to present data hierarchically.
- Added `DynamicPoint.scaleByDistance` to control minimum/maximum point size based on distance from the camera.
- The toolbar widgets (Home, SceneMode, BaseLayerPicker) and the fullscreen button can now be styled directly with user-supplied CSS.
- Added `skyBox` to the `CesiumWidget` and `Viewer` constructors for changing the default stars.
- Added `Matrix4.fromTranslationQuaternionRotationScale` and `Matrix4.multiplyByScale`.
- Added `Matrix3.getEigenDecomposition`.
- Added utility function `getFilenameFromUri`, which given a URI with or without query parameters, returns the last segment of the URL.
- Added prototype versions of `equals` and `equalsEpsilon` method back to `Cartesian2`, `Cartesian3`, `Cartesian4`, and `Quaternion`.
- Added prototype equals function to `NearFarScalar`, and `TimeIntervalCollection`.
- Added `FrameState.events`.
- Added `Primitive.allowPicking` to save memory when picking is not needed.
- Added `debugShowBoundingVolume`, for debugging primitive rendering, to `Primitive`, `Polygon`, `ExtentPrimitive`, `EllipsoidPrimitive`, `BillboardCollection`, `LabelCollection`, and `PolylineCollection`.
- Added `DebugModelMatrixPrimitive` for debugging primitive's `modelMatrix`.
- Added `options` argument to the `EllipsoidPrimitive` constructor.
- Upgraded Knockout from version 2.3.0 to 3.0.0.
- Upgraded RequireJS to version 2.1.9, and Almond to 0.2.6.
- Added a user-defined `id` to all primitives for use with picking. For example:

            primitives.add(new Polygon({
                id : {
                    // User-defined object returned by Scene.pick
                },
                // ...
            }));
            // ...
            var p = scene.pick(/* ... */);
            if (defined(p) && defined(p.id)) {
               // Use properties and functions in p.id
            }

### b21 - 2013-10-01

- Breaking changes:

  - Cesium now prints a reminder to the console if your application uses Bing Maps imagery and you do not supply a Bing Maps key for your application. This is a reminder that you should create a Bing Maps key for your application as soon as possible and prior to deployment. You can generate a Bing Maps key by visiting [https://www.bingmapsportal.com/](https://www.bingmapsportal.com/). Set the `BingMapsApi.defaultKey` property to the value of your application's key before constructing the `CesiumWidget` or any other types that use the Bing Maps API.

           BingMapsApi.defaultKey = 'my-key-generated-with-bingmapsportal.com';

  - `Scene.pick` now returns an object with a `primitive` property, not the primitive itself. For example, code that looked like:

           var primitive = scene.pick(/* ... */);
           if (defined(primitive)) {
              // Use primitive
           }

    should now look like:

           var p = scene.pick(/* ... */);
           if (defined(p) && defined(p.primitive)) {
              // Use p.primitive
           }

  - Removed `getViewMatrix`, `getInverseViewMatrix`, `getInverseTransform`, `getPositionWC`, `getDirectionWC`, `getUpWC` and `getRightWC` from `Camera`. Instead, use the `viewMatrix`, `inverseViewMatrix`, `inverseTransform`, `positionWC`, `directionWC`, `upWC`, and `rightWC` properties.
  - Removed `getProjectionMatrix` and `getInfiniteProjectionMatrix` from `PerspectiveFrustum`, `PerspectiveOffCenterFrustum` and `OrthographicFrustum`. Instead, use the `projectionMatrix` and `infiniteProjectionMatrix` properties.
  - The following prototype functions were removed:

    - From `Quaternion`: `conjugate`, `magnitudeSquared`, `magnitude`, `normalize`, `inverse`, `add`, `subtract`, `negate`, `dot`, `multiply`, `multiplyByScalar`, `divideByScalar`, `getAxis`, `getAngle`, `lerp`, `slerp`, `equals`, `equalsEpsilon`
    - From `Cartesian2`, `Cartesian3`, and `Cartesian4`: `getMaximumComponent`, `getMinimumComponent`, `magnitudeSquared`, `magnitude`, `normalize`, `dot`, `multiplyComponents`, `add`, `subtract`, `multiplyByScalar`, `divideByScalar`, `negate`, `abs`, `lerp`, `angleBetween`, `mostOrthogonalAxis`, `equals`, and `equalsEpsilon`.
    - From `Cartesian3`: `cross`

    Code that previously looked like `quaternion.magnitude();` should now look like `Quaternion.magnitude(quaternion);`.

  - `DynamicObjectCollection` and `CompositeDynamicObjectCollection` have been largely re-written, see the documentation for complete details. Highlights include:
    - `getObject` has been renamed `getById`.
    - `removeObject` has been renamed `removeById`.
    - `collectionChanged` event added for notification of objects being added or removed.
  - `DynamicScene` graphics object (`DynamicBillboard`, etc...) have had their static `mergeProperties` and `clean` functions removed.
  - `UniformState.update` now takes a context as its first parameter.
  - `Camera` constructor now takes a context instead of a canvas.
  - `SceneTransforms.clipToWindowCoordinates` now takes a context instead of a canvas.
  - Removed `canvasDimensions` from `FrameState`.
  - Removed `context` option from `Material` constructor and parameter from `Material.fromType`.
  - Renamed `TextureWrap.CLAMP` to `TextureWrap.CLAMP_TO_EDGE`.

- Added `Geometries` tab to Sandcastle with an example for each geometry type.
- Added `CorridorOutlineGeometry`.
- Added `PolylineGeometry`, `PolylineColorAppearance`, and `PolylineMaterialAppearance`.
- Added `colors` option to `SimplePolylineGeometry` for per vertex or per segment colors.
- Added proper support for browser zoom.
- Added `propertyChanged` event to `DynamicScene` graphics objects for receiving change notifications.
- Added prototype `clone` and `merge` functions to `DynamicScene` graphics objects.
- Added `width`, `height`, and `nearFarScalar` properties to `DynamicBillboard` for controlling the image size.
- Added `heading` and `tilt` properties to `CameraController`.
- Added `Scene.sunBloom` to enable/disable the bloom filter on the sun. The bloom filter should be disabled for better frame rates on mobile devices.
- Added `getDrawingBufferWidth` and `getDrawingBufferHeight` to `Context`.
- Added new built-in GLSL functions `czm_getLambertDiffuse` and `czm_getSpecular`.
- Added support for [EXT_frag_depth](http://www.khronos.org/registry/webgl/extensions/EXT_frag_depth/).
- Improved graphics performance.
  - An Everest terrain view went from 135-140 to over 150 frames per second.
  - Rendering over a thousand polylines in the same collection with different materials went from 20 to 40 frames per second.
- Improved runtime generation of GLSL shaders.
- Made sun size accurate.
- Fixed bug in triangulation that fails on complex polygons. Instead, it makes a best effort to render what it can. [#1121](https://github.com/CesiumGS/cesium/issues/1121)
- Fixed geometries not closing completely. [#1093](https://github.com/CesiumGS/cesium/issues/1093)
- Fixed `EllipsoidTangentPlane.projectPointOntoPlane` for tangent planes on an ellipsoid other than the unit sphere.
- `CompositePrimitive.add` now returns the added primitive. This allows us to write more concise code.

        var p = new Primitive(/* ... */);
        primitives.add(p);
        return p;

  becomes

        return primitives.add(new Primitive(/* ... */));

### b20 - 2013-09-03

_This releases fixes 2D and other issues with Chrome 29.0.1547.57 ([#1002](https://github.com/CesiumGS/cesium/issues/1002) and [#1047](https://github.com/CesiumGS/cesium/issues/1047))._

- Breaking changes:

  - The `CameraFlightPath` functions `createAnimation`, `createAnimationCartographic`, and `createAnimationExtent` now take `scene` as their first parameter instead of `frameState`.
  - Completely refactored the `DynamicScene` property system to vastly improve the API. See [#1080](https://github.com/CesiumGS/cesium/pull/1080) for complete details.
    - Removed `CzmlBoolean`, `CzmlCartesian2`, `CzmlCartesian3`, `CzmlColor`, `CzmlDefaults`, `CzmlDirection`, `CzmlHorizontalOrigin`, `CzmlImage`, `CzmlLabelStyle`, `CzmlNumber`, `CzmlPosition`, `CzmlString`, `CzmlUnitCartesian3`, `CzmlUnitQuaternion`, `CzmlUnitSpherical`, and `CzmlVerticalOrigin` since they are no longer needed.
    - Removed `DynamicProperty`, `DynamicMaterialProperty`, `DynamicDirectionsProperty`, and `DynamicVertexPositionsProperty`; replacing them with an all new system of properties.
      - `Property` - base interface for all properties.
      - `CompositeProperty` - a property composed of other properties.
      - `ConstantProperty` - a property whose value never changes.
      - `SampledProperty` - a property whose value is interpolated from a set of samples.
      - `TimeIntervalCollectionProperty` - a property whose value changes based on time interval.
      - `MaterialProperty` - base interface for all material properties.
      - `CompositeMaterialProperty` - a `CompositeProperty` for materials.
      - `ColorMaterialProperty` - a property that maps to a color material. (replaces `DynamicColorMaterial`)
      - `GridMaterialProperty` - a property that maps to a grid material. (replaces `DynamicGridMaterial`)
      - `ImageMaterialProperty` - a property that maps to an image material. (replaces `DynamicImageMaterial`)
      - `PositionProperty`- base interface for all position properties.
      - `CompositePositionProperty` - a `CompositeProperty` for positions.
      - `ConstantPositionProperty` - a `PositionProperty` whose value does not change in respect to the `ReferenceFrame` in which is it defined.
      - `SampledPositionProperty` - a `SampledProperty` for positions.
      - `TimeIntervalCollectionPositionProperty` - A `TimeIntervalCollectionProperty` for positions.
  - Removed `processCzml`, use `CzmlDataSource` instead.
  - `Source/Widgets/Viewer/lighter.css` was deleted, use `Source/Widgets/lighter.css` instead.
  - Replaced `ExtentGeometry` parameters for extruded extent to make them consistent with other geometries.
    - `options.extrudedOptions.height` -> `options.extrudedHeight`
    - `options.extrudedOptions.closeTop` -> `options.closeBottom`
    - `options.extrudedOptions.closeBottom` -> `options.closeTop`
  - Geometry constructors no longer compute vertices or indices. Use the type's `createGeometry` method. For example, code that looked like:

          var boxGeometry = new BoxGeometry({
            minimumCorner : min,
            maximumCorner : max,
            vertexFormat : VertexFormat.POSITION_ONLY
          });

    should now look like:

          var box = new BoxGeometry({
              minimumCorner : min,
              maximumCorner : max,
              vertexFormat : VertexFormat.POSITION_ONLY
          });
          var geometry = BoxGeometry.createGeometry(box);

  - Removed `createTypedArray` and `createArrayBufferView` from each of the `ComponentDatatype` enumerations. Instead, use `ComponentDatatype.createTypedArray` and `ComponentDatatype.createArrayBufferView`.
  - `DataSourceDisplay` now requires a `DataSourceCollection` to be passed into its constructor.
  - `DeveloperError` and `RuntimeError` no longer contain an `error` property. Call `toString`, or check the `stack` property directly instead.
  - Replaced `createPickFragmentShaderSource` with `createShaderSource`.
  - Renamed `PolygonPipeline.earClip2D` to `PolygonPipeline.triangulate`.

- Added outline geometries. [#1021](https://github.com/CesiumGS/cesium/pull/1021).
- Added `CorridorGeometry`.
- Added `Billboard.scaleByDistance` and `NearFarScalar` to control billboard minimum/maximum scale based on camera distance.
- Added `EllipsoidGeodesic`.
- Added `PolylinePipeline.scaleToSurface`.
- Added `PolylinePipeline.scaleToGeodeticHeight`.
- Added the ability to specify a `minimumTerrainLevel` and `maximumTerrainLevel` when constructing an `ImageryLayer`. The layer will only be shown for terrain tiles within the specified range.
- Added `Math.setRandomNumberSeed` and `Math.nextRandomNumber` for generating repeatable random numbers.
- Added `Color.fromRandom` to generate random and partially random colors.
- Added an `onCancel` callback to `CameraFlightPath` functions that will be executed if the flight is canceled.
- Added `Scene.debugShowFrustums` and `Scene.debugFrustumStatistics` for rendering debugging.
- Added `Packable` and `PackableForInterpolation` interfaces to aid interpolation and in-memory data storage. Also made most core Cesium types implement them.
- Added `InterpolationAlgorithm` interface to codify the base interface already being used by `LagrangePolynomialApproximation`, `LinearApproximation`, and `HermitePolynomialApproximation`.
- Improved the performance of polygon triangulation using an O(n log n) algorithm.
- Improved geometry batching performance by moving work to a web worker.
- Improved `WallGeometry` to follow the curvature of the earth.
- Improved visual quality of closed translucent geometries.
- Optimized polyline bounding spheres.
- `Viewer` now automatically sets its clock to that of the first added `DataSource`, regardless of how it was added to the `DataSourceCollection`. Previously, this was only done for dropped files by `viewerDragDropMixin`.
- `CesiumWidget` and `Viewer` now display an HTML error panel if an error occurs while rendering, which can be disabled with a constructor option.
- `CameraFlightPath` now automatically disables and restores mouse input for the flights it generates.
- Fixed broken surface rendering in Columbus View when using the `EllipsoidTerrainProvider`.
- Fixed triangulation for polygons that cross the international date line.
- Fixed `EllipsoidPrimitive` rendering for some oblate ellipsoids. [#1067](https://github.com/CesiumGS/cesium/pull/1067).
- Fixed Cesium on Nexus 4 with Android 4.3.
- Upgraded Knockout from version 2.2.1 to 2.3.0.

### b19 - 2013-08-01

- Breaking changes:
  - Replaced tessellators and meshes with geometry. In particular:
    - Replaced `CubeMapEllipsoidTessellator` with `EllipsoidGeometry`.
    - Replaced `BoxTessellator` with `BoxGeometry`.
    - Replaced `ExtentTessletaor` with `ExtentGeometry`.
    - Removed `PlaneTessellator`. It was incomplete and not used.
    - Renamed `MeshFilters` to `GeometryPipeline`.
    - Renamed `MeshFilters.toWireframeInPlace` to `GeometryPipeline.toWireframe`.
    - Removed `MeshFilters.mapAttributeIndices`. It was not used.
    - Renamed `Context.createVertexArrayFromMesh` to `Context.createVertexArrayFromGeometry`. Likewise, renamed `mesh` constructor property to `geometry`.
  - Renamed `ComponentDatatype.*.toTypedArray` to `ComponentDatatype.*.createTypedArray`.
  - Removed `Polygon.configureExtent`. Use `ExtentPrimitive` instead.
  - Removed `Polygon.bufferUsage`. It is no longer needed.
  - Removed `height` and `textureRotationAngle` arguments from `Polygon` `setPositions` and `configureFromPolygonHierarchy` functions. Use `Polygon` `height` and `textureRotationAngle` properties.
  - Renamed `PolygonPipeline.cleanUp` to `PolygonPipeline.removeDuplicates`.
  - Removed `PolygonPipeline.wrapLongitude`. Use `GeometryPipeline.wrapLongitude` instead.
  - Added `surfaceHeight` parameter to `BoundingSphere.fromExtent3D`.
  - Added `surfaceHeight` parameter to `Extent.subsample`.
  - Renamed `pointInsideTriangle2D` to `pointInsideTriangle`.
  - Renamed `getLogo` to `getCredit` for `ImageryProvider` and `TerrainProvider`.
- Added Geometry and Appearances [#911](https://github.com/CesiumGS/cesium/pull/911).
- Added property `intersectionWidth` to `DynamicCone`, `DynamicPyramid`, `CustomSensorVolume`, and `RectangularPyramidSensorVolume`.
- Added `ExtentPrimitive`.
- Added `PolylinePipeline.removeDuplicates`.
- Added `barycentricCoordinates` to compute the barycentric coordinates of a point in a triangle.
- Added `BoundingSphere.fromEllipsoid`.
- Added `BoundingSphere.projectTo2D`.
- Added `Extent.fromDegrees`.
- Added `czm_tangentToEyeSpaceMatrix` built-in GLSL function.
- Added debugging aids for low-level rendering: `DrawCommand.debugShowBoundingVolume` and `Scene.debugCommandFilter`.
- Added extrusion to `ExtentGeometry`.
- Added `Credit` and `CreditDisplay` for displaying credits on the screen.
- Improved performance and visual quality of `CustomSensorVolume` and `RectangularPyramidSensorVolume`.
- Improved the performance of drawing polygons created with `configureFromPolygonHierarchy`.

### b18 - 2013-07-01

- Breaking changes:
  - Removed `CesiumViewerWidget` and replaced it with a new `Viewer` widget with mixin architecture. This new widget does not depend on Dojo and is part of the combined Cesium.js file. It is intended to be a flexible base widget for easily building robust applications. ([#838](https://github.com/CesiumGS/cesium/pull/838))
  - Changed all widgets to use ECMAScript 5 properties. All public observable properties now must be accessed and assigned as if they were normal properties, instead of being called as functions. For example:
    - `clockViewModel.shouldAnimate()` -> `clockViewModel.shouldAnimate`
    - `clockViewModel.shouldAnimate(true);` -> `clockViewModel.shouldAnimate = true;`
  - `ImageryProviderViewModel.fromConstants` has been removed. Use the `ImageryProviderViewModel` constructor directly.
  - Renamed the `transitioner` property on `CesiumWidget`, `HomeButton`, and `ScreenModePicker` to `sceneTrasitioner` to be consistent with property naming convention.
  - `ImageryProvider.loadImage` now requires that the calling imagery provider instance be passed as its first parameter.
  - Removed the Dojo-based `checkForChromeFrame` function, and replaced it with a new standalone version that returns a promise to signal when the asynchronous check has completed.
  - Removed `Assets/Textures/NE2_LR_LC_SR_W_DR_2048.jpg`. If you were previously using this image with `SingleTileImageryProvider`, consider instead using `TileMapServiceImageryProvider` with a URL of `Assets/Textures/NaturalEarthII`.
  - The `Client CZML` SandCastle demo has been removed, largely because it is redundant with the Simple CZML demo.
  - The `Two Viewer Widgets` SandCastle demo has been removed. We will add back a multi-scene example when we have a good architecture for it in place.
  - Changed static `clone` functions in all objects such that if the object being cloned is undefined, the function will return undefined instead of throwing an exception.
- Fix resizing issues in `CesiumWidget` ([#608](https://github.com/CesiumGS/cesium/issues/608), [#834](https://github.com/CesiumGS/cesium/issues/834)).
- Added initial support for [GeoJSON](http://www.geojson.org/) and [TopoJSON](https://github.com/mbostock/topojson). ([#890](https://github.com/CesiumGS/cesium/pull/890), [#906](https://github.com/CesiumGS/cesium/pull/906))
- Added rotation, aligned axis, width, and height properties to `Billboard`s.
- Improved the performance of "missing tile" checking, especially for Bing imagery.
- Improved the performance of terrain and imagery refinement, especially when using a mixture of slow and fast imagery sources.
- `TileMapServiceImageryProvider` now supports imagery with a minimum level. This improves compatibility with tile sets generated by MapTiler or gdal2tiles.py using their default settings.
- Added `Context.getAntialias`.
- Improved test robustness on Mac.
- Upgraded RequireJS to version 2.1.6, and Almond to 0.2.5.
- Fixed artifacts that showed up on the edges of imagery tiles on a number of GPUs.
- Fixed an issue in `BaseLayerPicker` where destroy wasn't properly cleaning everything up.
- Added the ability to unsubscribe to `Timeline` update event.
- Added a `screenSpaceEventHandler` property to `CesiumWidget`. Also added a `sceneMode` option to the constructor to set the initial scene mode.
- Added `useDefaultRenderLoop` property to `CesiumWidget` that allows the default render loop to be disabled so that a custom render loop can be used.
- Added `CesiumWidget.onRenderLoopError` which is an `Event` that is raised if an exception is generated inside of the default render loop.
- `ImageryProviderViewModel.creationCommand` can now return an array of ImageryProvider instances, which allows adding multiple layers when a single item is selected in the `BaseLayerPicker` widget.

### b17 - 2013-06-03

- Breaking changes:
  - Replaced `Uniform.getFrameNumber` and `Uniform.getTime` with `Uniform.getFrameState`, which returns the full frame state.
  - Renamed `Widgets/Fullscreen` folder to `Widgets/FullscreenButton` along with associated objects/files.
    - `FullscreenWidget` -> `FullscreenButton`
    - `FullscreenViewModel` -> `FullscreenButtonViewModel`
  - Removed `addAttribute`, `removeAttribute`, and `setIndexBuffer` from `VertexArray`. They were not used.
- Added support for approximating local vertical, local horizontal (LVLH) reference frames when using `DynamicObjectView` in 3D. The object automatically selects LVLH or EastNorthUp based on the object's velocity.
- Added support for CZML defined vectors via new `CzmlDirection`, `DynamicVector`, and `DynamicVectorVisualizer` objects.
- Added `SceneTransforms.wgs84ToWindowCoordinates`. [#746](https://github.com/CesiumGS/cesium/issues/746).
- Added `fromElements` to `Cartesian2`, `Cartesian3`, and `Cartesian4`.
- Added `DrawCommand.cull` to avoid redundant visibility checks.
- Added `czm_morphTime` automatic GLSL uniform.
- Added support for [OES_vertex_array_object](http://www.khronos.org/registry/webgl/extensions/OES_vertex_array_object/), which improves rendering performance.
- Added support for floating-point textures.
- Added `IntersectionTests.trianglePlaneIntersection`.
- Added `computeHorizonCullingPoint`, `computeHorizonCullingPointFromVertices`, and `computeHorizonCullingPointFromExtent` methods to `EllipsoidalOccluder` and used them to build a more accurate horizon occlusion test for terrain rendering.
- Added sun visualization. See `Sun` and `Scene.sun`.
- Added a new `HomeButton` widget for returning to the default view of the current scene mode.
- Added `Command.beforeExecute` and `Command.afterExecute` events to enable additional processing when a command is executed.
- Added rotation parameter to `Polygon.configureExtent`.
- Added camera flight to extents. See new methods `CameraController.getExtentCameraCoordinates` and `CameraFlightPath.createAnimationExtent`.
- Improved the load ordering of terrain and imagery tiles, so that relevant detail is now more likely to be loaded first.
- Improved appearance of the Polyline arrow material.
- Fixed polyline clipping artifact. [#728](https://github.com/CesiumGS/cesium/issues/728).
- Fixed polygon crossing International Date Line for 2D and Columbus view. [#99](https://github.com/CesiumGS/cesium/issues/99).
- Fixed issue for camera flights when `frameState.mode === SceneMode.MORPHING`.
- Fixed ISO8601 date parsing when UTC offset is specified in the extended format, such as `2008-11-10T14:00:00+02:30`.

### b16 - 2013-05-01

- Breaking changes:

  - Removed the color, outline color, and outline width properties of polylines. Instead, use materials for polyline color and outline properties. Code that looked like:

           var polyline = polylineCollection.add({
               positions : positions,
               color : new Color(1.0, 1.0, 1.0, 1.0),
               outlineColor : new Color(1.0, 0.0, 0.0, 1.0),
               width : 1.0,
               outlineWidth : 3.0
           });

    should now look like:

           var outlineMaterial = Material.fromType(context, Material.PolylineOutlineType);
           outlineMaterial.uniforms.color = new Color(1.0, 1.0, 1.0, 1.0);
           outlineMaterial.uniforms.outlineColor = new Color(1.0, 0.0, 0.0, 1.0);
           outlineMaterial.uniforms.outlinewidth = 2.0;

           var polyline = polylineCollection.add({
               positions : positions,
               width : 3.0,
               material : outlineMaterial
           });

  - `CzmlCartographic` has been removed and all cartographic values are converted to Cartesian internally during CZML processing. This improves performance and fixes interpolation of cartographic source data. The Cartographic representation can still be retrieved if needed.
  - Removed `ComplexConicSensorVolume`, which was not documented and did not work on most platforms. It will be brought back in a future release. This does not affect CZML, which uses a custom sensor to approximate a complex conic.
  - Replaced `computeSunPosition` with `Simon1994PlanetaryPosition`, which has functions to calculate the position of the sun and the moon more accurately.
  - Removed `Context.createClearState`. These properties are now part of `ClearCommand`.
  - `RenderState` objects returned from `Context.createRenderState` are now immutable.
  - Removed `positionMC` from `czm_materialInput`. It is no longer used by any materials.

- Added wide polylines that work with and without ANGLE.
- Polylines now use materials to describe their surface appearance. See the [Fabric](https://github.com/CesiumGS/cesium/wiki/Fabric) wiki page for more details on how to create materials.
- Added new `PolylineOutline`, `PolylineGlow`, `PolylineArrow`, and `Fade` materials.
- Added `czm_pixelSizeInMeters` automatic GLSL uniform.
- Added `AnimationViewModel.snapToTicks`, which when set to true, causes the shuttle ring on the Animation widget to snap to the defined tick values, rather than interpolate between them.
- Added `Color.toRgba` and `Color.fromRgba` to convert to/from numeric unsigned 32-bit RGBA values.
- Added `GridImageryProvider` for custom rendering effects and debugging.
- Added new `Grid` material.
- Made `EllipsoidPrimitive` double-sided.
- Improved rendering performance by minimizing WebGL state calls.
- Fixed an error in Web Worker creation when loading Cesium.js from a different origin.
- Fixed `EllipsoidPrimitive` picking and picking objects with materials that have transparent parts.
- Fixed imagery smearing artifacts on mobile devices and other devices without high-precision fragment shaders.

### b15 - 2013-04-01

- Breaking changes:
  - `Billboard.computeScreenSpacePosition` now takes `Context` and `FrameState` arguments instead of a `UniformState` argument.
  - Removed `clampToPixel` property from `BillboardCollection` and `LabelCollection`. This option is no longer needed due to overall LabelCollection visualization improvements.
  - Removed `Widgets/Dojo/CesiumWidget` and replaced it with `Widgets/CesiumWidget`, which has no Dojo dependancies.
  - `destroyObject` no longer deletes properties from the object being destroyed.
  - `darker.css` files have been deleted and the `darker` theme is now the default style for widgets. The original theme is now known as `lighter` and is in corresponding `lighter.css` files.
  - CSS class names have been standardized to avoid potential collisions. All widgets now follow the same pattern, `cesium-<widget>-<className>`.
  - Removed `view2D`, `view3D`, and `viewColumbus` properties from `CesiumViewerWidget`. Use the `sceneTransitioner` property instead.
- Added `BoundingSphere.fromCornerPoints`.
- Added `fromArray` and `distance` functions to `Cartesian2`, `Cartesian3`, and `Cartesian4`.
- Added `DynamicPath.resolution` property for setting the maximum step size, in seconds, to take when sampling a position for path visualization.
- Added `TileCoordinatesImageryProvider` that renders imagery with tile X, Y, Level coordinates on the surface of the globe. This is mostly useful for debugging.
- Added `DynamicEllipse` and `DynamicObject.ellipse` property to render CZML ellipses on the globe.
- Added `sampleTerrain` function to sample the terrain height of a list of `Cartographic` positions.
- Added `DynamicObjectCollection.removeObject` and handling of the new CZML `delete` property.
- Imagery layers with an `alpha` of exactly 0.0 are no longer rendered. Previously these invisible layers were rendered normally, which was a waste of resources. Unlike the `show` property, imagery tiles in a layer with an `alpha` of 0.0 are still downloaded, so the layer will become visible more quickly when its `alpha` is increased.
- Added `onTransitionStart` and `onTransitionComplete` events to `SceneModeTransitioner`.
- Added `SceneModePicker`; a new widget for morphing between scene modes.
- Added `BaseLayerPicker`; a new widget for switching among pre-configured base layer imagery providers.

### b14 - 2013-03-01

- Breaking changes:
  - Major refactoring of both animation and widgets systems as we move to an MVVM-like architecture for user interfaces.
    - New `Animation` widget for controlling playback.
    - AnimationController.js has been deleted.
    - `ClockStep.SYSTEM_CLOCK_DEPENDENT` was renamed to `ClockStep.SYSTEM_CLOCK_MULTIPLIER`.
    - `ClockStep.SYSTEM_CLOCK` was added to have the clock always match the system time.
    - `ClockRange.LOOP` was renamed to `ClockRange.LOOP_STOP` and now only loops in the forward direction.
    - `Clock.reverseTick` was removed, simply negate `Clock.multiplier` and pass it to `Clock.tick`.
    - `Clock.shouldAnimate` was added to indicate if `Clock.tick` should actually advance time.
    - The Timeline widget was moved into the Widgets/Timeline subdirectory.
    - `Dojo/TimelineWidget` was removed. You should use the non-toolkit specific Timeline widget directly.
  - Removed `CesiumViewerWidget.fullScreenElement`, instead use the `CesiumViewerWidget.fullscreen.viewModel.fullScreenElement` observable property.
  - `IntersectionTests.rayPlane` now takes the new `Plane` type instead of separate `planeNormal` and `planeD` arguments.
  - Renamed `ImageryProviderError` to `TileProviderError`.
- Added support for global terrain visualization via `CesiumTerrainProvider`, `ArcGisImageServerTerrainProvider`, and `VRTheWorldTerrainProvider`. See the [Terrain Tutorial](http://cesiumjs.org/2013/02/15/Cesium-Terrain-Tutorial/) for more information.
- Added `FullscreenWidget` which is a simple, single-button widget that toggles fullscreen mode of the specified element.
- Added interactive extent drawing to the `Picking` Sandcastle example.
- Added `HeightmapTessellator` to create a mesh from a heightmap.
- Added `JulianDate.equals`.
- Added `Plane` for representing the equation of a plane.
- Added a line segment-plane intersection test to `IntersectionTests`.
- Improved the lighting used in 2D and Columbus View modes. In general, the surface lighting in these modes should look just like it does in 3D.
- Fixed an issue where a `PolylineCollection` with a model matrix other than the identity would be incorrectly rendered in 2D and Columbus view.
- Fixed an issue in the `ScreenSpaceCameraController` where disabled mouse events can cause the camera to be moved after being re-enabled.

### b13 - 2013-02-01

- Breaking changes:
  - The combined `Cesium.js` file and other required files are now created in `Build/Cesium` and `Build/CesiumUnminified` folders.
  - The Web Worker files needed when using the combined `Cesium.js` file are now in a `Workers` subdirectory.
  - Removed `erosion` property from `Polygon`, `ComplexConicSensorVolume`, `RectangularPyramidSensorVolume`, and `ComplexConicSensorVolume`. Use the new `Erosion` material. See the Sandbox Animation example.
  - Removed `setRectangle` and `getRectangle` methods from `ViewportQuad`. Use the new `rectangle` property.
  - Removed `time` parameter from `Scene.initializeFrame`. Instead, pass the time to `Scene.render`.
- Added new `RimLighting` and `Erosion` materials. See the [Fabric](https://github.com/CesiumGS/cesium/wiki/Fabric) wiki page.
- Added `hue` and `saturation` properties to `ImageryLayer`.
- Added `czm_hue` and `czm_saturation` to adjust the hue and saturation of RGB colors.
- Added `JulianDate.getDaysDifference` method.
- Added `Transforms.computeIcrfToFixedMatrix` and `computeFixedToIcrfMatrix`.
- Added `EarthOrientationParameters`, `EarthOrientationParametersSample`, `Iau2006XysData`, and `Iau2006XysDataSample` classes to `Core`.
- CZML now supports the ability to specify positions in the International Celestial Reference Frame (ICRF), and inertial reference frame.
- Fixed globe rendering on the Nexus 4 running Google Chrome Beta.
- `ViewportQuad` now supports the material system. See the [Fabric](https://github.com/CesiumGS/cesium/wiki/Fabric) wiki page.
- Fixed rendering artifacts in `EllipsoidPrimitive`.
- Fixed an issue where streaming CZML would fail when changing material types.
- Updated Dojo from 1.7.2 to 1.8.4. Reminder: Cesium does not depend on Dojo but uses it for reference applications.

### b12a - 2013-01-18

- Breaking changes:

  - Renamed the `server` property to `url` when constructing a `BingMapsImageryProvider`. Likewise, renamed `BingMapsImageryProvider.getServer` to `BingMapsImageryProvider.getUrl`. Code that looked like

           var bing = new BingMapsImageryProvider({
               server : 'dev.virtualearth.net'
           });

    should now look like:

           var bing = new BingMapsImageryProvider({
               url : 'http://dev.virtualearth.net'
           });

  - Renamed `toCSSColor` to `toCssColorString`.
  - Moved `minimumZoomDistance` and `maximumZoomDistance` from the `CameraController` to the `ScreenSpaceCameraController`.

- Added `fromCssColorString` to `Color` to create a `Color` instance from any CSS value.
- Added `fromHsl` to `Color` to create a `Color` instance from H, S, L values.
- Added `Scene.backgroundColor`.
- Added `textureRotationAngle` parameter to `Polygon.setPositions` and `Polygon.configureFromPolygonHierarchy` to rotate textures on polygons.
- Added `Matrix3.fromRotationX`, `Matrix3.fromRotationY`, `Matrix3.fromRotationZ`, and `Matrix2.fromRotation`.
- Added `fromUniformScale` to `Matrix2`, `Matrix3`, and `Matrix4`.
- Added `fromScale` to `Matrix2`.
- Added `multiplyByUniformScale` to `Matrix4`.
- Added `flipY` property when calling `Context.createTexture2D` and `Context.createCubeMap`.
- Added `MeshFilters.encodePosition` and `EncodedCartesian3.encode`.
- Fixed jitter artifacts with polygons.
- Fixed camera tilt close to the `minimumZoomDistance`.
- Fixed a bug that could lead to blue tiles when zoomed in close to the North and South poles.
- Fixed a bug where removing labels would remove the wrong label and ultimately cause a crash.
- Worked around a bug in Firefox 18 preventing typed arrays from being transferred to or from Web Workers.
- Upgraded RequireJS to version 2.1.2, and Almond to 0.2.3.
- Updated the default Bing Maps API key.

### b12 - 2013-01-03

- Breaking changes:
  - Renamed `EventHandler` to `ScreenSpaceEventHandler`.
  - Renamed `MouseEventType` to `ScreenSpaceEventType`.
  - Renamed `MouseEventType.MOVE` to `ScreenSpaceEventType.MOUSE_MOVE`.
  - Renamed `CameraEventHandler` to `CameraEventAggregator`.
  - Renamed all `*MouseAction` to `*InputAction` (including get, set, remove, etc).
  - Removed `Camera2DController`, `CameraCentralBodyController`, `CameraColumbusViewController`, `CameraFlightController`, `CameraFreeLookController`, `CameraSpindleController`, and `CameraControllerCollection`. Common ways to modify the camera are through the `CameraController` object of the `Camera` and will work in all scene modes. The default camera handler is the `ScreenSpaceCameraController` object on the `Scene`.
  - Changed default Natural Earth imagery to a 2K version of [Natural Earth II with Shaded Relief, Water, and Drainages](http://www.naturalearthdata.com/downloads/10m-raster-data/10m-natural-earth-2/). The previously used version did not include lakes and rivers. This replaced `Source/Assets/Textures/NE2_50M_SR_W_2048.jpg` with `Source/Assets/Textures/NE2_LR_LC_SR_W_DR_2048.jpg`.
- Added pinch-zoom, pinch-twist, and pinch-tilt for touch-enabled browsers (particularly mobile browsers).
- Improved rendering support on Nexus 4 and Nexus 7 using Firefox.
- Improved camera flights.
- Added Sandbox example using NASA's new [Black Marble](http://www.nasa.gov/mission_pages/NPP/news/earth-at-night.html) night imagery.
- Added constrained z-axis by default to the Cesium widgets.
- Upgraded Jasmine from version 1.1.0 to 1.3.0.
- Added `JulianDate.toIso8601`, which creates an ISO8601 compliant representation of a JulianDate.
- The `Timeline` widget now properly displays leap seconds.

### b11 - 2012-12-03

- Breaking changes:
  - Widget render loop now started by default. Startup code changed, see Sandcastle examples.
  - Changed `Timeline.makeLabel` to take a `JulianDate` instead of a JavaScript date parameter.
  - Default Earth imagery has been moved to a new package `Assets`. Images used by `Sandcastle` examples have been moved to the Sandcastle folder, and images used by the Dojo widgets are now self-contained in the `Widgets` package.
  - `positionToEyeEC` in `czm_materialInput` is no longer normalized by default.
  - `FullScreen` and related functions have been renamed to `Fullscreen` to match the W3C standard name.
  - `Fullscreen.isFullscreenEnabled` was incorrectly implemented in certain browsers. `isFullscreenEnabled` now correctly determines whether the browser will allow an element to go fullscreen. A new `isFullscreen` function is available to determine if the browser is currently in fullscreen mode.
  - `Fullscreen.getFullScreenChangeEventName` and `Fullscreen.getFullScreenChangeEventName` now return the proper event name, suitable for use with the `addEventListener` API, instead prefixing them with "on".
  - Removed `Scene.setSunPosition` and `Scene.getSunPosition`. The sun position used for lighting is automatically computed based on the scene's time.
  - Removed a number of rendering options from `CentralBody`, including the ground atmosphere, night texture, specular map, cloud map, cloud shadows, and bump map. These features weren't really production ready and had a disproportionate cost in terms of shader complexity and compilation time. They may return in a more polished form in a future release.
  - Removed `affectedByLighting` property from `Polygon`, `EllipsoidPrimitive`, `RectangularPyramidSensorVolume`, `CustomSensorVolume`, and `ComplexConicSensorVolume`.
  - Removed `DistanceIntervalMaterial`. This was not documented.
  - `Matrix2.getElementIndex`, `Matrix3.getElementIndex`, and `Matrix4.getElementIndex` functions have had their parameters swapped and now take row first and column second. This is consistent with other class constants, such as Matrix2.COLUMN1ROW2.
  - Replaced `CentralBody.showSkyAtmosphere` with `Scene.skyAtmosphere` and `SkyAtmosphere`. This has no impact for those using the Cesium widget.
- Improved lighting in Columbus view and on polygons, ellipsoids, and sensors.
- Fixed atmosphere rendering artifacts and improved Columbus view transition.
- Fixed jitter artifacts with billboards and polylines.
- Added `TileMapServiceImageryProvider`. See the Imagery Layers `Sandcastle` example.
- Added `Water` material. See the Materials `Sandcastle` example.
- Added `SkyBox` to draw stars. Added `CesiumWidget.showSkyBox` and `CesiumViewerWidget.showSkyBox`.
- Added new `Matrix4` functions: `Matrix4.multiplyByTranslation`, `multiplyByPoint`, and `Matrix4.fromScale`. Added `Matrix3.fromScale`.
- Added `EncodedCartesian3`, which is used to eliminate jitter when drawing primitives.
- Added new automatic GLSL uniforms: `czm_frameNumber`, `czm_temeToPseudoFixed`, `czm_entireFrustum`, `czm_inverseModel`, `czm_modelViewRelativeToEye`, `czm_modelViewProjectionRelativeToEye`, `czm_encodedCameraPositionMCHigh`, and `czm_encodedCameraPositionMCLow`.
- Added `czm_translateRelativeToEye` and `czm_luminance` GLSL functions.
- Added `shininess` to `czm_materialInput`.
- Added `QuadraticRealPolynomial`, `CubicRealPolynomial`, and `QuarticRealPolynomial` for finding the roots of quadratic, cubic, and quartic polynomials.
- Added `IntersectionTests.grazingAltitudeLocation` for finding a point on a ray nearest to an ellipsoid.
- Added `mostOrthogonalAxis` function to `Cartesian2`, `Cartesian3`, and `Cartesian4`.
- Changed CesiumViewerWidget default behavior so that zooming to an object now requires a single left-click, rather than a double-click.
- Updated third-party [Tween.js](https://github.com/sole/tween.js/).

### b10 - 2012-11-02

- Breaking changes:
  - Renamed `Texture2DPool` to `TexturePool`.
  - Renamed `BingMapsTileProvider` to `BingMapsImageryProvider`.
  - Renamed `SingleTileProvider` to `SingleTileImageryProvider`.
  - Renamed `ArcGISTileProvider` to `ArcGisMapServerImageryProvider`.
  - Renamed `EquidistantCylindrdicalProjection` to `GeographicProjection`.
  - Renamed `MercatorProjection` to `WebMercatorProjection`.
  - `CentralBody.dayTileProvider` has been removed. Instead, add one or more imagery providers to the collection returned by `CentralBody.getImageryLayers()`.
  - The `description.generateTextureCoords` parameter passed to `ExtentTessellator.compute` is now called `description.generateTextureCoordinates`.
  - Renamed `bringForward`, `sendBackward`, `bringToFront`, and `sendToBack` methods on `CompositePrimitive` to `raise`, `lower`, `raiseToTop`, and `lowerToBottom`, respectively.
  - `Cache` and `CachePolicy` are no longer used and have been removed.
  - Fixed problem with Dojo widget startup, and removed "postSetup" callback in the process. See Sandcastle examples and update your startup code.
- `CentralBody` now allows imagery from multiple sources to be layered and alpha blended on the globe. See the new `Imagery Layers` and `Map Projections` Sandcastle examples.
- Added `WebMapServiceImageryProvider`.
- Improved middle mouse click behavior to always tilt in the same direction.
- Added `getElementIndex` to `Matrix2`, `Matrix3`, and `Matrix4`.

### b9 - 2012-10-01

- Breaking changes:
  - Removed the `render` and `renderForPick` functions of primitives. The primitive `update` function updates a list of commands for the renderer. For more details, see the [Data Driven Renderer](https://github.com/CesiumGS/cesium/wiki/Data-Driven-Renderer-Details).
  - Removed `Context.getViewport` and `Context.setViewport`. The viewport defaults to the size of the canvas if a primitive does not override the viewport property in the render state.
  - `shallowEquals` has been removed.
  - Passing `undefined` to any of the set functions on `Billboard` now throws an exception.
  - Passing `undefined` to any of the set functions on `Polyline` now throws an exception.
  - `PolygonPipeline.scaleToGeodeticHeight` now takes ellipsoid as the last parameter, instead of the first. It also now defaults to `Ellipsoid.WGS84` if no parameter is provided.
- The new Sandcastle live editor and demo gallery replace the Sandbox and Skeleton examples.
- Improved picking performance and accuracy.
- Added EllipsoidPrimitive for visualizing ellipsoids and spheres. Currently, this is only supported in 3D, not 2D or Columbus view.
- Added `DynamicEllipsoid` and `DynamicEllipsoidVisualizer` which use the new `EllipsoidPrimitive` to implement ellipsoids in CZML.
- `Extent` functions now take optional result parameters. Also added `getCenter`, `intersectWith`, and `contains` functions.
- Add new utility class, `DynamicObjectView` for tracking a DynamicObject with the camera across scene modes; also hooked up CesiumViewerWidget to use it.
- Added `enableTranslate`, `enableZoom`, and `enableRotate` properties to `Camera2DController` to selectively toggle camera behavior. All values default to `true`.
- Added `Camera2DController.setPositionCartographic` to simplify moving the camera programmatically when in 2D mode.
- Improved near/far plane distances and eliminated z-fighting.
- Added `Matrix4.multiplyByTranslation`, `Matrix4.fromScale`, and `Matrix3.fromScale`.

### b8 - 2012-09-05

- Breaking changes:

  - Materials are now created through a centralized Material class using a JSON schema called [Fabric](https://github.com/CesiumGS/cesium/wiki/Fabric). For example, change:

          polygon.material = new BlobMaterial({repeat : 10.0});

    to:

          polygon.material = Material.fromType(context, 'Blob');
          polygon.material.repeat = 10.0;

    or:

          polygon.material = new Material({
              context : context,
              fabric : {
                  type : 'Blob',
                  uniforms : {
                      repeat : 10.0
                  }
              }
          });

  - `Label.computeScreenSpacePosition` now requires the current scene state as a parameter.
  - Passing `undefined` to any of the set functions on `Label` now throws an exception.
  - Renamed `agi_` prefix on GLSL identifiers to `czm_`.
  - Replaced `ViewportQuad` properties `vertexShader` and `fragmentShader` with optional constructor arguments.
  - Changed the GLSL automatic uniform `czm_viewport` from an `ivec4` to a `vec4` to reduce casting.
  - `Billboard` now defaults to an image index of `-1` indicating no texture, previously billboards defaulted to `0` indicating the first texture in the atlas. For example, change:

          billboards.add({
              position : { x : 1.0, y : 2.0, z : 3.0 },
          });

    to:

          billboards.add({
              position : { x : 1.0, y : 2.0, z : 3.0 },
              imageIndex : 0
          });

  - Renamed `SceneState` to `FrameState`.
  - `SunPosition` was changed from a static object to a function `computeSunPosition`; which now returns a `Cartesian3` with the computed position. It was also optimized for performance and memory pressure. For example, change:

          var result = SunPosition.compute(date);
          var position = result.position;

        to:

          var position = computeSunPosition(date);

- All `Quaternion` operations now have static versions that work with any objects exposing `x`, `y`, `z` and `w` properties.
- Added support for nested polygons with holes. See `Polygon.configureFromPolygonHierarchy`.
- Added support to the renderer for view frustum and central body occlusion culling. All built-in primitives, such as `BillboardCollection`, `Polygon`, `PolylineCollection`, etc., can be culled. See the advanced examples in the Sandbox for details.
- Added `writeTextToCanvas` function which handles sizing the resulting canvas to fit the desired text.
- Added support for CZML path visualization via the `DynamicPath` and `DynamicPathVisualizer` objects. See the [CZML wiki](https://github.com/CesiumGS/cesium/wiki/CZML-Guide) for more details.
- Added support for [WEBGL_depth_texture](http://www.khronos.org/registry/webgl/extensions/WEBGL_depth_texture/). See `Framebuffer.setDepthTexture`.
- Added `CesiumMath.isPowerOfTwo`.
- Added `affectedByLighting` to `ComplexConicSensorVolume`, `CustomSensorVolume`, and `RectangularPyramidSensorVolume` to turn lighting on/off for these objects.
- CZML `Polygon`, `Cone`, and `Pyramid` objects are no longer affected by lighting.
- Added `czm_viewRotation` and `czm_viewInverseRotation` automatic GLSL uniforms.
- Added a `clampToPixel` property to `BillboardCollection` and `LabelCollection`. When true, it aligns all billboards and text to a pixel in screen space, providing a crisper image at the cost of jumpier motion.
- `Ellipsoid` functions now take optional result parameters.

### b7 - 2012-08-01

- Breaking changes:

  - Removed keyboard input handling from `EventHandler`.
  - `TextureAtlas` takes an object literal in its constructor instead of separate parameters. Code that previously looked like:

          context.createTextureAtlas(images, pixelFormat, borderWidthInPixels);

    should now look like:

          context.createTextureAtlas({images : images, pixelFormat : pixelFormat, borderWidthInPixels : borderWidthInPixels});

  - `Camera.pickEllipsoid` returns the picked position in world coordinates and the ellipsoid parameter is optional. Prefer the new `Scene.pickEllipsoid` method. For example, change

          var position = camera.pickEllipsoid(ellipsoid, windowPosition);

    to:

          var position = scene.pickEllipsoid(windowPosition, ellipsoid);

  - `Camera.getPickRay` now returns the new `Ray` type instead of an object with position and direction properties.
  - `Camera.viewExtent` now takes an `Extent` argument instead of west, south, east and north arguments. Prefer `Scene.viewExtent` over `Camera.viewExtent`. `Scene.viewExtent` will work in any `SceneMode`. For example, change

          camera.viewExtent(ellipsoid, west, south, east, north);

    to:

          scene.viewExtent(extent, ellipsoid);

  - `CameraSpindleController.mouseConstrainedZAxis` has been removed. Instead, use `CameraSpindleController.constrainedAxis`. Code that previously looked like:

          spindleController.mouseConstrainedZAxis = true;

    should now look like:

          spindleController.constrainedAxis = Cartesian3.UNIT_Z;

  - The `Camera2DController` constructor and `CameraControllerCollection.add2D` now require a projection instead of an ellipsoid.
  - `Chain` has been removed. `when` is now included as a more complete CommonJS Promises/A implementation.
  - `Jobs.downloadImage` was replaced with `loadImage` to provide a promise that will asynchronously load an image.
  - `jsonp` now returns a promise for the requested data, removing the need for a callback parameter.
  - JulianDate.getTimeStandard() has been removed, dates are now always stored internally as TAI.
  - LeapSeconds.setLeapSeconds now takes an array of LeapSecond instances instead of JSON.
  - TimeStandard.convertUtcToTai and TimeStandard.convertTaiToUtc have been removed as they are no longer needed.
  - `Cartesian3.prototype.getXY()` was replaced with `Cartesian2.fromCartesian3`. Code that previously looked like `cartesian3.getXY();` should now look like `Cartesian2.fromCartesian3(cartesian3);`.
  - `Cartesian4.prototype.getXY()` was replaced with `Cartesian2.fromCartesian4`. Code that previously looked like `cartesian4.getXY();` should now look like `Cartesian2.fromCartesian4(cartesian4);`.
  - `Cartesian4.prototype.getXYZ()` was replaced with `Cartesian3.fromCartesian4`. Code that previously looked like `cartesian4.getXYZ();` should now look like `Cartesian3.fromCartesian4(cartesian4);`.
  - `Math.angleBetween` was removed because it was a duplicate of `Cartesian3.angleBetween`. Simply replace calls of the former to the later.
  - `Cartographic3` was renamed to `Cartographic`.
  - `Cartographic2` was removed; use `Cartographic` instead.
  - `Ellipsoid.toCartesian` was renamed to `Ellipsoid.cartographicToCartesian`.
  - `Ellipsoid.toCartesians` was renamed to `Ellipsoid.cartographicArrayToCartesianArray`.
  - `Ellipsoid.toCartographic2` was renamed to `Ellipsoid.cartesianToCartographic`.
  - `Ellipsoid.toCartographic2s` was renamed to `Ellipsoid.cartesianArrayToCartographicArray`.
  - `Ellipsoid.toCartographic3` was renamed to `Ellipsoid.cartesianToCartographic`.
  - `Ellipsoid.toCartographic3s` was renamed to `Ellipsoid.cartesianArrayToCartographicArray`.
  - `Ellipsoid.cartographicDegreesToCartesian` was removed. Code that previously looked like `ellipsoid.cartographicDegreesToCartesian(new Cartographic(45, 50, 10))` should now look like `ellipsoid.cartographicToCartesian(Cartographic.fromDegrees(45, 50, 10))`.
  - `Math.cartographic3ToRadians`, `Math.cartographic2ToRadians`, `Math.cartographic2ToDegrees`, and `Math.cartographic3ToDegrees` were removed. These functions are no longer needed because Cartographic instances are always represented in radians.
  - All functions starting with `multiplyWith` now start with `multiplyBy` to be consistent with functions starting with `divideBy`.
  - The `multiplyWithMatrix` function on each `Matrix` type was renamed to `multiply`.
  - All three Matrix classes have been largely re-written for consistency and performance. The `values` property has been eliminated and Matrices are no longer immutable. Code that previously looked like `matrix = matrix.setColumn0Row0(12);` now looks like `matrix[Matrix2.COLUMN0ROW0] = 12;`. Code that previously looked like `matrix.setColumn3(cartesian3);` now looked like `matrix.setColumn(3, cartesian3, matrix)`.
  - 'Polyline' is no longer externally creatable. To create a 'Polyline' use the 'PolylineCollection.add' method.

          Polyline polyline = new Polyline();

    to

          PolylineCollection polylineCollection = new PolylineCollection();
          Polyline polyline = polylineCollection.add();

- All `Cartesian2` operations now have static versions that work with any objects exposing `x` and `y` properties.
- All `Cartesian3` operations now have static versions that work with any objects exposing `x`, `y`, and `z` properties.
- All `Cartesian4` operations now have static versions that work with any objects exposing `x`, `y`, `z` and `w` properties.
- All `Cartographic` operations now have static versions that work with any objects exposing `longitude`, `latitude`, and `height` properties.
- All `Matrix` classes are now indexable like arrays.
- All `Matrix` operations now have static versions of all prototype functions and anywhere we take a Matrix instance as input can now also take an Array or TypedArray.
- All `Matrix`, `Cartesian`, and `Cartographic` operations now take an optional result parameter for object re-use to reduce memory pressure.
- Added `Cartographic.fromDegrees` to make creating Cartographic instances from values in degrees easier.
- Added `addImage` to `TextureAtlas` so images can be added to a texture atlas after it is constructed.
- Added `Scene.pickEllipsoid`, which picks either the ellipsoid or the map depending on the current `SceneMode`.
- Added `Event`, a new utility class which makes it easy for objects to expose event properties.
- Added `TextureAtlasBuilder`, a new utility class which makes it easy to build a TextureAtlas asynchronously.
- Added `Clock`, a simple clock for keeping track of simulated time.
- Added `LagrangePolynomialApproximation`, `HermitePolynomialApproximation`, and `LinearApproximation` interpolation algorithms.
- Added `CoordinateConversions`, a new static class where most coordinate conversion methods will be stored.
- Added `Spherical` coordinate type
- Added a new DynamicScene layer for time-dynamic, data-driven visualization. This include CZML processing. For more details see https://github.com/CesiumGS/cesium/wiki/Architecture and https://github.com/CesiumGS/cesium/wiki/CZML-in-Cesium.
- Added a new application, Cesium Viewer, for viewing CZML files and otherwise exploring the globe.
- Added a new Widgets directory, to contain common re-usable Cesium related controls.
- Added a new Timeline widget to the Widgets directory.
- Added a new Widgets/Dojo directory, to contain dojo-specific widgets.
- Added new Timeline and Cesium dojo widgets.
- Added `CameraCentralBodyController` as the new default controller to handle mouse input.
  - The left mouse button rotates around the central body.
  - The right mouse button and mouse wheel zoom in and out.
  - The middle mouse button rotates around the point clicked on the central body.
- Added `computeTemeToPseudoFixedMatrix` function to `Transforms`.
- Added 'PolylineCollection' to manage numerous polylines. 'PolylineCollection' dramatically improves rendering speed when using polylines.

### b6a - 2012-06-20

- Breaking changes:
  - Changed `Tipsify.tipsify` and `Tipsify.calculateACMR` to accept an object literal instead of three separate arguments. Supplying a maximum index and cache size is now optional.
  - `CentralBody` no longer requires a camera as the first parameter.
- Added `CentralBody.northPoleColor` and `CentralBody.southPoleColor` to fill in the poles if they are not covered by a texture.
- Added `Polygon.configureExtent` to create a polygon defined by west, south, east, and north values.
- Added functions to `Camera` to provide position and directions in world coordinates.
- Added `showThroughEllipsoid` to `CustomSensorVolume` and `RectangularPyramidSensorVolume` to allow sensors to draw through Earth.
- Added `affectedByLighting` to `CentralBody` and `Polygon` to turn lighting on/off for these objects.

### b5 - 2012-05-15

- Breaking changes:

  - Renamed Geoscope to Cesium. To update your code, change all `Geoscope.*` references to `Cesium.*`, and reference Cesium.js instead of Geoscope.js.
  - `CompositePrimitive.addGround` was removed; use `CompositePrimitive.add` instead. For example, change

          primitives.addGround(polygon);

    to:

          primitives.add(polygon);

  - Moved `eastNorthUpToFixedFrame` and `northEastDownToFixedFrame` functions from `Ellipsoid` to a new `Transforms` object. For example, change

          var m = ellipsoid.eastNorthUpToFixedFrame(p);

    to:

          var m = Cesium.Transforms.eastNorthUpToFixedFrame(p, ellipsoid);

  - Label properties `fillStyle` and `strokeStyle` were renamed to `fillColor` and `outlineColor`; they are also now color objects instead of strings. The label `Color` property has been removed.

    For example, change

          label.setFillStyle("red");
          label.setStrokeStyle("#FFFFFFFF");

    to:

          label.setFillColor({ red : 1.0, blue : 0.0, green : 0.0, alpha : 1.0 });
          label.setOutlineColor({ red : 1.0, blue : 1.0, green : 1.0, alpha : 1.0 });

  - Renamed `Tipsify.Tipsify` to `Tipsify.tipsify`.
  - Renamed `Tipsify.CalculateACMR` to `Tipsify.calculateACMR`.
  - Renamed `LeapSecond.CompareLeapSecondDate` to `LeapSecond.compareLeapSecondDate`.
  - `Geoscope.JSONP.get` is now `Cesium.jsonp`. `Cesium.jsonp` now takes a url, a callback function, and an options object. The previous 2nd and 4th parameters are now specified using the options object.
  - `TWEEN` is no longer globally defined, and is instead available as `Cesium.Tween`.
  - Chain.js functions such as `run` are now moved to `Cesium.Chain.run`, etc.
  - `Geoscope.CollectionAlgorithms.binarySearch` is now `Cesium.binarySearch`.
  - `Geoscope.ContainmentTests.pointInsideTriangle2D` is now `Cesium.pointInsideTriangle2D`.
  - Static constructor methods prefixed with "createFrom", now start with "from":

          Matrix2.createfromColumnMajorArray

    becomes

          Matrix2.fromColumnMajorArray

  - The `JulianDate` constructor no longer takes a `Date` object, use the new from methods instead:

          new JulianDate(new Date());

    becomes

          JulianDate.fromDate(new Date("January 1, 2011 12:00:00 EST"));
          JulianDate.fromIso8601("2012-04-24T18:08Z");
          JulianDate.fromTotalDays(23452.23);

  - `JulianDate.getDate` is now `JulianDate.toDate()` and returns a new instance each time.
  - `CentralBody.logoOffsetX` and `logoOffsetY` have been replaced with `CentralBody.logoOffset`, a `Cartesian2`.
  - TileProviders now take a proxy object instead of a string, to allow more control over how proxy URLs are built. Construct a DefaultProxy, passing the previous proxy URL, to get the previous behavior.
  - `Ellipsoid.getScaledWgs84()` has been removed since it is not needed.
  - `getXXX()` methods which returned a new instance of what should really be a constant are now exposed as frozen properties instead. This should improve performance and memory pressure.

    - `Cartsian2/3/4.getUnitX()` -> `Cartsian2/3/4.UNIT_X`
    - `Cartsian2/3/4.getUnitY()` -> `Cartsian2/3/4.UNIT_Y`
    - `Cartsian2/3/4.getUnitZ()` -> `Cartsian3/4.UNIT_Z`
    - `Cartsian2/3/4.getUnitW()` -> `Cartsian4.UNIT_W`
    - `Matrix/2/3/4.getIdentity()` -> `Matrix/2/3/4.IDENTITY`
    - `Quaternion.getIdentity()` -> `Quaternion.IDENTITY`
    - `Ellipsoid.getWgs84()` -> `Ellipsoid.WGS84`
    - `Ellipsoid.getUnitSphere()` -> `Ellipsoid.UNIT_SPHERE`
    - `Cartesian2/3/4/Cartographic.getZero()` -> `Cartesian2/3/4/Cartographic.ZERO`

- Added `PerformanceDisplay` which can be added to a scene to display frames per second (FPS).
- Labels now correctly allow specifying fonts by non-pixel CSS units such as points, ems, etc.
- Added `Shapes.computeEllipseBoundary` and updated `Shapes.computeCircleBoundary` to compute boundaries using arc-distance.
- Added `fileExtension` and `credit` properties to `OpenStreetMapTileProvider` construction.
- Night lights no longer disappear when `CentralBody.showGroundAtmosphere` is `true`.

### b4 - 2012-03-01

- Breaking changes:

  - Replaced `Geoscope.SkyFromSpace` object with `CentralBody.showSkyAtmosphere` property.
  - For mouse click and double click events, replaced `event.x` and `event.y` with `event.position`.
  - For mouse move events, replaced `movement.startX` and `startY` with `movement.startPosition`. Replaced `movement.endX` and `movement.endY` with `movement.endPosition`.
  - `Scene.Pick` now takes a `Cartesian2` with the origin at the upper-left corner of the canvas. For example, code that looked like:

          scene.pick(movement.endX, scene.getCanvas().clientHeight - movement.endY);

    becomes:

          scene.pick(movement.endPosition);

- Added `SceneTransitioner` to switch between 2D and 3D views. See the new Skeleton 2D example.
- Added `CentralBody.showGroundAtmosphere` to show an atmosphere on the ground.
- Added `Camera.pickEllipsoid` to get the point on the globe under the mouse cursor.
- Added `Polygon.height` to draw polygons at a constant altitude above the ellipsoid.

### b3 - 2012-02-06

- Breaking changes:
  - Replaced `Geoscope.Constants` and `Geoscope.Trig` with `Geoscope.Math`.
  - `Polygon`
    - Replaced `setColor` and `getColor` with a `material.color` property.
    - Replaced `setEllipsoid` and `getEllipsoid` with an `ellipsoid` property.
    - Replaced `setGranularity` and `getGranularity` with a `granularity` property.
  - `Polyline`
    - Replaced `setColor`/`getColor` and `setOutlineColor`/`getOutlineColor` with `color` and `outline` properties.
    - Replaced `setWidth`/`getWidth` and `setOutlineWidth`/`getOutlineWidth` with `width` and `outlineWidth` properties.
  - Removed `Geoscope.BillboardCollection.bufferUsage`. It is now automatically determined.
  - Removed `Geoscope.Label` set/get functions for `shadowOffset`, `shadowBlur`, `shadowColor`. These are no longer supported.
  - Renamed `Scene.getTransitions` to `Scene.getAnimations`.
  - Renamed `SensorCollection` to `SensorVolumeCollection`.
  - Replaced `ComplexConicSensorVolume.material` with separate materials for each surface: `outerMaterial`, `innerMaterial`, and `capMaterial`.
  - Material renames
    - `TranslucentSensorVolumeMaterial` to `ColorMaterial`.
    - `DistanceIntervalSensorVolumeMaterial` to `DistanceIntervalMaterial`.
    - `TieDyeSensorVolumeMaterial` to `TieDyeMaterial`.
    - `CheckerboardSensorVolumeMaterial` to `CheckerboardMaterial`.
    - `PolkaDotSensorVolumeMaterial` to `DotMaterial`.
    - `FacetSensorVolumeMaterial` to `FacetMaterial`.
    - `BlobSensorVolumeMaterial` to `BlobMaterial`.
  - Added new materials:
    - `VerticalStripeMaterial`
    - `HorizontalStripeMaterial`
    - `DistanceIntervalMaterial`
  - Added polygon material support via the new `Polygon.material` property.
  - Added clock angle support to `ConicSensorVolume` via the new `maximumClockAngle` and `minimumClockAngle` properties.
  - Added a rectangular sensor, `RectangularPyramidSensorVolume`.
  - Changed custom sensor to connect direction points using the sensor's radius; previously, points were connected with a line.
  - Improved performance and memory usage of `BillboardCollection` and `LabelCollection`.
  - Added more mouse events.
  - Added Sandbox examples for new features.

### b2 - 2011-12-01

- Added complex conic and custom sensor volumes, and various materials to change their appearance. See the new Sensor folder in the Sandbox.
- Added modelMatrix property to primitives to render them in a local reference frame. See the polyline example in the Sandbox.
- Added eastNorthUpToFixedFrame() and northEastDownToFixedFrame() to Ellipsoid to create local reference frames.
- Added CameraFlightController to zoom smoothly from one point to another. See the new camera examples in the Sandbox.
- Added row and column assessors to Matrix2, Matrix3, and Matrix4.
- Added Scene, which reduces the amount of code required to use Geoscope. See the Skeleton. We recommend using this instead of explicitly calling update() and render() for individual or composite primitives. Existing code will need minor changes:

  - Calls to Context.pick() should be replaced with Scene.pick().
  - Primitive constructors no longer require a context argument.
  - Primitive update() and render() functions now require a context argument. However, when using the new Scene object, these functions do not need to be called directly.
  - TextureAtlas should no longer be created directly; instead, call Scene.getContext().createTextureAtlas().
  - Other breaking changes:

    - Camera get/set functions, e.g., getPosition/setPosition were replaced with properties, e.g., position.
    - Replaced CompositePrimitive, Polygon, and Polyline getShow/setShow functions with a show property.
    - Replaced Polyline, Polygon, BillboardCollection, and LabelCollection getBufferUsage/setBufferUsage functions with a bufferUsage property.
    - Changed colors used by billboards, labels, polylines, and polygons. Previously, components were named r, g, b, and a. They are now red, green, blue, and alpha. Previously, each component's range was [0, 255]. The range is now [0, 1] floating point. For example,

            color : { r : 0, g : 255, b : 0, a : 255 }

      becomes:

            color : { red : 0.0, green : 1.0, blue : 0.0, alpha : 1.0 }

### b1 - 2011-09-19

- Added `Shapes.computeCircleBoundary` to compute circles. See the Sandbox.
- Changed the `EventHandler` constructor function to take the Geoscope canvas, which ensures the mouse position is correct regardless of the canvas' position on the page. Code that previously looked like:

        var handler = new Geoscope.EventHandler();

  should now look like:

        var handler = new Geoscope.EventHandler(canvas);

- Context.Pick no longer requires clamping the x and y arguments. Code that previously looked like:

        var pickedObject = context.pick(primitives, us, Math.max(x, 0.0),
            Math.max(context.getCanvas().clientHeight - y, 0.0));

  can now look like:

        var pickedObject = context.pick(primitives, us, x, context.getCanvas().clientHeight - y);

- Changed Polyline.setWidth and Polyline.setOutlineWidth to clamp the width to the WebGL implementation limit instead of throwing an exception. Code that previously looked like:

        var maxWidth = context.getMaximumAliasedLineWidth();
        polyline.setWidth(Math.min(5, maxWidth));
        polyline.setOutlineWidth(Math.min(10, maxWidth));

  can now look like:

        polyline.setWidth(5);
        polyline.setOutlineWidth(10);

- Improved the Sandbox:
  - Code in the editor is now evaluated as you type for quick prototyping.
  - Highlighting a Geoscope type in the editor and clicking the doc button in the toolbar now brings up the reference help for that type.
- BREAKING CHANGE: The `Context` constructor-function now takes an element instead of an ID. Code that previously looked like:

        var context = new Geoscope.Context("glCanvas");
        var canvas = context.getCanvas();

  should now look like:

        var canvas = document.getElementById("glCanvas");
        var context = new Geoscope.Context(canvas);

### b0 - 2011-08-31

- Added new Sandbox and Skeleton examples. The sandbox contains example code for common tasks. The skeleton is a bare-bones application for building upon. Most sandbox code examples can be copy and pasted directly into the skeleton.
- Added `Geoscope.Polygon` for drawing polygons on the globe.
- Added `Context.pick` to pick objects in one line of code.
- Added `bringForward`, `bringToFront`, `sendBackward`, and `sendToBack` functions to `CompositePrimitive` to control the render-order for ground primitives.
- Added `getShow`/`setShow` functions to `Polyline` and `CompositePrimitive`.
- Added new camera control and event types including `CameraFreeLookEventHandler`, `CameraSpindleEventHandler`, and `EventHandler`.
- Replaced `Ellipsoid.toCartesian3` with `Ellipsoid.toCartesian`.
- update and `updateForPick` functions no longer require a `UniformState` argument.

## Alpha Releases

### a6 - 2011-08-05

- Added support for lines using `Geoscope.Polyline`. See the Sandbox example.
- Made `CompositePrimitive`, `LabelCollection`, and `BillboardCollection` have consistent function names, including a new `contains()` function.
- Improved reference documentation layout.

### a5 - 2011-07-22

- Flushed out `CompositePrimitive`, `TimeStandard`, and `LeapSecond` types.
- Improved support for browsers using ANGLE (Windows Only).

### a4 - 2011-07-15

- Added `Geoscope.TimeStandard` for handling TAI and UTC time standards.
- Added `Geoscope.Quaternion`, which is a foundation for future camera control.
- Added initial version of `Geoscope.PrimitiveCollection` to simplify rendering.
- Prevented billboards/labels near the surface from getting cut off by the globe.
- See the Sandbox for example code.
- Added more reference documentation for labels.

### a3 - 2011-07-08

- Added `Geoscope.LabelCollection` for drawing text.
- Added `Geoscope.JulianDate` and `Geoscope.TimeConstants` for proper time handling.
- See the Sandbox example for how to use the new labels and Julian date.

### a2 - 2011-07-01

- Added `Geoscope.ViewportQuad` and `Geoscope.Rectangle` (foundations for 2D map).
- Improved the visual quality of cloud shadows.

### a1 - 2011-06-24

- Added `SunPosition` type to compute the sun position for a julian date.
- Simplified picking. See the mouse move event in the Sandbox example.
- `Cartographic2` and `Cartographic3` are now mutable types.
- Added reference documentation for billboards.

### a0 - 2011-06-17

- Initial Release.<|MERGE_RESOLUTION|>--- conflicted
+++ resolved
@@ -16,13 +16,9 @@
 - Fixed a bug where `TaskProcessor` worker loading would check the worker module ID rather than the absolute URL when determining if it is cross-origin. [#11833](https://github.com/CesiumGS/cesium/pull/11833)
 - Fixed a bug where cross-origin workers would error when loaded with the CommonJS `importScripts` shim instead of an ESM `import`. [#11833](https://github.com/CesiumGS/cesium/pull/11833)
 - Corrected the Typescript types for `Billboard.id` and `Label.id` to be `any` [#11973](https://github.com/CesiumGS/cesium/issues/11973)
-<<<<<<< HEAD
 - Fixed a normalization error in image-based lighting. [#11994](https://github.com/CesiumGS/cesium/issues/11994)
 - Fixed an error in the specular reflection calculations for image-based lighting from supplied environment maps. [#12008](https://github.com/CesiumGS/cesium/issues/12008)
-=======
-- Fixed a normalization error in image-based lighting [#11994](https://github.com/CesiumGS/cesium/issues/11994)
 - Fixes a bug where `sampleTerrain` did not respect the `rejectOnTileFail` flag for failed requests other than the first. [#11998](https://github.com/CesiumGS/cesium/pull/11998)
->>>>>>> 4f41c015
 
 ### 1.117 - 2024-05-01
 
