--- conflicted
+++ resolved
@@ -1,4 +1,16 @@
 # Change Log
+
+### 1.116 - TBD
+
+#### @cesium/engine
+
+##### Breaking Changes :mega:
+
+##### Fixes :wrench:
+
+- Fixed a bug where dynamic geometries caused the Scene to continuously render when running in requestRenderMode [#6631](https://github.com/CesiumGS/cesium/issues/6631)
+
+##### Additions :tada:
 
 ### 1.115 - 2024-03-01
 
@@ -17,12 +29,7 @@
 - Fixed a bug affecting voxel shader compilation in WebGL1 contexts. [#11798](https://github.com/CesiumGS/cesium/pull/11798)
 - Fixed a bug where legacy B3DM files that contained glTF 1.0 data that used a `CONSTANT` technique in the `KHR_material_common` extension and only defined ambient- or emissive textures (but no diffuse textures) showed up without any texture [#11825](https://github.com/CesiumGS/cesium/pull/11825)
 - Fixed an error when the `screenSpaceEventHandler` was destroyed before `Viewer` [#10576](https://github.com/CesiumGS/cesium/issues/10576)
-<<<<<<< HEAD
 - Fixes how `Camera.changed` handles changes in `roll`. [#11844](https://github.com/CesiumGS/cesium/pull/11844)
-- Fixed a bug where dynamic geometries caused the Scene to continuously render when running in requestRenderMode [#6631](https://github.com/CesiumGS/cesium/issues/6631)
-=======
-- Fixed how `Camera.changed` handles changes in `roll`. [#11844](https://github.com/CesiumGS/cesium/pull/11844)
->>>>>>> eb263ad4
 
 ##### Additions :tada:
 
