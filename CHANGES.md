--- conflicted
+++ resolved
@@ -6,7 +6,6 @@
 
 ##### Breaking Changes :mega:
 
-<<<<<<< HEAD
 - By default, the screen space camera controller will no longer go inside or under instances of `Cesium3DTileset`. [#11581](https://github.com/CesiumGS/cesium/pull/11581)
   - This behavior can be disabled by setting `Cesium3DTileset.disableCameraCollision` to true.
   - This feature is enabled by default only for WebGL 2 and above, but can be enabled for WebGL 1 by setting the `enablePick` option to true when creating the `Cesium3DTileset`.
@@ -15,9 +14,7 @@
 
 - Added `Cesium3DTileset.getHeight` to sample height values of the loaded tiles. If using WebGL 1, the `enablePick` option must be set to true to use this function. [#11581](https://github.com/CesiumGS/cesium/pull/11581)
 - Added `Cesium3DTileset.disableCameraCollision` to allow the camera from to go inside or below a 3D tileset, for instance, to be used with 3D Tiles interiors. [#11581](https://github.com/CesiumGS/cesium/pull/11581)
-=======
 - The `Cesium3DTileset.dynamicScreenSpaceError` optimization is now enabled by default, as this improves performance for street-level horizon views. Furthermore, the default settings of this feature were tuned for improved performance. `Cesium3DTileset.dynamicScreenSpaceErrorDensity` was changed from 0.00278 to 0.0002. `Cesium3DTileset.dynamicScreenSpaceErrorFactor` was changed from 4 to 24. [#11718](https://github.com/CesiumGS/cesium/pull/11718)
->>>>>>> 6e8b5d8f
 
 ##### Fixes :wrench:
 
