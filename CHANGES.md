--- conflicted
+++ resolved
@@ -29,12 +29,8 @@
 - `Model` can now classify other assets with a given `classificationType`. [#10623](https://github.com/CesiumGS/cesium/pull/10623)
 - `Model` now supports back face culling for point clouds. [#10703](https://github.com/CesiumGS/cesium/pull/10703)
 - Export asset files such as CSS in `package.json`, allowing bundlers to import without additional configuration. [#9212](https://github.com/CesiumGS/cesium/pull/9212)
-<<<<<<< HEAD
 - The `sideEffects` field in `package.json` is now specified, allowing more conservative bundlers like Webpack to enable tree shaking by default. [#10714](https://github.com/CesiumGS/cesium/pull/10714)
-=======
-- The `sideEffects` field in `package.json` is now defined, allowing more conservative bundlers like Webpack to enable tree shaking by default.
 - Model entities now support `CustomShader`. [#10747](https://github.com/CesiumGS/cesium/pull/10747)
->>>>>>> 6cc54396
 
 ##### Fixes :wrench:
 
