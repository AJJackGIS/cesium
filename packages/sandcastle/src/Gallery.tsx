--- conflicted
+++ resolved
@@ -1,18 +1,10 @@
-<<<<<<< HEAD
-import { MouseEventHandler, useEffect, useMemo, useRef, useState } from "react";
+import { useEffect, useMemo, useRef, useState } from "react";
 import "./Gallery.css";
-import { Badge, Button, Select } from "@stratakit/bricks";
+import { Badge, Button, IconButton, Select } from "@stratakit/bricks";
 import { getBaseUrl } from "./util/getBaseUrl";
 import { Input } from "@stratakit/bricks/TextBox";
 import classNames from "classnames";
-=======
-import { useMemo } from "react";
-import "./Gallery.css";
-import { Input } from "@stratakit/bricks/TextBox";
-import { Badge, IconButton, Select } from "@stratakit/bricks";
-import { getBaseUrl } from "./util/getBaseUrl";
 import { script } from "./icons";
->>>>>>> 8abb9ee9
 
 const GALLERY_BASE = __GALLERY_BASE_URL__;
 
@@ -208,14 +200,9 @@
   loadDemo,
   hidden,
 }: {
-<<<<<<< HEAD
   galleryItems: GalleryItem[];
-  loadDemo: (demo: GalleryItem) => void;
+  loadDemo: (demo: GalleryItem, switchToCode: boolean) => void;
   hidden: boolean;
-=======
-  demos: GalleryItem[];
-  loadDemo: (demo: GalleryItem, switchToCode: boolean) => void;
->>>>>>> 8abb9ee9
 }) {
   const [searchResults, setSearchResults] = useState<
     PagefindSearchFragment[] | null
