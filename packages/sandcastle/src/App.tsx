import {
  MouseEventHandler,
  ReactElement,
  ReactNode,
  RefObject,
  useCallback,
  useEffect,
  useImperativeHandle,
  useReducer,
  useRef,
  useState,
} from "react";
import { Allotment, AllotmentHandle } from "allotment";
import "allotment/dist/style.css";
import "./App.css";

import { Button, Divider, Tooltip } from "@stratakit/bricks";
import { Icon, Root } from "@stratakit/foundations";
import { decodeBase64Data, makeCompressedBase64String } from "./Helpers.ts";
import Gallery, { GalleryItem } from "./Gallery.js";
import Bucket from "./Bucket.tsx";
import SandcastleEditor from "./SandcastleEditor.tsx";
import {
  add,
  image,
  moon,
  share as shareIcon,
  script,
  settings,
  sun,
  windowPopout,
} from "./icons.ts";
import {
  ConsoleMessage,
  ConsoleMessageType,
  ConsoleMirror,
} from "./ConsoleMirror.tsx";
import { useLocalStorage } from "./util/useLocalStorage.ts";
import { getBaseUrl } from "./util/getBaseUrl.ts";

const defaultJsCode = `import * as Cesium from "cesium";

const viewer = new Cesium.Viewer("cesiumContainer");
`;
const defaultHtmlCode = `<style>
  @import url(../templates/bucket.css);
</style>
<div id="cesiumContainer" class="fullSize"></div>
<div id="loadingOverlay"><h1>Loading...</h1></div>
<div id="toolbar"></div>
`;

const GALLERY_BASE = __GALLERY_BASE_URL__;

type RightSideRef = {
  toggleExpanded: () => void;
};

function RightSideAllotment({
  ref,
  children,
  consoleCollapsedHeight,
  consoleExpanded,
  setConsoleExpanded,
}: {
  ref: RefObject<RightSideRef | null>;
  children: ReactElement<typeof Allotment.Pane>[];
  consoleCollapsedHeight: number;
  consoleExpanded: boolean;
  setConsoleExpanded: (expanded: boolean) => void;
}) {
  const rightSideRef = useRef<AllotmentHandle>(null);
  const rightSideSizes = useRef<number[]>([0, 0]);

  useImperativeHandle(ref, () => {
    return {
      toggleExpanded: () => toggleExpanded(),
    };
  });

  const [previousConsoleHeight, setPreviousConsoleHeight] = useState<
    number | undefined
  >(undefined);

  function toggleExpanded() {
    const [top, bottom] = rightSideSizes.current;
    const totalHeight = top + bottom;
    if (!consoleExpanded) {
      const targetHeight = previousConsoleHeight ?? 200;
      rightSideRef.current?.resize([totalHeight - targetHeight, targetHeight]);
    } else {
      setPreviousConsoleHeight(bottom);
      rightSideRef.current?.resize([
        totalHeight - consoleCollapsedHeight,
        consoleCollapsedHeight,
      ]);
    }
    setConsoleExpanded(!consoleExpanded);
  }

  return (
    <Allotment
      vertical
      ref={rightSideRef}
      defaultSizes={[100, 0]}
      onChange={(sizes) => {
        if (previousConsoleHeight) {
          // Unset this because we just dragged
          setPreviousConsoleHeight(undefined);
        }
        rightSideSizes.current = sizes;
      }}
      onDragEnd={(sizes) => {
        const [, consoleSize] = sizes;
        if (consoleSize <= consoleCollapsedHeight && consoleExpanded) {
          setConsoleExpanded(false);
        } else if (consoleSize > consoleCollapsedHeight && !consoleExpanded) {
          setConsoleExpanded(true);
        }
      }}
      onReset={() => {
        const [top, bottom] = rightSideSizes.current;
        const totalHeight = top + bottom;
        rightSideRef.current?.resize([
          totalHeight - consoleCollapsedHeight,
          consoleCollapsedHeight,
        ]);
        setConsoleExpanded(false);
      }}
    >
      {children}
    </Allotment>
  );
}

function AppBarButton({
  children,
  onClick,
  active = false,
  label,
}: {
  children: ReactNode;
  onClick: MouseEventHandler;
  active?: boolean;
  label: string;
}) {
  if (active) {
    return (
      <Tooltip content={label} type="label" placement="right">
        <Button tone="accent" onClick={onClick}>
          {children}
        </Button>
      </Tooltip>
    );
  }
  return (
    <Tooltip content={label} type="label" placement="right">
      <Button variant="ghost" onClick={onClick}>
        {children}
      </Button>
    </Tooltip>
  );
}

export type SandcastleAction =
  | { type: "reset" }
  | { type: "setCode"; code: string }
  | { type: "setHtml"; html: string }
  | { type: "runSandcastle" }
  | { type: "setAndRun"; code?: string; html?: string };

function App() {
  const [theme, setTheme] = useLocalStorage<"dark" | "light">(
    "sandcastle/theme",
    "dark",
  );
  const rightSideRef = useRef<RightSideRef>(null);
  const consoleCollapsedHeight = 26;
  const [consoleExpanded, setConsoleExpanded] = useState(false);

  const cesiumVersion = __CESIUM_VERSION__;
  const versionString = __COMMIT_SHA__ ? `Commit: ${__COMMIT_SHA__}` : "";

  const startOnEditor = !!(window.location.search || window.location.hash);
  const [leftPanel, setLeftPanel] = useState<"editor" | "gallery">(
    startOnEditor ? "editor" : "gallery",
  );
  const [title, setTitle] = useState("New Sandcastle");

  // This is used to avoid a "double render" when loading from the URL
  const [readyForViewer, setReadyForViewer] = useState(false);

  type CodeState = {
    code: string;
    html: string;
    committedCode: string;
    committedHtml: string;
    runNumber: number;
  };

  const initialState: CodeState = {
    code: defaultJsCode,
    html: defaultHtmlCode,
    committedCode: defaultJsCode,
    committedHtml: defaultHtmlCode,
    runNumber: 0,
  };

  const [codeState, dispatch] = useReducer(function reducer(
    state: CodeState,
    action: SandcastleAction,
  ): CodeState {
    switch (action.type) {
      case "reset": {
        return { ...initialState };
      }
      case "setCode": {
        return {
          ...state,
          code: action.code,
        };
      }
      case "setHtml": {
        return {
          ...state,
          html: action.html,
        };
      }
      case "runSandcastle": {
        return {
          ...state,
          committedCode: state.code,
          committedHtml: state.html,
          runNumber: state.runNumber + 1,
        };
      }
      case "setAndRun": {
        return {
          code: action.code ?? state.code,
          html: action.html ?? state.html,
          committedCode: action.code ?? state.code,
          committedHtml: action.html ?? state.html,
          runNumber: state.runNumber + 1,
        };
      }
    }
  }, initialState);

  const [legacyIdMap, setLegacyIdMap] = useState<Record<string, string>>({});
  const [galleryItems, setGalleryItems] = useState<GalleryItem[]>([]);
  const [galleryLoaded, setGalleryLoaded] = useState(false);

  const [consoleMessages, setConsoleMessages] = useState<ConsoleMessage[]>([]);
  function appendConsole(type: ConsoleMessageType, message: string) {
    setConsoleMessages((prevConsoleMessages) => [
      ...prevConsoleMessages,
      { type, message, id: crypto.randomUUID() },
    ]);
    if (!consoleExpanded && type !== "log") {
      rightSideRef.current?.toggleExpanded();
    }
  }

  function resetConsole() {
    // the console should only be cleared by the Bucket when the viewer page
    // has actually reloaded and stopped sending console statements
    // otherwise some could bleed into the "next run"
    setConsoleMessages([]);
  }

  function runSandcastle() {
    dispatch({ type: "runSandcastle" });
  }

  function highlightLine(lineNumber: number) {
    console.log("would highlight line", lineNumber, "but not implemented yet");
  }

  function resetSandcastle() {
    dispatch({ type: "reset" });

    window.history.pushState({}, "", getBaseUrl());

    setTitle("New Sandcastle");
  }

  function share() {
    const base64String = makeCompressedBase64String({
      code: codeState.code,
      html: codeState.html,
    });

    const shareUrl = `${getBaseUrl()}#c=${base64String}`;
    window.history.replaceState({}, "", shareUrl);
  }

  function openStandalone() {
    let baseHref = getBaseUrl();
    const pos = baseHref.lastIndexOf("/");
    baseHref = `${baseHref.substring(0, pos)}/gallery/`;

    const base64String = makeCompressedBase64String({
      code: codeState.code,
      html: codeState.html,
      baseHref,
    });

    let url = getBaseUrl();
    url =
      `${url.replace("index.html", "")}standalone.html` + `#c=${base64String}`;

    window.open(url, "_blank");
    window.focus();
  }

  const loadGalleryItem = useCallback(
    async function loadGalleryItem(galleryId: string) {
      const galleryItem = galleryItems.find((item) => item.id === galleryId);
      if (!galleryItem) {
        console.error("Unable to find gallery item with id:", galleryId);
        return;
      }

      const itemBaseUrl = `${GALLERY_BASE}/${galleryItem.id}`;

      const codeReq = fetch(`${itemBaseUrl}/main.js`);
      const htmlReq = fetch(`${itemBaseUrl}/index.html`);

      const code = await (await codeReq).text();
      const html = await (await htmlReq).text();

      dispatch({
        type: "setAndRun",
        code: code,
        html: html,
      });
      setTitle(galleryItem.title);
      setReadyForViewer(true);
    },
    [galleryItems],
  );

  useEffect(() => {
    let ignore = false;
    async function fetchGallery() {
      const req = await fetch(`${GALLERY_BASE}/list.json`);
      const resp = await req.json();

      if (!ignore) {
        setGalleryItems(resp.entries);
        setLegacyIdMap(resp.legacyIdMap);
        setGalleryLoaded(true);
      }
    }
    fetchGallery();
    return () => {
      ignore = true;
    };
  }, []);

  const loadFromUrl = useCallback(
    function loadFromUrl() {
      if (galleryLoaded) {
        const searchParams = new URLSearchParams(window.location.search);

        if (window.location.hash.indexOf("#c=") === 0) {
          const base64String = window.location.hash.substr(3);
          const data = decodeBase64Data(base64String);

          dispatch({
            type: "setAndRun",
            code: data.code,
            html: data.html,
          });
          setReadyForViewer(true);
        } else if (searchParams.has("src")) {
          const legacyId = searchParams.get("src");
          if (!legacyId) {
            return;
          }
          const galleryId = legacyIdMap[legacyId];
          if (!galleryId) {
            console.warn("Unable to map legacy id to new id");
            return;
          }
          window.history.replaceState(
            {},
            "",
            `${getBaseUrl()}?id=${galleryId}`,
          );
          loadGalleryItem(galleryId);
        } else if (searchParams.has("id")) {
          const galleryId = searchParams.get("id");
          if (!galleryId) {
            return;
          }
          loadGalleryItem(galleryId);
        } else {
          setReadyForViewer(true);
        }
      }
    },
    [galleryLoaded, legacyIdMap, loadGalleryItem],
  );

  useEffect(() => loadFromUrl(), [galleryLoaded, galleryItems, loadFromUrl]);
  useEffect(() => {
    // Listen to browser forward/back navigation and try to load from URL
    // this is necessary because of the pushState used for faster gallery loading
    function pushStateListener() {
      loadFromUrl();
    }
    window.addEventListener("popstate", pushStateListener);
    return () => window.removeEventListener("popstate", pushStateListener);
  }, [loadFromUrl]);

  return (
    <Root
      id="root"
      className="sandcastle-root"
      density="dense"
      colorScheme={theme}
      synchronizeColorScheme
    >
      <header className="header">
        <a className="logo" href={getBaseUrl()}>
          <img
            src={
              theme === "dark"
                ? "./images/Cesium_Logo_overlay.png"
                : "./images/Cesium_Logo_Color_Overlay.png"
            }
            style={{ width: "118px" }}
          />
        </a>
        <div className="metadata">{title}</div>
        <Button tone="accent" onClick={() => share()}>
          <Icon href={shareIcon} /> Share
        </Button>
        <Divider aria-orientation="vertical" />
        <Button onClick={() => openStandalone()}>
          Standalone <Icon href={windowPopout} />
        </Button>
        <div className="flex-spacer"></div>
        <div className="version">
          {versionString && <pre>{versionString.substring(0, 7)} - </pre>}
          <pre>{cesiumVersion}</pre>
        </div>
      </header>
      <div className="application-bar">
        <AppBarButton
          onClick={() => setLeftPanel("gallery")}
          active={leftPanel === "gallery"}
          label="Gallery"
        >
          <Icon href={image} size="large" />
        </AppBarButton>
        <AppBarButton
          onClick={() => setLeftPanel("editor")}
          active={leftPanel === "editor"}
          label="Editor"
        >
          <Icon href={script} size="large" />
        </AppBarButton>
        <Divider />
        <AppBarButton
          onClick={() => {
            resetSandcastle();
            setLeftPanel("editor");
          }}
          label="New Sandcastle"
        >
          <Icon href={add} size="large" />
        </AppBarButton>
        <div className="flex-spacer"></div>
        <Divider />
        <AppBarButton
          onClick={() => setTheme(theme === "dark" ? "light" : "dark")}
          label="Toggle Theme"
        >
          <Icon href={theme === "dark" ? moon : sun} size="large" />
        </AppBarButton>
        <AppBarButton label="Settings" onClick={() => {}}>
          <Icon href={settings} size="large" />
        </AppBarButton>
      </div>
      <Allotment defaultSizes={[40, 60]}>
        <Allotment.Pane minSize={400} className="left-panel">
          {leftPanel === "editor" && (
            <SandcastleEditor
              darkTheme={theme === "dark"}
              onJsChange={(value: string = "") =>
                dispatch({ type: "setCode", code: value })
              }
              onHtmlChange={(value: string = "") =>
                dispatch({ type: "setHtml", html: value })
              }
              onRun={() => runSandcastle()}
              js={codeState.code}
              html={codeState.html}
              setJs={(newCode) => dispatch({ type: "setCode", code: newCode })}
            />
          )}
<<<<<<< HEAD
          <Gallery
            hidden={leftPanel !== "gallery"}
            galleryItems={galleryItems}
            loadDemo={(item) => {
              // Load the gallery item every time it's clicked
              loadGalleryItem(item.id);

              const searchParams = new URLSearchParams(window.location.search);
              if (
                !searchParams.has("id") ||
                (searchParams.has("id") && searchParams.get("id") !== item.id)
              ) {
                // only push state if it's not the current url to prevent duplicated in history
                window.history.pushState(
                  {},
                  "",
                  `${getBaseUrl()}?id=${item.id}`,
                );
              }
              setLeftPanel("editor");
            }}
          />
=======
          {leftPanel === "gallery" && (
            <Gallery
              demos={galleryItems}
              loadDemo={(item, switchToCode) => {
                // Load the gallery item every time it's clicked
                loadGalleryItem(item.id);

                const searchParams = new URLSearchParams(
                  window.location.search,
                );
                if (
                  !searchParams.has("id") ||
                  (searchParams.has("id") && searchParams.get("id") !== item.id)
                ) {
                  // only push state if it's not the current url to prevent duplicated in history
                  window.history.pushState(
                    {},
                    "",
                    `${getBaseUrl()}?id=${item.id}`,
                  );
                }
                if (switchToCode) {
                  setLeftPanel("editor");
                }
              }}
            />
          )}
>>>>>>> 8abb9ee9
        </Allotment.Pane>
        <Allotment.Pane className="right-panel">
          <RightSideAllotment
            ref={rightSideRef}
            consoleCollapsedHeight={consoleCollapsedHeight}
            consoleExpanded={consoleExpanded}
            setConsoleExpanded={setConsoleExpanded}
          >
            <Allotment.Pane minSize={200}>
              {readyForViewer && (
                <Bucket
                  code={codeState.committedCode}
                  html={codeState.committedHtml}
                  runNumber={codeState.runNumber}
                  highlightLine={(lineNumber) => highlightLine(lineNumber)}
                  appendConsole={appendConsole}
                  resetConsole={resetConsole}
                />
              )}
            </Allotment.Pane>
            <Allotment.Pane
              preferredSize={consoleCollapsedHeight}
              minSize={consoleCollapsedHeight}
            >
              <ConsoleMirror
                logs={consoleMessages}
                expanded={consoleExpanded}
                toggleExpanded={() => rightSideRef.current?.toggleExpanded()}
              />
            </Allotment.Pane>
          </RightSideAllotment>
        </Allotment.Pane>
      </Allotment>
    </Root>
  );
}

export default App;<|MERGE_RESOLUTION|>--- conflicted
+++ resolved
@@ -501,11 +501,10 @@
               setJs={(newCode) => dispatch({ type: "setCode", code: newCode })}
             />
           )}
-<<<<<<< HEAD
           <Gallery
             hidden={leftPanel !== "gallery"}
             galleryItems={galleryItems}
-            loadDemo={(item) => {
+            loadDemo={(item, switchToCode) => {
               // Load the gallery item every time it's clicked
               loadGalleryItem(item.id);
 
@@ -519,21 +518,6 @@
                   {},
                   "",
                   `${getBaseUrl()}?id=${item.id}`,
-                );
-              }
-              setLeftPanel("editor");
-            }}
-          />
-=======
-          {leftPanel === "gallery" && (
-            <Gallery
-              demos={galleryItems}
-              loadDemo={(item, switchToCode) => {
-                // Load the gallery item every time it's clicked
-                loadGalleryItem(item.id);
-
-                const searchParams = new URLSearchParams(
-                  window.location.search,
                 );
                 if (
                   !searchParams.has("id") ||
@@ -549,10 +533,9 @@
                 if (switchToCode) {
                   setLeftPanel("editor");
                 }
-              }}
-            />
-          )}
->>>>>>> 8abb9ee9
+              }
+            }}
+          />
         </Allotment.Pane>
         <Allotment.Pane className="right-panel">
           <RightSideAllotment
