--- conflicted
+++ resolved
@@ -443,10 +443,6 @@
         </div>
         <Editor
           theme={darkTheme ? "vs-dark" : "light"}
-<<<<<<< HEAD
-          path={jsIsActive ? "script.js" : "index.html"}
-          language={jsIsActive ? "javascript" : "html"}
-          value={jsIsActive ? codeState.code : codeState.html}
           options={{
             automaticLayout: true,
             bracketPairColorization: {
@@ -460,12 +456,10 @@
             renderWhitespace: "trailing",
             tabSize: 2,
           }}
-=======
           path={activeTab === "js" ? "script.js" : "index.html"}
           language={activeTab === "js" ? "javascript" : "html"}
           value={activeTab === "js" ? codeState.code : codeState.html}
           defaultValue={defaultJsCode}
->>>>>>> 46b91792
           onMount={handleEditorDidMount}
           beforeMount={handleEditorWillMount}
           onChange={handleChange}
