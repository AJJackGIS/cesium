--- conflicted
+++ resolved
@@ -551,19 +551,11 @@
   let len;
   let i;
 
-
   if (defined(uniformMap)) {
     const manualUniforms = this._manualUniforms;
     len = manualUniforms.length;
     for (i = 0; i < len; ++i) {
       const mu = manualUniforms[i];
-<<<<<<< HEAD
-      try {
-        mu.value = uniformMap[mu.name]();
-      } catch (error) {
-        throw new RuntimeError(`Error setting uniform "${mu.name}" : ${error}`)
-      }
-=======
 
       //>>includeStart('debug', pragmas.debug);
       if (!defined(uniformMap[mu.name])) {
@@ -572,7 +564,6 @@
       //>>includeEnd('debug');
 
       mu.value = uniformMap[mu.name]();
->>>>>>> da804fe3
     }
   }
 
