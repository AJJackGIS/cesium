--- conflicted
+++ resolved
@@ -215,7 +215,7 @@
    * m.modelMatrix = Cesium.Transforms.eastNorthUpToFixedFrame(origin);
    */
   this.modelMatrix = Matrix4.clone(
-    defaultValue(options.modelMatrix, Matrix4.IDENTITY),
+    defaultValue(options.modelMatrix, Matrix4.IDENTITY)
   );
   this._modelMatrix = Matrix4.clone(this.modelMatrix);
   this._scale = defaultValue(options.scale, 1.0);
@@ -281,7 +281,7 @@
   this._color = Color.clone(options.color);
   this._colorBlendMode = defaultValue(
     options.colorBlendMode,
-    ColorBlendMode.HIGHLIGHT,
+    ColorBlendMode.HIGHLIGHT
   );
   this._colorBlendAmount = defaultValue(options.colorBlendAmount, 0.5);
 
@@ -312,7 +312,7 @@
 
   let instanceFeatureIdLabel = defaultValue(
     options.instanceFeatureIdLabel,
-    "instanceFeatureId_0",
+    "instanceFeatureId_0"
   );
   if (typeof instanceFeatureIdLabel === "number") {
     instanceFeatureIdLabel = `instanceFeatureId_${instanceFeatureIdLabel}`;
@@ -341,14 +341,14 @@
 
   this._heightReference = defaultValue(
     options.heightReference,
-    HeightReference.NONE,
+    HeightReference.NONE
   );
   this._heightDirty = this._heightReference !== HeightReference.NONE;
   this._removeUpdateHeightCallback = undefined;
 
   this._enableVerticalExaggeration = defaultValue(
     options.enableVerticalExaggeration,
-    true,
+    true
   );
   this._hasVerticalExaggeration = false;
 
@@ -356,10 +356,11 @@
 
   const scene = options.scene;
   if (defined(scene) && defined(scene.terrainProviderChanged)) {
-    this._terrainProviderChangedCallback =
-      scene.terrainProviderChanged.addEventListener(() => {
+    this._terrainProviderChangedCallback = scene.terrainProviderChanged.addEventListener(
+      () => {
         this._heightDirty = true;
-      });
+      }
+    );
   }
   this._scene = scene;
 
@@ -388,7 +389,7 @@
     ClippingPolygonCollection.setOwner(
       clippingPolygons,
       this,
-      "_clippingPolygons",
+      "_clippingPolygons"
     );
   } else {
     this._clippingPolygons = clippingPolygons;
@@ -421,12 +422,12 @@
   this._debugShowBoundingVolumeDirty = false;
   this._debugShowBoundingVolume = defaultValue(
     options.debugShowBoundingVolume,
-    false,
+    false
   );
 
   this._enableDebugWireframe = defaultValue(
     options.enableDebugWireframe,
-    false,
+    false
   );
   this._enableShowOutline = defaultValue(options.enableShowOutline, true);
   this._debugWireframe = defaultValue(options.debugWireframe, false);
@@ -439,7 +440,7 @@
   ) {
     oneTimeWarning(
       "model-debug-wireframe-ignored",
-      "enableDebugWireframe must be set to true in Model.fromGltf, otherwise debugWireframe will be ignored.",
+      "enableDebugWireframe must be set to true in Model.fromGltf, otherwise debugWireframe will be ignored."
     );
   }
 
@@ -463,7 +464,7 @@
 
   this._splitDirection = defaultValue(
     options.splitDirection,
-    SplitDirection.NONE,
+    SplitDirection.NONE
   );
 
   this._enableShowOutline = defaultValue(options.enableShowOutline, true);
@@ -558,7 +559,7 @@
     if (defined(node.instances)) {
       featureIdAttribute = ModelUtility.getFeatureIdsByLabel(
         node.instances.featureIds,
-        instanceFeatureIdLabel,
+        instanceFeatureIdLabel
       );
       if (
         defined(featureIdAttribute) &&
@@ -577,7 +578,7 @@
       const primitive = node.primitives[j];
       const featureIds = ModelUtility.getFeatureIdsByLabel(
         primitive.featureIds,
-        featureIdLabel,
+        featureIdLabel
       );
 
       if (defined(featureIds)) {
@@ -906,7 +907,7 @@
       //>>includeEnd('debug');
       this._distanceDisplayCondition = DistanceDisplayCondition.clone(
         value,
-        this._distanceDisplayCondition,
+        this._distanceDisplayCondition
       );
     },
   },
@@ -1146,7 +1147,7 @@
       //>>includeStart('debug', pragmas.debug);
       if (!this._ready) {
         throw new DeveloperError(
-          "The model is not loaded. Use Model.readyEvent or wait for Model.ready to be true.",
+          "The model is not loaded. Use Model.readyEvent or wait for Model.ready to be true."
         );
       }
       //>>includeEnd('debug');
@@ -1214,7 +1215,7 @@
       ) {
         oneTimeWarning(
           "model-debug-wireframe-ignored",
-          "enableDebugWireframe must be set to true in Model.fromGltfAsync, otherwise debugWireframe will be ignored.",
+          "enableDebugWireframe must be set to true in Model.fromGltfAsync, otherwise debugWireframe will be ignored."
         );
       }
     },
@@ -1755,7 +1756,7 @@
   //>>includeStart('debug', pragmas.debug);
   if (!this._ready) {
     throw new DeveloperError(
-      "The model is not loaded. Use Model.readyEvent or wait for Model.ready to be true.",
+      "The model is not loaded. Use Model.readyEvent or wait for Model.ready to be true."
     );
   }
   Check.typeOf.string("name", name);
@@ -1785,7 +1786,7 @@
   Check.typeOf.number("value", value);
   if (!this._ready) {
     throw new DeveloperError(
-      "The model is not loaded. Use Model.readyEvent or wait for Model.ready to be true.",
+      "The model is not loaded. Use Model.readyEvent or wait for Model.ready to be true."
     );
   }
   //>>includeEnd('debug');
@@ -1804,7 +1805,7 @@
   //>>includeStart('debug', pragmas.debug);
   if (!this._ready) {
     throw new DeveloperError(
-      "The model is not loaded. Use Model.readyEvent or wait for Model.ready to be true.",
+      "The model is not loaded. Use Model.readyEvent or wait for Model.ready to be true."
     );
   }
   //>>includeEnd('debug');
@@ -1831,7 +1832,7 @@
   Check.typeOf.string("extensionName", extensionName);
   if (!this._ready) {
     throw new DeveloperError(
-      "The model is not loaded. Use Model.readyEvent or wait for Model.ready to be true.",
+      "The model is not loaded. Use Model.readyEvent or wait for Model.ready to be true."
     );
   }
   //>>includeEnd('debug');
@@ -1887,7 +1888,7 @@
       const runtimeError = ModelUtility.getError(
         "model",
         this._resource,
-        error,
+        error
       );
       handleError(this, runtimeError);
     }
@@ -1915,7 +1916,7 @@
       const error = ModelUtility.getError(
         "model",
         this._resource,
-        new RuntimeError("Failed to load model."),
+        new RuntimeError("Failed to load model.")
       );
       handleError(error);
       this._rejectLoad = this._rejectLoad && this._rejectLoad(error);
@@ -2099,7 +2100,7 @@
   const featureTable = model.featureTables[model.featureTableId];
   model._styleCommandsNeeded = StyleCommandsNeeded.getStyleCommandsNeeded(
     featureTable.featuresLength,
-    featureTable.batchTexture.translucentFeaturesLength,
+    featureTable.batchTexture.translucentFeaturesLength
   );
 }
 
@@ -2219,7 +2220,7 @@
     //>>includeStart('debug', pragmas.debug);
     if (frameState.mode !== SceneMode.SCENE3D && model._projectTo2D) {
       throw new DeveloperError(
-        "Model.modelMatrix cannot be changed in 2D or Columbus View if projectTo2D is true.",
+        "Model.modelMatrix cannot be changed in 2D or Columbus View if projectTo2D is true."
       );
     }
     //>>includeEnd('debug');
@@ -2250,7 +2251,7 @@
     //>>includeStart('debug', pragmas.debug);
     if (model.heightReference !== HeightReference.NONE) {
       throw new DeveloperError(
-        "Height reference is not supported without a scene.",
+        "Height reference is not supported without a scene."
       );
     }
     //>>includeEnd('debug');
@@ -2275,7 +2276,7 @@
   model._removeUpdateHeightCallback = scene.updateHeight(
     cartoPosition,
     getUpdateHeightCallback(model, ellipsoid, cartoPosition),
-    model.heightReference,
+    model.heightReference
   );
 
   // Set the correct height now
@@ -2315,14 +2316,14 @@
   model._boundingSphere.center = Cartesian3.multiplyByScalar(
     model._sceneGraph.boundingSphere.center,
     model._clampedScale,
-    model._boundingSphere.center,
+    model._boundingSphere.center
   );
   model._boundingSphere.radius = model._initialRadius * model._clampedScale;
 
   model._boundingSphere = BoundingSphere.transform(
     model._boundingSphere,
     modelMatrix,
-    model._boundingSphere,
+    model._boundingSphere
   );
 }
 
@@ -2334,7 +2335,7 @@
     const context = frameState.context;
     const maxPixelSize = Math.max(
       context.drawingBufferWidth,
-      context.drawingBufferHeight,
+      context.drawingBufferHeight
     );
 
     Matrix4.getTranslation(modelMatrix, scratchPosition);
@@ -2343,7 +2344,7 @@
       SceneTransforms.computeActualEllipsoidPosition(
         frameState,
         scratchPosition,
-        scratchPosition,
+        scratchPosition
       );
     }
 
@@ -2354,7 +2355,7 @@
     const pixelsPerMeter = 1.0 / metersPerPixel;
     const diameterInPixels = Math.min(
       pixelsPerMeter * (2.0 * radius),
-      maxPixelSize,
+      maxPixelSize
     );
 
     // Maintain model's minimum pixel size
@@ -2398,7 +2399,6 @@
   let iblReferenceFrameMatrix3 = scratchIBLReferenceFrameMatrix3;
   let iblReferenceFrameMatrix4 = scratchIBLReferenceFrameMatrix4;
 
-<<<<<<< HEAD
   iblReferenceFrameMatrix4 = Matrix4.multiply(
     context.uniformState.view3D,
     referenceMatrix,
@@ -2417,43 +2417,22 @@
     iblReferenceFrameMatrix3,
     model._iblReferenceFrameMatrix
   );
-=======
-    iblReferenceFrameMatrix4 = Matrix4.multiply(
-      context.uniformState.view3D,
-      referenceMatrix,
-      iblReferenceFrameMatrix4,
-    );
-    iblReferenceFrameMatrix3 = Matrix4.getRotation(
-      iblReferenceFrameMatrix4,
-      iblReferenceFrameMatrix3,
-    );
-    iblReferenceFrameMatrix3 = Matrix3.transpose(
-      iblReferenceFrameMatrix3,
-      iblReferenceFrameMatrix3,
-    );
-    model._iblReferenceFrameMatrix = Matrix3.multiply(
-      yUpToZUp,
-      iblReferenceFrameMatrix3,
-      model._iblReferenceFrameMatrix,
-    );
-  }
->>>>>>> baaabaa4
 
   if (model.isClippingEnabled()) {
     let clippingPlanesMatrix = scratchClippingPlanesMatrix;
     clippingPlanesMatrix = Matrix4.multiply(
       context.uniformState.view3D,
       referenceMatrix,
-      clippingPlanesMatrix,
+      clippingPlanesMatrix
     );
     clippingPlanesMatrix = Matrix4.multiply(
       clippingPlanesMatrix,
       model._clippingPlanes.modelMatrix,
-      clippingPlanesMatrix,
+      clippingPlanesMatrix
     );
     model._clippingPlanesMatrix = Matrix4.inverseTranspose(
       clippingPlanesMatrix,
-      model._clippingPlanesMatrix,
+      model._clippingPlanesMatrix
     );
   }
 }
@@ -2531,7 +2510,7 @@
 
   const displayConditionPassed = passesDistanceDisplayCondition(
     model,
-    frameState,
+    frameState
   );
 
   const invisible = model.isInvisible();
@@ -2564,7 +2543,7 @@
   return frameState.camera.getPixelSize(
     scratchBoundingSphere,
     frameState.context.drawingBufferWidth,
-    frameState.context.drawingBufferHeight,
+    frameState.context.drawingBufferHeight
   );
 }
 
@@ -2577,7 +2556,7 @@
 
     ellipsoid.cartographicToCartesian(
       clampedPosition,
-      scratchUpdateHeightCartesian,
+      scratchUpdateHeightCartesian
     );
 
     const clampedModelMatrix = model._clampedModelMatrix;
@@ -2613,7 +2592,7 @@
     // Distance to center of primitive's reference frame
     const position = Matrix4.getTranslation(
       model.modelMatrix,
-      scratchDisplayConditionCartesian,
+      scratchDisplayConditionCartesian
     );
 
     // This will project the position if the scene is in Columbus View,
@@ -2621,12 +2600,12 @@
     SceneTransforms.computeActualEllipsoidPosition(
       frameState,
       position,
-      position,
+      position
     );
 
     distanceSquared = Cartesian3.distanceSquared(
       position,
-      frameState.camera.positionWC,
+      frameState.camera.positionWC
     );
   }
 
@@ -2742,7 +2721,7 @@
   frameState,
   verticalExaggeration,
   relativeHeight,
-  result,
+  result
 ) {
   return pickModel(
     this,
@@ -2750,7 +2729,7 @@
     frameState,
     verticalExaggeration,
     relativeHeight,
-    result,
+    result
   );
 };
 
@@ -3210,7 +3189,7 @@
   const modelOptions = makeModelOptions(
     loader,
     ModelType.TILE_GEOJSON,
-    options,
+    options
   );
   const model = new Model(modelOptions);
   return model;
