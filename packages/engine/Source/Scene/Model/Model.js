--- conflicted
+++ resolved
@@ -1357,9 +1357,6 @@
   },
 
   /**
-<<<<<<< HEAD
-   * The directional light color when shading the model. When <code>undefined</code> the scene's light color is used instead.
-=======
    * If <code>true</code>, the model is exaggerated along the ellipsoid normal when {@link Scene.verticalExaggeration} is set to a value other than <code>1.0</code>.
    *
    * @memberof Model.prototype
@@ -1399,8 +1396,7 @@
   },
 
   /**
-   * The light color when shading the model. When <code>undefined</code> the scene's light color is used instead.
->>>>>>> da804fe3
+   * The directional light color when shading the model. When <code>undefined</code> the scene's light color is used instead.
    * <p>
    * Disabling additional light sources by setting
    * <code>model.imageBasedLighting.imageBasedLightingFactor = new Cartesian2(0.0, 0.0)</code>
