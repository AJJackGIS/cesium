import BoundingRectangle from "../Core/BoundingRectangle.js";
import Color from "../Core/Color.js";
import defined from "../Core/defined.js";
import destroyObject from "../Core/destroyObject.js";
import PixelFormat from "../Core/PixelFormat.js";
import ClearCommand from "../Renderer/ClearCommand.js";
import DrawCommand from "../Renderer/DrawCommand.js";
import FramebufferManager from "../Renderer/FramebufferManager.js";
import Pass from "../Renderer/Pass.js";
import PixelDatatype from "../Renderer/PixelDatatype.js";
import RenderState from "../Renderer/RenderState.js";
import Sampler from "../Renderer/Sampler.js";
import ShaderSource from "../Renderer/ShaderSource.js";
import Texture from "../Renderer/Texture.js";
import CompareAndPackTranslucentDepth from "../Shaders/CompareAndPackTranslucentDepth.js";
import CompositeTranslucentClassification from "../Shaders/PostProcessStages/CompositeTranslucentClassification.js";
import BlendingState from "./BlendingState.js";
import StencilConstants from "./StencilConstants.js";
import StencilFunction from "./StencilFunction.js";

const debugShowPackedDepth = false;

/**
 * Handles buffers, drawing, and deriving commands needed for classifying translucent 3D Tiles.
 * Uses a depth texture, so classification on translucent 3D Tiles is not available in Internet Explorer.
 *
 * @private
 */
function TranslucentTileClassification(context) {
  this._drawClassificationFBO = new FramebufferManager({
    createDepthAttachments: false,
  });
  this._accumulationFBO = new FramebufferManager({
    createDepthAttachments: false,
  });
  this._packFBO = new FramebufferManager();

  this._opaqueDepthStencilTexture = undefined;

  // Reference to either colorTexture or accumulationTexture
  this._textureToComposite = undefined;

  this._translucentDepthStencilTexture = undefined;

  this._packDepthCommand = undefined;
  this._accumulateCommand = undefined;
  this._compositeCommand = undefined;
  this._copyCommand = undefined;

  this._clearColorCommand = new ClearCommand({
    color: new Color(0.0, 0.0, 0.0, 0.0),
    owner: this,
  });

  this._clearDepthStencilCommand = new ClearCommand({
    depth: 1.0,
    stencil: 0,
    owner: this,
  });

  this._supported = context.depthTexture;

  this._viewport = new BoundingRectangle();
  this._rsDepth = undefined;
  this._rsAccumulate = undefined;
  this._rsComp = undefined;
  this._useScissorTest = undefined;
  this._scissorRectangle = undefined;

  this._hasTranslucentDepth = false;
  this._frustumsDrawn = 0;
}

Object.defineProperties(TranslucentTileClassification.prototype, {
  /**
   * Gets whether or not translucent depth was rendered.
   * @memberof TranslucentTileClassification.prototype
   *
   * @type {boolean}
   * @readonly
   */
  hasTranslucentDepth: {
    get: function () {
      return this._hasTranslucentDepth;
    },
  },
});

function destroyTextures(transpClass) {
  transpClass._textureToComposite = undefined;

  transpClass._translucentDepthStencilTexture =
    transpClass._translucentDepthStencilTexture &&
    !transpClass._translucentDepthStencilTexture.isDestroyed() &&
    transpClass._translucentDepthStencilTexture.destroy();
}

function destroyFramebuffers(transpClass) {
  transpClass._drawClassificationFBO.destroy();
  transpClass._accumulationFBO.destroy();
  transpClass._packFBO.destroy();
}

function updateTextures(transpClass, context, width, height) {
  destroyTextures(transpClass);

  transpClass._translucentDepthStencilTexture = new Texture({
    context: context,
    width: width,
    height: height,
    pixelFormat: PixelFormat.DEPTH_STENCIL,
    pixelDatatype: PixelDatatype.UNSIGNED_INT_24_8,
    sampler: Sampler.NEAREST,
  });
}

function updateFramebuffers(transpClass, context, width, height) {
  destroyFramebuffers(transpClass);
  transpClass._drawClassificationFBO.setDepthStencilTexture(
    transpClass._translucentDepthStencilTexture,
  );
  transpClass._drawClassificationFBO.update(context, width, height);

  transpClass._accumulationFBO.setDepthStencilTexture(
    transpClass._translucentDepthStencilTexture,
  );
  transpClass._accumulationFBO.update(context, width, height);

  transpClass._packFBO.update(context, width, height);
}

function updateResources(
  transpClass,
  context,
  passState,
  globeDepthStencilTexture,
) {
  if (!transpClass.isSupported()) {
    return;
  }

  transpClass._opaqueDepthStencilTexture = globeDepthStencilTexture;

  const width = transpClass._opaqueDepthStencilTexture.width;
  const height = transpClass._opaqueDepthStencilTexture.height;
  if (transpClass._drawClassificationFBO.isDirty(width, height)) {
    updateTextures(transpClass, context, width, height);
    updateFramebuffers(transpClass, context, width, height);
  }

  let fs;
  let uniformMap;

  if (!defined(transpClass._packDepthCommand)) {
    fs = new ShaderSource({
      sources: [CompareAndPackTranslucentDepth],
    });

    uniformMap = {
      u_opaqueDepthTexture: function () {
        return transpClass._opaqueDepthStencilTexture;
      },
      u_translucentDepthTexture: function () {
        return transpClass._translucentDepthStencilTexture;
      },
    };

    transpClass._packDepthCommand = context.createViewportQuadCommand(fs, {
      uniformMap: uniformMap,
      owner: transpClass,
    });
  }

  if (!defined(transpClass._compositeCommand)) {
    fs = new ShaderSource({
      sources: [CompositeTranslucentClassification],
    });

    uniformMap = {
      colorTexture: function () {
        return transpClass._textureToComposite;
      },
    };

    if (debugShowPackedDepth) {
      fs.defines = ["DEBUG_SHOW_DEPTH"];
      uniformMap.u_packedTranslucentDepth = function () {
        return transpClass._packFBO.getColorTexture();
      };
    }

    transpClass._compositeCommand = context.createViewportQuadCommand(fs, {
      uniformMap: uniformMap,
      owner: transpClass,
    });

    const compositeCommand = transpClass._compositeCommand;
    const compositeProgram = compositeCommand.shaderProgram;
    const compositePickProgram = context.shaderCache.createDerivedShaderProgram(
      compositeProgram,
      "pick",
      {
        vertexShaderSource: compositeProgram.vertexShaderSource,
        fragmentShaderSource: new ShaderSource({
          sources: fs.sources,
          defines: ["PICK"],
        }),
        attributeLocations: compositeProgram._attributeLocations,
      },
    );
    const compositePickCommand = DrawCommand.shallowClone(compositeCommand);
    compositePickCommand.shaderProgram = compositePickProgram;
    compositeCommand.derivedCommands.pick = compositePickCommand;
  }

  if (!defined(transpClass._copyCommand)) {
    fs = new ShaderSource({
      sources: [CompositeTranslucentClassification],
    });

    uniformMap = {
      colorTexture: function () {
        return transpClass._drawClassificationFBO.getColorTexture();
      },
    };

    transpClass._copyCommand = context.createViewportQuadCommand(fs, {
      uniformMap: uniformMap,
      owner: transpClass,
    });
  }

  if (!defined(transpClass._accumulateCommand)) {
    fs = new ShaderSource({
      sources: [CompositeTranslucentClassification],
    });

    uniformMap = {
      colorTexture: function () {
        return transpClass._drawClassificationFBO.getColorTexture();
      },
    };

    transpClass._accumulateCommand = context.createViewportQuadCommand(fs, {
      uniformMap: uniformMap,
      owner: transpClass,
    });
  }

  transpClass._viewport.width = width;
  transpClass._viewport.height = height;

  const useScissorTest = !BoundingRectangle.equals(
    transpClass._viewport,
    passState.viewport,
  );
  let updateScissor = useScissorTest !== transpClass._useScissorTest;
  transpClass._useScissorTest = useScissorTest;

  if (
    !BoundingRectangle.equals(transpClass._scissorRectangle, passState.viewport)
  ) {
    transpClass._scissorRectangle = BoundingRectangle.clone(
      passState.viewport,
      transpClass._scissorRectangle,
    );
    updateScissor = true;
  }

  if (
    !defined(transpClass._rsDepth) ||
    !BoundingRectangle.equals(
      transpClass._viewport,
      transpClass._rsDepth.viewport,
    ) ||
    updateScissor
  ) {
    transpClass._rsDepth = RenderState.fromCache({
      viewport: transpClass._viewport,
      scissorTest: {
        enabled: transpClass._useScissorTest,
        rectangle: transpClass._scissorRectangle,
      },
    });
  }

  if (defined(transpClass._packDepthCommand)) {
    transpClass._packDepthCommand.renderState = transpClass._rsDepth;
  }

  if (
    !defined(transpClass._rsAccumulate) ||
    !BoundingRectangle.equals(
      transpClass._viewport,
      transpClass._rsAccumulate.viewport,
    ) ||
    updateScissor
  ) {
    transpClass._rsAccumulate = RenderState.fromCache({
      viewport: transpClass._viewport,
      scissorTest: {
        enabled: transpClass._useScissorTest,
        rectangle: transpClass._scissorRectangle,
      },
      stencilTest: {
        enabled: true,
        frontFunction: StencilFunction.EQUAL,
        reference: StencilConstants.CESIUM_3D_TILE_MASK,
      },
    });
  }

  if (defined(transpClass._accumulateCommand)) {
    transpClass._accumulateCommand.renderState = transpClass._rsAccumulate;
  }

  if (
    !defined(transpClass._rsComp) ||
    !BoundingRectangle.equals(
      transpClass._viewport,
      transpClass._rsComp.viewport,
    ) ||
    updateScissor
  ) {
    transpClass._rsComp = RenderState.fromCache({
      viewport: transpClass._viewport,
      scissorTest: {
        enabled: transpClass._useScissorTest,
        rectangle: transpClass._scissorRectangle,
      },
      blending: BlendingState.ALPHA_BLEND,
    });
  }

  if (defined(transpClass._compositeCommand)) {
    transpClass._compositeCommand.renderState = transpClass._rsComp;
    transpClass._compositeCommand.derivedCommands.pick.renderState =
      transpClass._rsComp;
  }
}

TranslucentTileClassification.prototype.executeTranslucentCommands = function (
  scene,
  executeCommand,
  passState,
  commands,
  globeDepthStencilTexture,
) {
  // Check for translucent commands that should be classified
  const useLogDepth = scene.frameState.useLogDepth;
  const context = scene.context;
  const framebuffer = passState.framebuffer;

  for (let i = 0; i < commands.length; ++i) {
    let command = commands[i];
    command = useLogDepth ? command.derivedCommands.logDepth.command : command;

    if (command.depthForTranslucentClassification) {
      this._hasTranslucentDepth = true;
      break;
    }
  }

  if (!this._hasTranslucentDepth) {
    return;
  }

  updateResources(this, context, passState, globeDepthStencilTexture);

  // Get translucent depth
  passState.framebuffer = this._drawClassificationFBO.framebuffer;

  // Clear depth for multifrustum
  this._clearDepthStencilCommand.execute(context, passState);

  for (let i = 0; i < commands.length; ++i) {
    let command = commands[i];
    command = useLogDepth ? command.derivedCommands.logDepth.command : command;

    if (!command.depthForTranslucentClassification) {
      continue;
    }

    // Depth-only commands are created for all translucent 3D Tiles commands
    const depthOnlyCommand = command.derivedCommands.depth.depthOnlyCommand;
    executeCommand(depthOnlyCommand, scene, passState);
  }

  this._frustumsDrawn += this._hasTranslucentDepth ? 1 : 0;

  // Pack depth if any translucent depth commands were performed
  if (this._hasTranslucentDepth) {
    passState.framebuffer = this._packFBO.framebuffer;
    this._packDepthCommand.execute(context, passState);
  }

  passState.framebuffer = framebuffer;
};

TranslucentTileClassification.prototype.executeClassificationCommands =
  function (scene, executeCommand, passState, frustumCommands) {
    if (!this._hasTranslucentDepth) {
      return;
    }

<<<<<<< HEAD
  const context = scene.context;
  const uniformState = context.uniformState;
  const framebuffer = passState.framebuffer;
=======
    const context = scene.context;
    const us = context.uniformState;
    const framebuffer = passState.framebuffer;
>>>>>>> 09a719b8

    if (this._frustumsDrawn === 2) {
      // copy classification from first frustum
      passState.framebuffer = this._accumulationFBO.framebuffer;
      this._copyCommand.execute(context, passState);
    }

    passState.framebuffer = this._drawClassificationFBO.framebuffer;
    if (this._frustumsDrawn > 1) {
      this._clearColorCommand.execute(context, passState);
    }

<<<<<<< HEAD
  uniformState.updatePass(Pass.CESIUM_3D_TILE_CLASSIFICATION);
  const swapGlobeDepth = uniformState.globeDepthTexture;
  uniformState.globeDepthTexture = this._packFBO.getColorTexture();
  const commands = frustumCommands.commands[Pass.CESIUM_3D_TILE_CLASSIFICATION];
  const length = frustumCommands.indices[Pass.CESIUM_3D_TILE_CLASSIFICATION];
  for (let i = 0; i < length; ++i) {
    executeCommand(commands[i], scene, passState);
  }

  uniformState.globeDepthTexture = swapGlobeDepth;
  passState.framebuffer = framebuffer;
=======
    us.updatePass(Pass.CESIUM_3D_TILE_CLASSIFICATION);
    const swapGlobeDepth = us.globeDepthTexture;
    us.globeDepthTexture = this._packFBO.getColorTexture();
    const commands =
      frustumCommands.commands[Pass.CESIUM_3D_TILE_CLASSIFICATION];
    const length = frustumCommands.indices[Pass.CESIUM_3D_TILE_CLASSIFICATION];
    for (let i = 0; i < length; ++i) {
      executeCommand(commands[i], scene, context, passState);
    }

    us.globeDepthTexture = swapGlobeDepth;
    passState.framebuffer = framebuffer;
>>>>>>> 09a719b8

    if (this._frustumsDrawn === 1) {
      return;
    }

    passState.framebuffer = this._accumulationFBO.framebuffer;
    this._accumulateCommand.execute(context, passState);

    passState.framebuffer = framebuffer;
  };

TranslucentTileClassification.prototype.execute = function (scene, passState) {
  if (!this._hasTranslucentDepth) {
    return;
  }
  if (this._frustumsDrawn === 1) {
    this._textureToComposite = this._drawClassificationFBO.getColorTexture();
  } else {
    this._textureToComposite = this._accumulationFBO.getColorTexture();
  }

  const command = scene.frameState.passes.pick
    ? this._compositeCommand.derivedCommands.pick
    : this._compositeCommand;
  command.execute(scene.context, passState);

  clear(this, scene, passState);
};

function clear(translucentTileClassification, scene, passState) {
  if (!translucentTileClassification._hasTranslucentDepth) {
    return;
  }

  const framebuffer = passState.framebuffer;

  passState.framebuffer =
    translucentTileClassification._drawClassificationFBO.framebuffer;
  translucentTileClassification._clearColorCommand.execute(
    scene._context,
    passState,
  );

  passState.framebuffer = framebuffer;

  if (translucentTileClassification._frustumsDrawn > 1) {
    passState.framebuffer =
      translucentTileClassification._accumulationFBO.framebuffer;
    translucentTileClassification._clearColorCommand.execute(
      scene._context,
      passState,
    );
  }

  translucentTileClassification._hasTranslucentDepth = false;
  translucentTileClassification._frustumsDrawn = 0;
}

TranslucentTileClassification.prototype.isSupported = function () {
  return this._supported;
};

TranslucentTileClassification.prototype.isDestroyed = function () {
  return false;
};

TranslucentTileClassification.prototype.destroy = function () {
  destroyTextures(this);
  destroyFramebuffers(this);

  if (defined(this._compositeCommand)) {
    this._compositeCommand.shaderProgram =
      this._compositeCommand.shaderProgram &&
      this._compositeCommand.shaderProgram.destroy();
  }

  if (defined(this._packDepthCommand)) {
    this._packDepthCommand.shaderProgram =
      this._packDepthCommand.shaderProgram &&
      this._packDepthCommand.shaderProgram.destroy();
  }
  return destroyObject(this);
};

export default TranslucentTileClassification;<|MERGE_RESOLUTION|>--- conflicted
+++ resolved
@@ -403,53 +403,30 @@
       return;
     }
 
-<<<<<<< HEAD
-  const context = scene.context;
-  const uniformState = context.uniformState;
-  const framebuffer = passState.framebuffer;
-=======
     const context = scene.context;
-    const us = context.uniformState;
+    const uniformState = context.uniformState;
     const framebuffer = passState.framebuffer;
->>>>>>> 09a719b8
-
-    if (this._frustumsDrawn === 2) {
-      // copy classification from first frustum
-      passState.framebuffer = this._accumulationFBO.framebuffer;
-      this._copyCommand.execute(context, passState);
-    }
+
+    passState.framebuffer = this._accumulationFBO.framebuffer;
+    this._accumulateCommand.execute(context, passState);
 
     passState.framebuffer = this._drawClassificationFBO.framebuffer;
     if (this._frustumsDrawn > 1) {
       this._clearColorCommand.execute(context, passState);
     }
 
-<<<<<<< HEAD
-  uniformState.updatePass(Pass.CESIUM_3D_TILE_CLASSIFICATION);
-  const swapGlobeDepth = uniformState.globeDepthTexture;
-  uniformState.globeDepthTexture = this._packFBO.getColorTexture();
-  const commands = frustumCommands.commands[Pass.CESIUM_3D_TILE_CLASSIFICATION];
-  const length = frustumCommands.indices[Pass.CESIUM_3D_TILE_CLASSIFICATION];
-  for (let i = 0; i < length; ++i) {
-    executeCommand(commands[i], scene, passState);
-  }
-
-  uniformState.globeDepthTexture = swapGlobeDepth;
-  passState.framebuffer = framebuffer;
-=======
-    us.updatePass(Pass.CESIUM_3D_TILE_CLASSIFICATION);
-    const swapGlobeDepth = us.globeDepthTexture;
-    us.globeDepthTexture = this._packFBO.getColorTexture();
+    uniformState.updatePass(Pass.CESIUM_3D_TILE_CLASSIFICATION);
+    const swapGlobeDepth = uniformState.globeDepthTexture;
+    uniformState.globeDepthTexture = this._packFBO.getColorTexture();
     const commands =
       frustumCommands.commands[Pass.CESIUM_3D_TILE_CLASSIFICATION];
     const length = frustumCommands.indices[Pass.CESIUM_3D_TILE_CLASSIFICATION];
     for (let i = 0; i < length; ++i) {
-      executeCommand(commands[i], scene, context, passState);
-    }
-
-    us.globeDepthTexture = swapGlobeDepth;
+      executeCommand(commands[i], scene, passState);
+    }
+
+    uniformState.globeDepthTexture = swapGlobeDepth;
     passState.framebuffer = framebuffer;
->>>>>>> 09a719b8
 
     if (this._frustumsDrawn === 1) {
       return;
