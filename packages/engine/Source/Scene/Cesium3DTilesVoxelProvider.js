import Cartesian3 from "../Core/Cartesian3.js";
import Cesium3DTilesetMetadata from "./Cesium3DTilesetMetadata.js";
import Check from "../Core/Check.js";
import defaultValue from "../Core/defaultValue.js";
import defined from "../Core/defined.js";
import Ellipsoid from "../Core/Ellipsoid.js";
import hasExtension from "./hasExtension.js";
import ImplicitSubtree from "./ImplicitSubtree.js";
import ImplicitSubtreeCache from "./ImplicitSubtreeCache.js";
import ImplicitTileCoordinates from "./ImplicitTileCoordinates.js";
import ImplicitTileset from "./ImplicitTileset.js";
import Matrix4 from "../Core/Matrix4.js";
import MetadataSemantic from "./MetadataSemantic.js";
import MetadataType from "./MetadataType.js";
import OrientedBoundingBox from "../Core/OrientedBoundingBox.js";
import preprocess3DTileContent from "./preprocess3DTileContent.js";
import Resource from "../Core/Resource.js";
import ResourceCache from "./ResourceCache.js";
import RuntimeError from "../Core/RuntimeError.js";
import VoxelBoxShape from "./VoxelBoxShape.js";
import VoxelContent from "./VoxelContent.js";
import VoxelCylinderShape from "./VoxelCylinderShape.js";
import VoxelShapeType from "./VoxelShapeType.js";

/**
 * @typedef {Object} Cesium3DTilesVoxelProvider.ConstructorOptions
 *
 * Initialization options for the Cesium3DTilesVoxelProvider constructor
 *
 * @property {string} className The class in the tileset schema describing voxel metadata.
 * @property {string[]} names The metadata names.
 * @property {MetadataType[]} types The metadata types.
 * @property {MetadataComponentType[]} componentTypes The metadata component types.
 * @property {VoxelShapeType} shape The {@link VoxelShapeType}.
 * @property {Cartesian3} dimensions The number of voxels per dimension of a tile. This is the same for all tiles in the dataset.
 * @property {Cartesian3} [paddingBefore=Cartesian3.ZERO] The number of padding voxels before the tile. This improves rendering quality when sampling the edge of a tile, but it increases memory usage.
 * @property {Cartesian3} [paddingAfter=Cartesian3.ZERO] The number of padding voxels after the tile. This improves rendering quality when sampling the edge of a tile, but it increases memory usage.
 * @property {Matrix4} [globalTransform=Matrix4.IDENTITY] A transform from local space to global space.
 * @property {Matrix4} [shapeTransform=Matrix4.IDENTITY] A transform from shape space to local space.
 * @property {Cartesian3} [minBounds] The minimum bounds.
 * @property {Cartesian3} [maxBounds] The maximum bounds.
 * @property {number[][]} [minimumValues] The metadata minimum values.
 * @property {number[][]} [maximumValues] The metadata maximum values.
 * @property {number} [maximumTileCount] The maximum number of tiles that exist for this provider. This value is used as a hint to the voxel renderer to allocate an appropriate amount of GPU memory. If this value is not known it can be undefined.
 */

/**
 * A {@link VoxelProvider} that fetches voxel data from a 3D Tiles tileset.
 * <p>
 * Implements the {@link VoxelProvider} interface.
 * </p>
 * <div class="notice">
 * This object is normally not instantiated directly, use {@link Cesium3DTilesVoxelProvider.fromUrl}.
 * </div>
 *
 * @alias Cesium3DTilesVoxelProvider
 * @constructor
 * @augments VoxelProvider
 *
 * @param {Cesium3DTilesVoxelProvider.ConstructorOptions} options An object describing initialization options
 *
 * @see Cesium3DTilesVoxelProvider.fromUrl
 * @see VoxelProvider
 * @see VoxelPrimitive
 * @see VoxelShapeType
 *
 * @experimental This feature is not final and is subject to change without Cesium's standard deprecation policy.
 */
function Cesium3DTilesVoxelProvider(options) {
  options = defaultValue(options, defaultValue.EMPTY_OBJECT);

  const {
    className,
    names,
    types,
    componentTypes,
    shape,
    dimensions,
    paddingBefore = Cartesian3.ZERO.clone(),
    paddingAfter = Cartesian3.ZERO.clone(),
    globalTransform = Matrix4.IDENTITY.clone(),
    shapeTransform = Matrix4.IDENTITY.clone(),
    minBounds,
    maxBounds,
    minimumValues,
    maximumValues,
    maximumTileCount,
  } = options;

  //>>includeStart('debug', pragmas.debug);
  Check.typeOf.string("className", className);
  Check.typeOf.object("names", names);
  Check.typeOf.object("types", types);
  Check.typeOf.object("componentTypes", componentTypes);
  Check.typeOf.string("shape", shape);
  Check.typeOf.object("dimensions", dimensions);
  //>>includeEnd('debug');

  /**
   * A transform from shape space to local space.
   *
   * @memberof Cesium3DTilesVoxelProvider.prototype
   * @type {Matrix4}
   * @default Matrix4.IDENTITY
   * @readonly
   */
  this.shapeTransform = shapeTransform;

  /**
   * A transform from local space to global space.
   *
   * @memberof Cesium3DTilesVoxelProvider.prototype
   * @type {Matrix4}
   * @default Matrix4.IDENTITY
   * @readonly
   */
  this.globalTransform = globalTransform;

  /**
   * Gets the {@link VoxelShapeType}
   *
   * @memberof Cesium3DTilesVoxelProvider.prototype
   * @type {VoxelShapeType}
   * @readonly
   */
  this.shape = shape;

  /**
   * Gets the minimum bounds.
   * If undefined, the shape's default minimum bounds will be used instead.
   *
   * @memberof Cesium3DTilesVoxelProvider.prototype
   * @type {Cartesian3|undefined}
   * @readonly
   */
  this.minBounds = minBounds;

  /**
   * Gets the maximum bounds.
   * If undefined, the shape's default maximum bounds will be used instead.
   *
   * @memberof Cesium3DTilesVoxelProvider.prototype
   * @type {Cartesian3|undefined}
   * @readonly
   */
  this.maxBounds = maxBounds;

  /**
   * Gets the number of voxels per dimension of a tile.
   * This is the same for all tiles in the dataset.
   *
   * @memberof Cesium3DTilesVoxelProvider.prototype
   * @type {Cartesian3}
   * @readonly
   */
  this.dimensions = dimensions;

  /**
   * Gets the number of padding voxels before the tile.
   * This improves rendering quality when sampling the edge of a tile, but it increases memory usage.
   *
   * @memberof Cesium3DTilesVoxelProvider.prototype
   * @type {Cartesian3}
   * @default Cartesian3.ZERO
   * @readonly
   */
  this.paddingBefore = paddingBefore;

  /**
   * Gets the number of padding voxels after the tile.
   * This improves rendering quality when sampling the edge of a tile, but it increases memory usage.
   *
   * @memberof Cesium3DTilesVoxelProvider.prototype
   * @type {Cartesian3}
   * @default Cartesian3.ZERO
   * @readonly
   */
  this.paddingAfter = paddingAfter;

  /**
   * The metadata class for this tileset.
   *
   * @memberof Cesium3DTilesVoxelProvider.prototype
   * @type {string}
   * @readonly
   */
  this.className = className;

  /**
   * Gets the metadata names.
   *
   * @memberof Cesium3DTilesVoxelProvider.prototype
   * @type {string[]}
   * @readonly
   */
  this.names = names;

  /**
   * Gets the metadata types.
   *
   * @memberof Cesium3DTilesVoxelProvider.prototype
   * @type {MetadataType[]}
   * @readonly
   */
  this.types = types;

  /**
   * Gets the metadata component types.
   *
   * @memberof Cesium3DTilesVoxelProvider.prototype
   * @type {MetadataComponentType[]}
   * @readonly
   */
  this.componentTypes = componentTypes;

  /**
   * Gets the metadata minimum values.
   *
   * @memberof Cesium3DTilesVoxelProvider.prototype
   * @type {number[][]|undefined}
   * @readonly
   */
  this.minimumValues = minimumValues;

  /**
   * Gets the metadata maximum values.
   *
   * @memberof Cesium3DTilesVoxelProvider.prototype
   * @type {number[][]|undefined}
   * @readonly
   */
  this.maximumValues = maximumValues;

  /**
   * The maximum number of tiles that exist for this provider.
   * This value is used as a hint to the voxel renderer to allocate an appropriate amount of GPU memory.
   * If this value is not known it can be undefined.
   *
   * @memberof Cesium3DTilesVoxelProvider.prototype
   * @type {number|undefined}
   * @readonly
   */
  this.maximumTileCount = maximumTileCount;

  this._availableLevels = undefined;
  this._implicitTileset = undefined;
  this._subtreeCache = new ImplicitSubtreeCache();
}

Object.defineProperties(Cesium3DTilesVoxelProvider.prototype, {
  /**
   * The number of levels of detail containing available tiles in the tileset.
   *
   * @memberof VoxelPrimitive.prototype
   * @type {number|undefined}
   * @readonly
   */
  availableLevels: {
    get: function () {
      return this._availableLevels;
    },
  },
});

/**
 * Creates a {@link Cesium3DTilesVoxelProvider} that fetches voxel data from a 3D Tiles tileset.
 *
 * @param {Resource|string} url The URL to a tileset JSON file
 * @returns {Promise<Cesium3DTilesVoxelProvider>} The created provider
 *
 * @exception {RuntimeException} Root must have content
 * @exception {RuntimeException} Root tile content must have 3DTILES_content_voxels extension
 * @exception {RuntimeException} Root tile must have implicit tiling
 * @exception {RuntimeException} Tileset must have a metadata schema
 * @exception {RuntimeException} Only box, region and 3DTILES_bounding_volume_cylinder are supported in Cesium3DTilesVoxelProvider
 *
 * @example
 * try {
 *   const voxelProvider = await Cesium3DTilesVoxelProvider.fromUrl(
 *     "http://localhost:8002/tilesets/voxel/tileset.json"
 *   );
 *   const voxelPrimitive = new VoxelPrimitive({
 *     provider: voxelProvider,
 *     customShader: customShader,
 *   });
 *   scene.primitives.add(voxelPrimitive);
 * } catch (error) {
 *   console.error(`Error creating voxel primitive: ${error}`);
 * }
 *
 * @see {@link VoxelPrimitive}
 */
Cesium3DTilesVoxelProvider.fromUrl = async function (url) {
  //>>includeStart('debug', pragmas.debug);
  Check.defined("url", url);
  //>>includeEnd('debug');

  const resource = Resource.createIfNeeded(url);
  const tilesetJson = await resource.fetchJson();

  validate(tilesetJson);

  const schemaLoader = getMetadataSchemaLoader(tilesetJson, resource);
  await schemaLoader.load();

  const { root } = tilesetJson;

  const metadataJson = hasExtension(tilesetJson, "3DTILES_metadata")
    ? tilesetJson.extensions["3DTILES_metadata"]
    : tilesetJson;

  const tilesetMetadata = new Cesium3DTilesetMetadata({
    metadataJson: metadataJson,
    schema: schemaLoader.schema,
  });

  const voxel = root.content.extensions["3DTILES_content_voxels"];
  const className = voxel.class;

  const providerOptions = getAttributeInfo(tilesetMetadata, className);
  Object.assign(providerOptions, getShape(root));

  providerOptions.dimensions = Cartesian3.unpack(voxel.dimensions);
  providerOptions.maximumTileCount = getTileCount(tilesetMetadata);

  if (defined(voxel.padding)) {
    providerOptions.paddingBefore = Cartesian3.unpack(voxel.padding.before);
    providerOptions.paddingAfter = Cartesian3.unpack(voxel.padding.after);
  }

<<<<<<< HEAD
  const provider = new Cesium3DTilesVoxelProvider(providerOptions);
  provider._implicitTileset = new ImplicitTileset(
    resource,
    root,
    schemaLoader.schema,
  );
=======
  provider.paddingBefore = paddingBefore;
  provider.paddingAfter = paddingAfter;

  provider._implicitTileset = implicitTileset;
  provider._availableLevels = implicitTileset.availableLevels;
>>>>>>> 82e59ed0

  ResourceCache.unload(schemaLoader);

  return provider;
};

function getTileCount(metadata) {
  if (!defined(metadata.tileset)) {
    return undefined;
  }

  return metadata.tileset.getPropertyBySemantic(
    MetadataSemantic.TILESET_TILE_COUNT,
  );
}

function validate(tileset) {
  const root = tileset.root;

  if (!defined(root.content)) {
    throw new RuntimeError("Root must have content");
  }

  if (!hasExtension(root.content, "3DTILES_content_voxels")) {
    throw new RuntimeError(
      "Root tile content must have 3DTILES_content_voxels extension",
    );
  }

  if (
    !hasExtension(root, "3DTILES_implicit_tiling") &&
    !defined(root.implicitTiling)
  ) {
    throw new RuntimeError("Root tile must have implicit tiling");
  }

  if (
    !defined(tileset.schema) &&
    !defined(tileset.schemaUri) &&
    !hasExtension(tileset, "3DTILES_metadata")
  ) {
    throw new RuntimeError("Tileset must have a metadata schema");
  }
}

function getShape(tile) {
  const boundingVolume = tile.boundingVolume;

  let tileTransform;
  if (defined(tile.transform)) {
    tileTransform = Matrix4.unpack(tile.transform);
  } else {
    tileTransform = Matrix4.clone(Matrix4.IDENTITY);
  }

  if (defined(boundingVolume.box)) {
    return getBoxShape(boundingVolume.box, tileTransform);
  } else if (defined(boundingVolume.region)) {
    return getEllipsoidShape(boundingVolume.region);
  } else if (hasExtension(boundingVolume, "3DTILES_bounding_volume_cylinder")) {
    return getCylinderShape(
      boundingVolume.extensions["3DTILES_bounding_volume_cylinder"].cylinder,
      tileTransform,
    );
  }

  throw new RuntimeError(
    "Only box, region and 3DTILES_bounding_volume_cylinder are supported in Cesium3DTilesVoxelProvider",
  );
}

function getEllipsoidShape(region) {
  const west = region[0];
  const south = region[1];
  const east = region[2];
  const north = region[3];
  const minHeight = region[4];
  const maxHeight = region[5];

  const shapeTransform = Matrix4.fromScale(Ellipsoid.WGS84.radii);

  const minBounds = new Cartesian3(west, south, minHeight);
  const maxBounds = new Cartesian3(east, north, maxHeight);

  return {
    shape: VoxelShapeType.ELLIPSOID,
    minBounds: minBounds,
    maxBounds: maxBounds,
    shapeTransform: shapeTransform,
    globalTransform: Matrix4.clone(Matrix4.IDENTITY),
  };
}

function getBoxShape(box, tileTransform) {
  const obb = OrientedBoundingBox.unpack(box);
  const shapeTransform = Matrix4.fromRotationTranslation(
    obb.halfAxes,
    obb.center,
  );

  return {
    shape: VoxelShapeType.BOX,
    minBounds: Cartesian3.clone(VoxelBoxShape.DefaultMinBounds),
    maxBounds: Cartesian3.clone(VoxelBoxShape.DefaultMaxBounds),
    shapeTransform: shapeTransform,
    globalTransform: tileTransform,
  };
}

function getCylinderShape(cylinder, tileTransform) {
  const obb = OrientedBoundingBox.unpack(cylinder);
  const shapeTransform = Matrix4.fromRotationTranslation(
    obb.halfAxes,
    obb.center,
  );

  return {
    shape: VoxelShapeType.CYLINDER,
    minBounds: Cartesian3.clone(VoxelCylinderShape.DefaultMinBounds),
    maxBounds: Cartesian3.clone(VoxelCylinderShape.DefaultMaxBounds),
    shapeTransform: shapeTransform,
    globalTransform: tileTransform,
  };
}

function getMetadataSchemaLoader(tilesetJson, resource) {
  const { schemaUri, schema } = tilesetJson;
  if (!defined(schemaUri)) {
    return ResourceCache.getSchemaLoader({ schema });
  }
  return ResourceCache.getSchemaLoader({
    resource: resource.getDerivedResource({
      url: schemaUri,
    }),
  });
}

function getAttributeInfo(metadata, className) {
  const { schema, statistics } = metadata;
  const classStatistics = statistics?.classes[className];
  const properties = schema.classes[className].properties;

  const propertyInfo = Object.entries(properties).map(([id, property]) => {
    const { type, componentType } = property;
    const min = classStatistics?.properties[id].min;
    const max = classStatistics?.properties[id].max;
    const componentCount = MetadataType.getComponentCount(type);
    const minValue = copyArray(min, componentCount);
    const maxValue = copyArray(max, componentCount);

    return { id, type, componentType, minValue, maxValue };
  });

  const names = propertyInfo.map((info) => info.id);
  const types = propertyInfo.map((info) => info.type);
  const componentTypes = propertyInfo.map((info) => info.componentType);

  const minimumValues = propertyInfo.map((info) => info.minValue);
  const maximumValues = propertyInfo.map((info) => info.maxValue);
  const hasMinimumValues = minimumValues.some(defined);

  return {
    className,
    names,
    types,
    componentTypes,
    minimumValues: hasMinimumValues ? minimumValues : undefined,
    maximumValues: hasMinimumValues ? maximumValues : undefined,
  };
}

function copyArray(values, length) {
  // Copy input values into a new array of a specified length.
  // If the input is not an array, its value will be copied into the first element
  // of the returned array. If the input is an array shorter than the returned
  // array, the extra elements in the returned array will be undefined. If the
  // input is undefined, the return will be undefined.
  if (!defined(values)) {
    return;
  }
  const valuesArray = Array.isArray(values) ? values : [values];
  return Array.from({ length }, (v, i) => valuesArray[i]);
}

/**
 * Get the subtree at a given subtree coordinate
 * @param {VoxelProvider} provider The voxel provider
 * @param {ImplicitTileCoordinates} subtreeCoord The coordinate at which to retrieve the subtree
 * @returns {Promise<ImplicitSubtree>} The subtree at the given coordinate
 * @private
 */
async function getSubtree(provider, subtreeCoord) {
  const implicitTileset = provider._implicitTileset;
  const subtreeCache = provider._subtreeCache;

  // First load the subtree to check if the tile is available.
  // If the subtree has been requested previously it might still be in the cache
  let subtree = subtreeCache.find(subtreeCoord);
  if (defined(subtree)) {
    return subtree;
  }

  const subtreeRelative = implicitTileset.subtreeUriTemplate.getDerivedResource(
    {
      templateValues: subtreeCoord.getTemplateValues(),
    },
  );
  const subtreeResource = implicitTileset.baseResource.getDerivedResource({
    url: subtreeRelative.url,
  });

  const arrayBuffer = await subtreeResource.fetchArrayBuffer();
  // Check one more time if the subtree is in the cache.
  // This could happen if there are two in-flight tile requests from the same
  // subtree and one finishes before the other.
  subtree = subtreeCache.find(subtreeCoord);
  if (defined(subtree)) {
    return subtree;
  }

  const preprocessed = preprocess3DTileContent(arrayBuffer);
  subtree = await ImplicitSubtree.fromSubtreeJson(
    subtreeResource,
    preprocessed.jsonPayload,
    preprocessed.binaryPayload,
    implicitTileset,
    subtreeCoord,
  );
  subtreeCache.addSubtree(subtree);
  return subtree;
}

/**
 * Requests the data for a given tile.
 *
 * @param {object} [options] Object with the following properties:
 * @param {number} [options.tileLevel=0] The tile's level.
 * @param {number} [options.tileX=0] The tile's X coordinate.
 * @param {number} [options.tileY=0] The tile's Y coordinate.
 * @param {number} [options.tileZ=0] The tile's Z coordinate.
 * @privateparam {number} [options.keyframe=0] The requested keyframe.
 * @returns {Promise<VoxelContent>|undefined} A promise resolving to a VoxelContent containing the data for the tile, or undefined if the request could not be scheduled this frame.
 */
Cesium3DTilesVoxelProvider.prototype.requestData = async function (options) {
  options = defaultValue(options, defaultValue.EMPTY_OBJECT);
  const {
    tileLevel = 0,
    tileX = 0,
    tileY = 0,
    tileZ = 0,
    keyframe = 0,
  } = options;

  if (keyframe !== 0) {
    return Promise.reject(
      `3D Tiles currently doesn't support time-dynamic data.`,
    );
  }

  // 1. Load the subtree that the tile belongs to (possibly from the subtree cache)
  // 2. Load the voxel content if available

  // Can't use a scratch variable here because the object is used inside the promise chain.
  const implicitTileset = this._implicitTileset;
  const tileCoordinates = new ImplicitTileCoordinates({
    subdivisionScheme: implicitTileset.subdivisionScheme,
    subtreeLevels: implicitTileset.subtreeLevels,
    level: tileLevel,
    x: tileX,
    y: tileY,
    z: tileZ,
  });

  // Find the coordinates of the parent subtree containing tileCoordinates
  // If tileCoordinates is a subtree child, use that subtree
  // If tileCoordinates is a subtree root, use its parent subtree
  const isSubtreeRoot =
    tileCoordinates.isSubtreeRoot() && tileCoordinates.level > 0;

  const subtreeCoord = isSubtreeRoot
    ? tileCoordinates.getParentSubtreeCoordinates()
    : tileCoordinates.getSubtreeCoordinates();

  const that = this;

  const subtree = await getSubtree(that, subtreeCoord);
  // NOTE: these two subtree methods are ONLY used by voxels!
  const isAvailable = isSubtreeRoot
    ? subtree.childSubtreeIsAvailableAtCoordinates
    : subtree.tileIsAvailableAtCoordinates;

  const available = isAvailable.call(subtree, tileCoordinates);

  if (!available) {
    return Promise.reject(
      `Tile is not available at level ${tileLevel}, x ${tileX}, y ${tileY}, z ${tileZ}.`,
    );
  }

  const { contentUriTemplates, baseResource } = implicitTileset;
  const gltfRelative = contentUriTemplates[0].getDerivedResource({
    templateValues: tileCoordinates.getTemplateValues(),
  });
  const gltfResource = baseResource.getDerivedResource({
    url: gltfRelative.url,
  });

  return VoxelContent.fromGltf(gltfResource);
};

export default Cesium3DTilesVoxelProvider;<|MERGE_RESOLUTION|>--- conflicted
+++ resolved
@@ -328,20 +328,15 @@
     providerOptions.paddingAfter = Cartesian3.unpack(voxel.padding.after);
   }
 
-<<<<<<< HEAD
   const provider = new Cesium3DTilesVoxelProvider(providerOptions);
-  provider._implicitTileset = new ImplicitTileset(
+
+  const implicitTileset = new ImplicitTileset(
     resource,
     root,
     schemaLoader.schema,
   );
-=======
-  provider.paddingBefore = paddingBefore;
-  provider.paddingAfter = paddingAfter;
-
   provider._implicitTileset = implicitTileset;
   provider._availableLevels = implicitTileset.availableLevels;
->>>>>>> 82e59ed0
 
   ResourceCache.unload(schemaLoader);
 
