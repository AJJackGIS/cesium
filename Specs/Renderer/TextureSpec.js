--- conflicted
+++ resolved
@@ -388,14 +388,9 @@
         }
     });
 
-<<<<<<< HEAD
-    it('can set sampler property', function() {
-        texture = context.createTexture2D({
-=======
-    it('can set a sampler', function() {
-        texture = new Texture({
-            context : context,
->>>>>>> 99185c51
+    it('can set a sampler property', function() {
+        texture = new Texture({
+            context : context,
             source : blueImage,
             pixelFormat : PixelFormat.RGBA
         });
