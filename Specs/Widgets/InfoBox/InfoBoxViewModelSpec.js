--- conflicted
+++ resolved
@@ -32,22 +32,6 @@
         });
     });
 
-<<<<<<< HEAD
-    it('removes script tags from HTML description by default', function() {
-        var evilString = 'Testing. <script>console.error("Scripts are disallowed by default.");</script>';
-        var viewModel = new InfoBoxViewModel();
-        viewModel.descriptionRawHtml = evilString;
-
-        return pollToPromise(function() {
-            return viewModel.descriptionSanitizedHtml !== viewModel.loadingIndicatorHtml;
-        }).then(function() {
-            expect(viewModel.descriptionSanitizedHtml).toContain('Testing.');
-            expect(viewModel.descriptionSanitizedHtml).not.toContain('script');
-        });
-    });
-
-=======
->>>>>>> d4418854
     it('indicates missing description', function() {
         var viewModel = new InfoBoxViewModel();
         expect(viewModel._bodyless).toBe(true);
