import {
  Buffer,
  clone,
  ComponentDatatype,
  DracoLoader,
  GltfBufferViewLoader,
  GltfDracoLoader,
  GltfIndexBufferLoader,
  JobScheduler,
  Resource,
  ResourceCache,
} from "../../Source/Cesium.js";
import concatTypedArrays from "../concatTypedArrays.js";
import createScene from "../createScene.js";
import loaderProcess from "../loaderProcess.js";
import waitForLoaderProcess from "../waitForLoaderProcess.js";

describe(
  "Scene/GltfIndexBufferLoader",
  function () {
    const dracoBufferTypedArray = new Uint8Array([
      1,
      3,
      7,
      15,
      31,
      63,
      127,
      255,
    ]);
    const dracoArrayBuffer = dracoBufferTypedArray.buffer;

    const decodedPositions = new Uint16Array([0, 0, 0, 65535, 65535, 65535, 0, 65535, 0]); // prettier-ignore
    const decodedNormals = new Uint8Array([0, 255, 128, 128, 255, 0]);
    const decodedIndices = new Uint16Array([0, 1, 2]);

    const positions = new Float32Array([-1.0, -1.0, -1.0, 1.0, 1.0, 1.0, 0.0, 1.0, 0.0]); // prettier-ignore
    const normals = new Float32Array([-1.0, 0.0, 0.0, 1.0, 0.0, 0.0, 0.0, 1.0, 0.0]); // prettier-ignore
    const indicesUint32 = new Uint32Array([0, 1, 2]);
    const indicesUint16 = new Uint16Array([0, 1, 2]);
    const indicesUint8 = new Uint8Array([0, 1, 2]);

    const bufferViewTypedArray = concatTypedArrays([
      positions,
      normals,
      indicesUint32,
      indicesUint16,
      indicesUint8,
    ]);
    const arrayBuffer = bufferViewTypedArray.buffer;

    const gltfUri = "https://example.com/model.glb";
    const gltfResource = new Resource({
      url: gltfUri,
    });

    const decodeDracoResults = {
      indexArray: {
        typedArray: decodedIndices,
        numberOfIndices: decodedIndices.length,
      },
      attributeData: {
        POSITION: {
          array: decodedPositions,
          data: {
            byteOffset: 0,
            byteStride: 6,
            componentDatatype: ComponentDatatype.UNSIGNED_SHORT,
            componentsPerAttribute: 3,
            normalized: false,
            quantization: {
              octEncoded: false,
              quantizationBits: 14,
              minValues: [-1.0, -1.0, -1.0],
              range: 2.0,
            },
          },
        },
        NORMAL: {
          array: decodedNormals,
          data: {
            byteOffset: 0,
            byteStride: 2,
            componentDatatype: ComponentDatatype.UNSIGNED_BYTE,
            componentsPerAttribute: 2,
            normalized: false,
            quantization: {
              octEncoded: true,
              quantizationBits: 10,
            },
          },
        },
      },
    };

    const gltfDraco = {
      buffers: [
        {
          uri: "external.bin",
          byteLength: 8,
        },
      ],
      bufferViews: [
        {
          buffer: 0,
          byteOffset: 4,
          byteLength: 4,
        },
      ],
      accessors: [
        {
          componentType: 5126,
          count: 3,
          max: [-1.0, -1.0, -1.0],
          min: [1.0, 1.0, 1.0],
          type: "VEC3",
        },
        {
          componentType: 5126,
          count: 3,
          type: "VEC3",
        },
        {
          componentType: 5123,
          count: 3,
          type: "SCALAR",
        },
      ],
      meshes: [
        {
          primitives: [
            {
              attributes: {
                POSITION: 0,
                NORMAL: 1,
              },
              indices: 2,
              extensions: {
                KHR_draco_mesh_compression: {
                  bufferView: 0,
                  attributes: {
                    POSITION: 0,
                    NORMAL: 1,
                  },
                },
              },
            },
          ],
        },
      ],
    };

    const dracoExtension =
      gltfDraco.meshes[0].primitives[0].extensions.KHR_draco_mesh_compression;

    const gltfUncompressed = {
      buffers: [
        {
          uri: "external.bin",
          byteLength: 78,
        },
      ],
      bufferViews: [
        {
          buffer: 0,
          byteOffset: 0,
          byteLength: 36,
        },
        {
          buffer: 0,
          byteOffset: 36,
          byteLength: 36,
        },
        {
          buffer: 0,
          byteOffset: 72,
          byteLength: 12,
        },
        {
          buffer: 0,
          byteOffset: 84,
          byteLength: 6,
        },
        {
          buffer: 0,
          byteOffset: 90,
          byteLength: 3,
        },
      ],
      accessors: [
        {
          componentType: 5126,
          count: 3,
          max: [-1.0, -1.0, -1.0],
          min: [1.0, 1.0, 1.0],
          type: "VEC3",
          bufferView: 0,
          byteOffset: 0,
        },
        {
          componentType: 5126,
          count: 3,
          type: "VEC3",
          bufferView: 1,
          byteOffset: 0,
        },
        {
          componentType: 5125, // UNSIGNED_INT
          count: 3,
          type: "SCALAR",
          bufferView: 2,
          byteOffset: 0,
        },
        {
          componentType: 5123, // UNSIGNED_SHORT
          count: 3,
          type: "SCALAR",
          bufferView: 3,
          byteOffset: 0,
        },
        {
          componentType: 5121, // UNSIGNED_BYTE
          count: 3,
          type: "SCALAR",
          bufferView: 4,
          byteOffset: 0,
        },
      ],
      meshes: [
        {
          primitives: [
            {
              attributes: {
                POSITION: 0,
                NORMAL: 1,
              },
              indices: 2,
            },
            {
              attributes: {
                POSITION: 0,
                NORMAL: 1,
              },
              indices: 3,
            },
            {
              attributes: {
                POSITION: 0,
                NORMAL: 1,
              },
              indices: 4,
            },
          ],
        },
      ],
    };

    let scene;

    beforeAll(function () {
      scene = createScene();
    });

    afterAll(function () {
      scene.destroyForSpecs();
    });

    afterEach(function () {
      ResourceCache.clearForSpecs();
    });

    it("throws if resourceCache is undefined", function () {
      expect(function () {
        return new GltfIndexBufferLoader({
          resourceCache: undefined,
          gltf: gltfUncompressed,
          accessorId: 3,
          gltfResource: gltfResource,
          baseResource: gltfResource,
          loadBuffer: true,
        });
      }).toThrowDeveloperError();
    });

    it("throws if gltf is undefined", function () {
      expect(function () {
        return new GltfIndexBufferLoader({
          resourceCache: ResourceCache,
          gltf: undefined,
          accessorId: 3,
          gltfResource: gltfResource,
          baseResource: gltfResource,
          loadBuffer: true,
        });
      }).toThrowDeveloperError();
    });

    it("throws if accessorId is undefined", function () {
      expect(function () {
        return new GltfIndexBufferLoader({
          resourceCache: ResourceCache,
          gltf: gltfUncompressed,
          accessorId: undefined,
          gltfResource: gltfResource,
          baseResource: gltfResource,
          loadBuffer: true,
        });
      }).toThrowDeveloperError();
    });

    it("throws if gltfResource is undefined", function () {
      expect(function () {
        return new GltfIndexBufferLoader({
          resourceCache: ResourceCache,
          gltf: gltfUncompressed,
          accessorId: 3,
          gltfResource: undefined,
          baseResource: gltfResource,
          loadBuffer: true,
        });
      }).toThrowDeveloperError();
    });

    it("throws if baseResource is undefined", function () {
      expect(function () {
        return new GltfIndexBufferLoader({
          resourceCache: ResourceCache,
          gltf: gltfUncompressed,
          accessorId: 3,
          gltfResource: gltfResource,
          baseResource: undefined,
          loadBuffer: true,
        });
      }).toThrowDeveloperError();
    });

    it("throws if both loadBuffer and loadTypedArray are false", function () {
      expect(function () {
        return new GltfIndexBufferLoader({
          resourceCache: ResourceCache,
          gltf: gltfUncompressed,
          accessorId: 3,
          gltfResource: gltfResource,
          baseResource: gltfResource,
          loadBuffer: false,
          loadTypedArray: false,
        });
      }).toThrowDeveloperError();
    });

    it("rejects promise if buffer view fails to load", function () {
      spyOn(Resource.prototype, "fetchArrayBuffer").and.callFake(function () {
        const error = new Error("404 Not Found");
        return Promise.reject(error);
      });

      const indexBufferLoader = new GltfIndexBufferLoader({
        resourceCache: ResourceCache,
        gltf: gltfUncompressed,
        accessorId: 3,
        gltfResource: gltfResource,
        baseResource: gltfResource,
        loadBuffer: true,
      });

      indexBufferLoader.load();

      return indexBufferLoader.promise
        .then(function (indexBufferLoader) {
          fail();
        })
        .catch(function (runtimeError) {
          expect(runtimeError.message).toBe(
            "Failed to load index buffer\nFailed to load buffer view\nFailed to load external buffer: https://example.com/external.bin\n404 Not Found"
          );
        });
    });

    it("rejects promise if draco fails to load", function () {
      spyOn(Resource.prototype, "fetchArrayBuffer").and.returnValue(
        Promise.resolve(dracoArrayBuffer)
      );

      spyOn(DracoLoader, "decodeBufferView").and.callFake(function () {
        const error = new Error("Draco decode failed");
        return Promise.reject(error);
      });

      const indexBufferLoader = new GltfIndexBufferLoader({
        resourceCache: ResourceCache,
        gltf: gltfDraco,
        accessorId: 2,
        gltfResource: gltfResource,
        baseResource: gltfResource,
        draco: dracoExtension,
        loadBuffer: true,
      });

      indexBufferLoader.load();

      return waitForLoaderProcess(indexBufferLoader, scene)
        .then(function (indexBufferLoader) {
          fail();
        })
        .catch(function (runtimeError) {
          expect(runtimeError.message).toBe(
            "Failed to load index buffer\nFailed to load Draco\nDraco decode failed"
          );
        });
    });

    it("loads from accessor into buffer", function () {
      spyOn(Resource.prototype, "fetchArrayBuffer").and.returnValue(
        Promise.resolve(arrayBuffer)
      );

      // Simulate JobScheduler not being ready for a few frames
      const processCallsTotal = 3;
      let processCallsCount = 0;
      const jobScheduler = scene.frameState.jobScheduler;
      const originalJobSchedulerExecute = jobScheduler.execute;
      spyOn(JobScheduler.prototype, "execute").and.callFake(function (
        job,
        jobType
      ) {
        if (processCallsCount++ >= processCallsTotal) {
          return originalJobSchedulerExecute.call(jobScheduler, job, jobType);
        }
        return false;
      });

      const indexBufferLoader = new GltfIndexBufferLoader({
        resourceCache: ResourceCache,
        gltf: gltfUncompressed,
        accessorId: 3,
        gltfResource: gltfResource,
        baseResource: gltfResource,
        loadBuffer: true,
      });

      indexBufferLoader.load();

      return waitForLoaderProcess(indexBufferLoader, scene).then(function (
        indexBufferLoader
      ) {
        loaderProcess(indexBufferLoader, scene); // Check that calling process after load doesn't break anything
        expect(indexBufferLoader.buffer.sizeInBytes).toBe(
          indicesUint16.byteLength
        );
        expect(indexBufferLoader.typedArray).toBeUndefined();
      });
    });

    it("loads from accessor as typed array", function () {
      spyOn(Resource.prototype, "fetchArrayBuffer").and.returnValue(
        Promise.resolve(arrayBuffer)
      );

      spyOn(Buffer, "createIndexBuffer").and.callThrough();

      const indexBufferLoader = new GltfIndexBufferLoader({
        resourceCache: ResourceCache,
        gltf: gltfUncompressed,
        accessorId: 3,
        gltfResource: gltfResource,
        baseResource: gltfResource,
        loadTypedArray: true,
      });

      indexBufferLoader.load();

      return waitForLoaderProcess(indexBufferLoader, scene).then(function (
        indexBufferLoader
      ) {
        expect(indexBufferLoader.typedArray.byteLength).toBe(
          indicesUint16.byteLength
        );
        expect(indexBufferLoader.buffer).toBeUndefined();
        expect(Buffer.createIndexBuffer.calls.count()).toBe(0);
      });
    });

    it("loads from accessor as buffer and typed array", function () {
      spyOn(Resource.prototype, "fetchArrayBuffer").and.returnValue(
        Promise.resolve(arrayBuffer)
      );

      spyOn(Buffer, "createIndexBuffer").and.callThrough();

      const indexBufferLoader = new GltfIndexBufferLoader({
        resourceCache: ResourceCache,
        gltf: gltfUncompressed,
        accessorId: 3,
        gltfResource: gltfResource,
        baseResource: gltfResource,
        loadBuffer: true,
        loadTypedArray: true,
      });

      indexBufferLoader.load();

      return waitForLoaderProcess(indexBufferLoader, scene).then(function (
        indexBufferLoader
      ) {
        expect(indexBufferLoader.buffer.sizeInBytes).toBe(
          indicesUint16.byteLength
        );
        expect(indexBufferLoader.typedArray.byteLength).toBe(
          indicesUint16.byteLength
        );
      });
    });

    it("creates index buffer synchronously", function () {
      spyOn(Resource.prototype, "fetchArrayBuffer").and.returnValue(
        Promise.resolve(arrayBuffer)
      );

      const indexBufferLoader = new GltfIndexBufferLoader({
        resourceCache: ResourceCache,
        gltf: gltfUncompressed,
        accessorId: 3,
        gltfResource: gltfResource,
        baseResource: gltfResource,
        asynchronous: false,
        loadBuffer: true,
      });

      indexBufferLoader.load();

      return waitForLoaderProcess(indexBufferLoader, scene).then(function (
        indexBufferLoader
      ) {
        expect(indexBufferLoader.buffer.sizeInBytes).toBe(
          indicesUint16.byteLength
        );
      });
    });

    function loadIndices(accessorId, expectedByteLength) {
      spyOn(Resource.prototype, "fetchArrayBuffer").and.returnValue(
        Promise.resolve(arrayBuffer)
      );

      const indexBufferLoader = new GltfIndexBufferLoader({
        resourceCache: ResourceCache,
        gltf: gltfUncompressed,
        accessorId: accessorId,
        gltfResource: gltfResource,
        baseResource: gltfResource,
        loadBuffer: true,
      });

      indexBufferLoader.load();

      return waitForLoaderProcess(indexBufferLoader, scene).then(function (
        indexBufferLoader
      ) {
        expect(indexBufferLoader.buffer.sizeInBytes).toBe(expectedByteLength);
      });
    }

    it("loads uint32 indices", function () {
      if (!scene.frameState.context.elementIndexUint) {
        return;
      }

      return loadIndices(2, indicesUint32.byteLength);
    });

    it("loads uint16 indices", function () {
      return loadIndices(3, indicesUint16.byteLength);
    });

    it("loads uint8 indices", function () {
      return loadIndices(4, indicesUint8.byteLength);
    });

    it("loads from draco", function () {
      spyOn(Resource.prototype, "fetchArrayBuffer").and.returnValue(
        Promise.resolve(arrayBuffer)
      );

      // Simulate decodeBufferView not being ready for a few frames
      const processCallsTotal = 3;
      let processCallsCount = 0;
      spyOn(DracoLoader, "decodeBufferView").and.callFake(function () {
        if (processCallsCount++ === processCallsTotal) {
          return Promise.resolve(decodeDracoResults);
        }
        return undefined;
      });

      const indexBufferLoader = new GltfIndexBufferLoader({
        resourceCache: ResourceCache,
        gltf: gltfDraco,
        accessorId: 2,
        gltfResource: gltfResource,
        baseResource: gltfResource,
        draco: dracoExtension,
        loadBuffer: true,
      });

      indexBufferLoader.load();

      return waitForLoaderProcess(indexBufferLoader, scene).then(function (
        indexBufferLoader
      ) {
        loaderProcess(indexBufferLoader, scene); // Check that calling process after load doesn't break anything
        expect(indexBufferLoader.buffer.sizeInBytes).toBe(
          decodedIndices.byteLength
        );
      });
    });

    it("uses the decoded data's type instead of the accessor component type", function () {
      spyOn(Resource.prototype, "fetchArrayBuffer").and.returnValue(
        Promise.resolve(arrayBuffer)
      );

      spyOn(DracoLoader, "decodeBufferView").and.returnValue(
        Promise.resolve(decodeDracoResults)
      );

      const clonedGltf = clone(gltfDraco, true);
      clonedGltf.accessors[2].componentType = 5125;

      const indexBufferLoader = new GltfIndexBufferLoader({
        resourceCache: ResourceCache,
        gltf: clonedGltf,
        accessorId: 2,
        gltfResource: gltfResource,
        baseResource: gltfResource,
        draco: dracoExtension,
        loadBuffer: true,
      });

      indexBufferLoader.load();

      return waitForLoaderProcess(indexBufferLoader, scene).then(function (
        indexBufferLoader
      ) {
        expect(indexBufferLoader.indexDatatype).toBe(5123);
        expect(indexBufferLoader.buffer.indexDatatype).toBe(5123);
      });
    });

    it("destroys index buffer loaded from buffer view", function () {
      spyOn(Resource.prototype, "fetchArrayBuffer").and.returnValue(
        Promise.resolve(arrayBuffer)
      );

      const unloadBufferView = spyOn(
        GltfBufferViewLoader.prototype,
        "unload"
      ).and.callThrough();

      const destroyIndexBuffer = spyOn(
        Buffer.prototype,
        "destroy"
      ).and.callThrough();

      const indexBufferLoader = new GltfIndexBufferLoader({
        resourceCache: ResourceCache,
        gltf: gltfUncompressed,
        accessorId: 3,
        gltfResource: gltfResource,
        baseResource: gltfResource,
        loadBuffer: true,
      });

      indexBufferLoader.load();

      return waitForLoaderProcess(indexBufferLoader, scene).then(function (
        indexBufferLoader
      ) {
        expect(indexBufferLoader.buffer).toBeDefined();
        expect(indexBufferLoader.isDestroyed()).toBe(false);

        indexBufferLoader.destroy();

        expect(indexBufferLoader.buffer).not.toBeDefined();
        expect(indexBufferLoader.isDestroyed()).toBe(true);
        expect(unloadBufferView).toHaveBeenCalled();
        expect(destroyIndexBuffer).toHaveBeenCalled();
      });
    });

    it("destroys index buffer loaded from draco", function () {
      spyOn(Resource.prototype, "fetchArrayBuffer").and.returnValue(
        Promise.resolve(arrayBuffer)
      );

      spyOn(DracoLoader, "decodeBufferView").and.returnValue(
        Promise.resolve(decodeDracoResults)
      );

      const unloadDraco = spyOn(
        GltfDracoLoader.prototype,
        "unload"
      ).and.callThrough();

      const destroyIndexBuffer = spyOn(
        Buffer.prototype,
        "destroy"
      ).and.callThrough();

      const indexBufferLoader = new GltfIndexBufferLoader({
        resourceCache: ResourceCache,
        gltf: gltfDraco,
        accessorId: 2,
        gltfResource: gltfResource,
        baseResource: gltfResource,
        draco: dracoExtension,
        loadBuffer: true,
      });

      indexBufferLoader.load();

      return waitForLoaderProcess(indexBufferLoader, scene).then(function (
        indexBufferLoader
      ) {
        expect(indexBufferLoader.buffer).toBeDefined();
        expect(indexBufferLoader.isDestroyed()).toBe(false);

        indexBufferLoader.destroy();

        expect(indexBufferLoader.buffer).not.toBeDefined();
        expect(indexBufferLoader.isDestroyed()).toBe(true);
        expect(unloadDraco).toHaveBeenCalled();
        expect(destroyIndexBuffer).toHaveBeenCalled();
      });
    });

    function resolveBufferViewAfterDestroy(rejectPromise) {
      const indexBufferLoader = new GltfIndexBufferLoader({
        resourceCache: ResourceCache,
        gltf: gltfUncompressed,
        accessorId: 3,
        gltfResource: gltfResource,
        baseResource: gltfResource,
        loadBuffer: true,
      });

      const promise = new Promise(function (resolve, reject) {
        if (rejectPromise) {
          reject(new Error());
        } else {
          resolve(arrayBuffer);
        }
      });
      spyOn(Resource.prototype, "fetchArrayBuffer").and.returnValue(promise);

      expect(indexBufferLoader.buffer).not.toBeDefined();

      indexBufferLoader.load();
      indexBufferLoader.destroy();

      return indexBufferLoader.promise.then(function () {
        expect(indexBufferLoader.buffer).not.toBeDefined();
        expect(indexBufferLoader.isDestroyed()).toBe(true);
      });
    }

    it("handles resolving buffer view after destroy", function () {
      return resolveBufferViewAfterDestroy(false);
    });

    it("handles rejecting buffer view after destroy", function () {
      return resolveBufferViewAfterDestroy(true);
    });

    function resolveDracoAfterDestroy(rejectPromise) {
      const indexBufferLoader = new GltfIndexBufferLoader({
        resourceCache: ResourceCache,
        gltf: gltfDraco,
        accessorId: 2,
        gltfResource: gltfResource,
        baseResource: gltfResource,
        draco: dracoExtension,
        loadBuffer: true,
      });

      spyOn(Resource.prototype, "fetchArrayBuffer").and.callFake(function () {
        // After we resolve, process again, then destroy
        setTimeout(function () {
<<<<<<< HEAD
          loaderProcess(indexBufferLoader, sceneWithWebgl2);
          indexBufferLoader.destroy();
=======
          loaderProcess(indexBufferLoader, scene);
          if (rejectPromise) {
            reject(new Error());
          } else {
            resolve(decodeDracoResults);
          }
>>>>>>> b525bb85
        }, 1);
        return Promise.resolve(arrayBuffer);
      });

      const decodeBufferView = spyOn(
        DracoLoader,
        "decodeBufferView"
      ).and.callFake(function () {
        return new Promise(function (resolve, reject) {
          if (rejectPromise) {
            reject(new Error("Draco decode failed"));
          } else {
            resolve(decodeDracoResults);
          }
        });
      });

      expect(indexBufferLoader.buffer).not.toBeDefined();

      indexBufferLoader.load();
<<<<<<< HEAD
      loaderProcess(indexBufferLoader, sceneWithWebgl2);
      return indexBufferLoader.promise.then(function () {
=======
      loaderProcess(indexBufferLoader, scene);
      return promise.finally(function () {
>>>>>>> b525bb85
        expect(decodeBufferView).toHaveBeenCalled(); // Make sure the decode actually starts

        expect(indexBufferLoader.buffer).not.toBeDefined();
        expect(indexBufferLoader.isDestroyed()).toBe(true);
      });
    }

    it("handles resolving draco after destroy", function () {
      return resolveDracoAfterDestroy(false);
    });

    it("handles rejecting draco after destroy", function () {
      return resolveDracoAfterDestroy(true);
    });
  },
  "WebGL"
);<|MERGE_RESOLUTION|>--- conflicted
+++ resolved
@@ -784,17 +784,8 @@
       spyOn(Resource.prototype, "fetchArrayBuffer").and.callFake(function () {
         // After we resolve, process again, then destroy
         setTimeout(function () {
-<<<<<<< HEAD
-          loaderProcess(indexBufferLoader, sceneWithWebgl2);
+          loaderProcess(indexBufferLoader, scene);
           indexBufferLoader.destroy();
-=======
-          loaderProcess(indexBufferLoader, scene);
-          if (rejectPromise) {
-            reject(new Error());
-          } else {
-            resolve(decodeDracoResults);
-          }
->>>>>>> b525bb85
         }, 1);
         return Promise.resolve(arrayBuffer);
       });
@@ -815,13 +806,8 @@
       expect(indexBufferLoader.buffer).not.toBeDefined();
 
       indexBufferLoader.load();
-<<<<<<< HEAD
-      loaderProcess(indexBufferLoader, sceneWithWebgl2);
+      loaderProcess(indexBufferLoader, scene);
       return indexBufferLoader.promise.then(function () {
-=======
-      loaderProcess(indexBufferLoader, scene);
-      return promise.finally(function () {
->>>>>>> b525bb85
         expect(decodeBufferView).toHaveBeenCalled(); // Make sure the decode actually starts
 
         expect(indexBufferLoader.buffer).not.toBeDefined();
