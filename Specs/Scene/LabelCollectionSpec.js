/*global defineSuite*/
defineSuite([
         'Scene/LabelCollection',
         '../Specs/createContext',
         '../Specs/destroyContext',
         '../Specs/frameState',
         '../Specs/pick',
<<<<<<< HEAD
         '../Specs/render',
         'Core/BoundingRectangle',
=======
>>>>>>> b09aef55
         'Core/BoundingSphere',
         'Core/Cartesian2',
         'Core/Cartesian3',
         'Core/Cartographic',
         'Core/Color',
         'Core/Matrix4',
         'Core/Math',
         'Renderer/BufferUsage',
         'Scene/HorizontalOrigin',
         'Scene/VerticalOrigin',
         'Scene/LabelStyle',
         'Scene/SceneMode',
         'Scene/OrthographicFrustum'
     ], function(
         LabelCollection,
         createContext,
         destroyContext,
         frameState,
         pick,
<<<<<<< HEAD
         render,
         BoundingRectangle,
=======
>>>>>>> b09aef55
         BoundingSphere,
         Cartesian2,
         Cartesian3,
         Cartographic,
         Color,
         Matrix4,
         CesiumMath,
         BufferUsage,
         HorizontalOrigin,
         VerticalOrigin,
         LabelStyle,
         SceneMode,
         OrthographicFrustum) {
    "use strict";
    /*global jasmine,describe,xdescribe,it,xit,expect,beforeEach,afterEach,beforeAll,afterAll,spyOn,runs,waits,waitsFor*/

    // TODO: rendering tests for pixel offset, eye offset, horizontal origin, vertical origin, font, style, outlineColor and fillColor properties

    var context;
    var labels;
    var us;

    beforeAll(function() {
        context = createContext();
    });

    afterAll(function() {
        destroyContext(context);
    });

    beforeEach(function() {
        labels = new LabelCollection();

        var camera = {
            eye : new Cartesian3(-1.0, 0.0, 0.0),
            target : Cartesian3.ZERO,
            up : Cartesian3.UNIT_Z
        };

        us = context.getUniformState();
        us.setView(Matrix4.fromCamera(camera));
        us.setProjection(Matrix4.computePerspectiveFieldOfView(CesiumMath.toRadians(60.0), 1.0, 0.01, 10.0));
    });

    afterEach(function() {
        labels = labels && labels.destroy();
        us = undefined;
    });

    it('has default values when adding a label', function() {
        var label = labels.add();
        expect(label.getShow()).toEqual(true);
        expect(label.getPosition()).toEqual(Cartesian3.ZERO);
        expect(label.getText()).toEqual('');
        expect(label.getFont()).toEqual('30px sans-serif');
        expect(label.getFillColor()).toEqual(Color.WHITE);
        expect(label.getOutlineColor()).toEqual(Color.BLACK);
        expect(label.getStyle()).toEqual(LabelStyle.FILL);
        expect(label.getPixelOffset()).toEqual(Cartesian2.ZERO);
        expect(label.getEyeOffset()).toEqual(Cartesian3.ZERO);
        expect(label.getHorizontalOrigin()).toEqual(HorizontalOrigin.LEFT);
        expect(label.getVerticalOrigin()).toEqual(VerticalOrigin.BOTTOM);
        expect(label.getScale()).toEqual(1.0);
    });

    it('can add a label with specified values', function() {
        var show = false;
        var position = new Cartesian3(1.0, 2.0, 3.0);
        var text = 'abc';
        var font = '24px Helvetica';
        var fillColor = {
            red : 2.0,
            green : 3.0,
            blue : 4.0,
            alpha : 1.0
        };
        var outlineColor = {
            red : 3.0,
            green : 4.0,
            blue : 2.0,
            alpha : 1.0
        };
        var style = LabelStyle.FILL_AND_OUTLINE;
        var pixelOffset = new Cartesian2(4.0, 5.0);
        var eyeOffset = new Cartesian3(6.0, 7.0, 8.0);
        var horizontalOrigin = HorizontalOrigin.LEFT;
        var verticalOrigin = VerticalOrigin.BOTTOM;
        var scale = 2.0;
        var label = labels.add({
            show : show,
            position : position,
            text : text,
            font : font,
            fillColor : fillColor,
            outlineColor : outlineColor,
            style : style,
            pixelOffset : pixelOffset,
            eyeOffset : eyeOffset,
            horizontalOrigin : horizontalOrigin,
            verticalOrigin : verticalOrigin,
            scale : scale
        });

        expect(label.getShow()).toEqual(show);
        expect(label.getPosition()).toEqual(position);
        expect(label.getText()).toEqual(text);
        expect(label.getFont()).toEqual(font);
        expect(label.getFillColor()).toEqual(fillColor);
        expect(label.getOutlineColor()).toEqual(outlineColor);
        expect(label.getStyle()).toEqual(style);
        expect(label.getPixelOffset()).toEqual(pixelOffset);
        expect(label.getEyeOffset()).toEqual(eyeOffset);
        expect(label.getHorizontalOrigin()).toEqual(horizontalOrigin);
        expect(label.getVerticalOrigin()).toEqual(verticalOrigin);
        expect(label.getScale()).toEqual(scale);
    });

    it('can specify font using units other than pixels', function() {
        var label = labels.add({
            font : '12pt Arial',
            text : 'Hello there'
        });
        labels.update(context, frameState);

        var dimensions = label._glyphs[0].dimensions;
        expect(dimensions.height).toBeGreaterThan(0);
    });

    it('has zero labels when constructed', function() {
        expect(labels.getLength()).toEqual(0);
    });

    it('can add a label', function() {
        var label = labels.add();

        expect(labels.getLength()).toEqual(1);
        expect(labels.get(0)).toBe(label);
    });

    it('can remove the first label', function() {
        var one = labels.add({
            position : {
                x : 1.0,
                y : 2.0,
                z : 3.0
            }
        });
        var two = labels.add({
            position : {
                x : 4.0,
                y : 5.0,
                z : 6.0
            }
        });

        expect(labels.getLength()).toEqual(2);

        expect(labels.remove(one)).toEqual(true);

        expect(labels.getLength()).toEqual(1);
        expect(labels.get(0)).toBe(two);
    });

    it('can remove the last label', function() {
        var one = labels.add({
            position : {
                x : 1.0,
                y : 2.0,
                z : 3.0
            }
        });
        var two = labels.add({
            position : {
                x : 4.0,
                y : 5.0,
                z : 6.0
            }
        });

        expect(labels.getLength()).toEqual(2);

        expect(labels.remove(two)).toEqual(true);

        expect(labels.getLength()).toEqual(1);
        expect(labels.get(0)).toBe(one);
    });

    it('returns false when removing undefined', function() {
        labels.add({
            position : {
                x : 1.0,
                y : 2.0,
                z : 3.0
            }
        });
        expect(labels.getLength()).toEqual(1);

        expect(labels.remove(undefined)).toEqual(false);
        expect(labels.getLength()).toEqual(1);
    });

    it('can add and remove labels', function() {
        var one = labels.add({
            position : {
                x : 1.0,
                y : 2.0,
                z : 3.0
            }
        });
        var two = labels.add({
            position : {
                x : 4.0,
                y : 5.0,
                z : 6.0
            }
        });
        expect(labels.getLength()).toEqual(2);
        expect(labels.get(0)).toBe(one);
        expect(labels.get(1)).toBe(two);

        expect(labels.remove(two)).toEqual(true);
        var three = labels.add({
            position : {
                x : 7.0,
                y : 8.0,
                z : 9.0
            }
        });
        expect(labels.getLength()).toEqual(2);
        expect(labels.get(0)).toBe(one);
        expect(labels.get(1)).toBe(three);
    });

    it('can remove all labels', function() {
        labels.add({
            position : {
                x : 1.0,
                y : 2.0,
                z : 3.0
            }
        });
        labels.add({
            position : {
                x : 4.0,
                y : 5.0,
                z : 6.0
            }
        });
        expect(labels.getLength()).toEqual(2);

        labels.removeAll();
        expect(labels.getLength()).toEqual(0);
    });

    it('can check if it contains a label', function() {
        var label = labels.add();
        labels.add(label);

        expect(labels.contains(label)).toEqual(true);
    });

    it('returns false when checking if it contains a label it does not contain', function() {
        var label = labels.add();
        labels.remove(label);

        expect(labels.contains(label)).toEqual(false);
    });

    it('does not contain undefined', function() {
        expect(labels.contains(undefined)).toEqual(false);
    });

    it('does not render when constructed', function() {
        expect(labels.update(context, frameState).length).toEqual(0);
    });

    it('can render after modifying and removing a label', function() {
        var label = labels.add({
            position : {
                x : 0.0,
                y : 0.0,
                z : 0.0
            },
            text : 'x',
            horizontalOrigin : HorizontalOrigin.CENTER,
            verticalOrigin : VerticalOrigin.CENTER
        });
        labels.add({
            position : {
                x : 0.0,
                y : 0.0,
                z : 0.0
            },
            text : 'o',
            horizontalOrigin : HorizontalOrigin.CENTER,
            verticalOrigin : VerticalOrigin.CENTER
        });

        context.clear();
        expect(context.readPixels()).toEqual([0, 0, 0, 0]);

        render(context, labels.update(context, frameState));
        expect(context.readPixels()).not.toEqual([0, 0, 0, 0]);

        label.setScale(2.0);
        labels.remove(label);

        context.clear();
        expect(context.readPixels()).toEqual([0, 0, 0, 0]);

        render(context, labels.update(context, frameState));

        var p = context.readPixels();
        expect(p[0]).toEqual(0);
        expect(p[1]).toEqual(0);
        expect(p[2]).toEqual(0);
        expect((p[3] === 0) || (p[3] === 255)).toEqual(true); // ANGLE Workaround:  Blending or texture alpha channel is buggy
    });

    it('can render a label', function() {
        labels.add({
            position : {
                x : 0.0,
                y : 0.0,
                z : 0.0
            },
            text : 'x',
            horizontalOrigin : HorizontalOrigin.CENTER,
            verticalOrigin : VerticalOrigin.CENTER
        });

        context.clear();
        expect(context.readPixels()).toEqual([0, 0, 0, 0]);

        render(context, labels.update(context, frameState));
        expect(context.readPixels()).not.toEqual([0, 0, 0, 0]);
    });

    it('can render after adding a label', function() {
        labels.add({
            position : {
                x : 0.0,
                y : 0.0,
                z : 0.0
            },
            text : 'x',
            horizontalOrigin : HorizontalOrigin.CENTER,
            verticalOrigin : VerticalOrigin.CENTER
        });

        context.clear();
        expect(context.readPixels()).toEqual([0, 0, 0, 0]);

        render(context, labels.update(context, frameState));
        expect(context.readPixels()).not.toEqual([0, 0, 0, 0]);

        labels.add({
            position : {
                x : -0.5,
                y : 0.0,
                z : 0.0
            }, // Closer to viewer
            text : 'x',
            fillColor : {
                red : 1.0,
                green : 0.0,
                blue : 0.0,
                alpha : 1.0
            },
            horizontalOrigin : HorizontalOrigin.CENTER,
            verticalOrigin : VerticalOrigin.CENTER
        });

        render(context, labels.update(context, frameState));
        expect(context.readPixels()).not.toEqual([0, 0, 0, 0]); // Not the most precise check
    });

    it('can render after removing a label', function() {
        var label = labels.add({
            position : {
                x : 0.0,
                y : 0.0,
                z : 0.0
            },
            text : 'x',
            horizontalOrigin : HorizontalOrigin.CENTER,
            verticalOrigin : VerticalOrigin.CENTER
        });

        context.clear();
        expect(context.readPixels()).toEqual([0, 0, 0, 0]);

        render(context, labels.update(context, frameState));
        expect(context.readPixels()).not.toEqual([0, 0, 0, 0]);

        context.clear();
        expect(context.readPixels()).toEqual([0, 0, 0, 0]);

        labels.remove(label);
        render(context, labels.update(context, frameState));
        expect(context.readPixels()).toEqual([0, 0, 0, 0]);
    });

    it('can render after removing and adding a label', function() {
        var label = labels.add({
            position : {
                x : 0.0,
                y : 0.0,
                z : 0.0
            },
            text : 'x',
            horizontalOrigin : HorizontalOrigin.CENTER,
            verticalOrigin : VerticalOrigin.CENTER
        });

        context.clear();
        expect(context.readPixels()).toEqual([0, 0, 0, 0]);

        render(context, labels.update(context, frameState));
        expect(context.readPixels()).not.toEqual([0, 0, 0, 0]);

        labels.remove(label);

        context.clear();
        render(context, labels.update(context, frameState));
        expect(context.readPixels()).toEqual([0, 0, 0, 0]);

        labels.add({
            position : {
                x : 0.0,
                y : 0.0,
                z : 0.0
            },
            text : 'x',
            horizontalOrigin : HorizontalOrigin.CENTER,
            verticalOrigin : VerticalOrigin.CENTER
        });

        context.clear();
        render(context, labels.update(context, frameState));
        expect(context.readPixels()).not.toEqual([0, 0, 0, 0]);
    });

    it('can render after removing all labels', function() {
        labels.add({
            position : {
                x : 0.0,
                y : 0.0,
                z : 0.0
            },
            text : 'x',
            horizontalOrigin : HorizontalOrigin.CENTER,
            verticalOrigin : VerticalOrigin.CENTER
        });

        context.clear();
        expect(context.readPixels()).toEqual([0, 0, 0, 0]);

        render(context, labels.update(context, frameState));
        expect(context.readPixels()).not.toEqual([0, 0, 0, 0]);

        context.clear();
        expect(context.readPixels()).toEqual([0, 0, 0, 0]);

        labels.removeAll();
        render(context, labels.update(context, frameState));
        expect(context.readPixels()).toEqual([0, 0, 0, 0]);
    });

    it('can render after removing all labels and adding a label', function() {
        labels.add({
            position : {
                x : 0.0,
                y : 0.0,
                z : 0.0
            },
            text : 'x',
            horizontalOrigin : HorizontalOrigin.CENTER,
            verticalOrigin : VerticalOrigin.CENTER
        });

        context.clear();
        expect(context.readPixels()).toEqual([0, 0, 0, 0]);

        render(context, labels.update(context, frameState));
        expect(context.readPixels()).not.toEqual([0, 0, 0, 0]);

        context.clear();
        expect(context.readPixels()).toEqual([0, 0, 0, 0]);

        labels.removeAll();
        labels.add({
            position : {
                x : 0.0,
                y : 0.0,
                z : 0.0
            },
            text : 'x',
            horizontalOrigin : HorizontalOrigin.CENTER,
            verticalOrigin : VerticalOrigin.CENTER
        });

        render(context, labels.update(context, frameState));
        expect(context.readPixels()).not.toEqual([0, 0, 0, 0]);
    });

    it('can render with a different buffer usage', function() {
        labels.add({
            position : {
                x : 0.0,
                y : 0.0,
                z : 0.0
            },
            text : 'x',
            horizontalOrigin : HorizontalOrigin.CENTER,
            verticalOrigin : VerticalOrigin.CENTER
        });

        context.clear();
        expect(context.readPixels()).toEqual([0, 0, 0, 0]);

        render(context, labels.update(context, frameState));
        expect(context.readPixels()).not.toEqual([0, 0, 0, 0]);

        context.clear();
        expect(context.readPixels()).toEqual([0, 0, 0, 0]);

        render(context, labels.update(context, frameState));
        expect(context.readPixels()).not.toEqual([0, 0, 0, 0]);
    });

    it('does not render labels with show set to false', function() {
        var label = labels.add({
            position : {
                x : 0.0,
                y : 0.0,
                z : 0.0
            },
            text : 'x',
            horizontalOrigin : HorizontalOrigin.CENTER,
            verticalOrigin : VerticalOrigin.CENTER
        });

        context.clear();
        expect(context.readPixels()).toEqual([0, 0, 0, 0]);

        render(context, labels.update(context, frameState));
        expect(context.readPixels()).not.toEqual([0, 0, 0, 0]);

        context.clear();
        expect(context.readPixels()).toEqual([0, 0, 0, 0]);

        label.setShow(false);
        render(context, labels.update(context, frameState));
        expect(context.readPixels()).toEqual([0, 0, 0, 0]);

        label.setShow(true);
        render(context, labels.update(context, frameState));
        expect(context.readPixels()).not.toEqual([0, 0, 0, 0]);
    });

    it('does not render labels that are behind the viewer', function() {
        var label = labels.add({
            position : {
                x : 0.0,
                y : 0.0,
                z : 0.0
            },
            text : 'x',
            horizontalOrigin : HorizontalOrigin.CENTER,
            verticalOrigin : VerticalOrigin.CENTER
        });

        context.clear();
        expect(context.readPixels()).toEqual([0, 0, 0, 0]);

        render(context, labels.update(context, frameState));
        expect(context.readPixels()).not.toEqual([0, 0, 0, 0]);

        context.clear();
        expect(context.readPixels()).toEqual([0, 0, 0, 0]);

        label.setPosition({
            x : -2.0,
            y : 0.0,
            z : 0.0
        }); // Behind viewer
        render(context, labels.update(context, frameState));
        expect(context.readPixels()).toEqual([0, 0, 0, 0]);

        label.setPosition({
            x : 0.0,
            y : 0.0,
            z : 0.0
        }); // Back in front of viewer
        render(context, labels.update(context, frameState));
        expect(context.readPixels()).not.toEqual([0, 0, 0, 0]);
    });

    it('does not render labels with a scale of zero', function() {
        var label = labels.add({
            position : {
                x : 0.0,
                y : 0.0,
                z : 0.0
            },
            text : 'x',
            horizontalOrigin : HorizontalOrigin.CENTER,
            verticalOrigin : VerticalOrigin.CENTER
        });

        context.clear();
        expect(context.readPixels()).toEqual([0, 0, 0, 0]);

        render(context, labels.update(context, frameState));
        expect(context.readPixels()).not.toEqual([0, 0, 0, 0]);

        context.clear();
        expect(context.readPixels()).toEqual([0, 0, 0, 0]);

        label.setScale(0.0);
        render(context, labels.update(context, frameState));
        expect(context.readPixels()).toEqual([0, 0, 0, 0]);

        label.setScale(2.0);
        render(context, labels.update(context, frameState));
        expect(context.readPixels()).not.toEqual([0, 0, 0, 0]);
    });

    it('can pick a label', function() {
        var label = labels.add({
            position : {
                x : 0.0,
                y : 0.0,
                z : 0.0
            },
            text : 'x',
            horizontalOrigin : HorizontalOrigin.CENTER,
            verticalOrigin : VerticalOrigin.CENTER
        });

        var pickedObject = pick(context, frameState, labels, 0, 0);
        expect(pickedObject).toEqual(label);
    });

    it('does not pick a label with show set to false', function() {
        labels.add({
            show : false,
            position : {
                x : 0.0,
                y : 0.0,
                z : 0.0
            },
            text : 'x',
            horizontalOrigin : HorizontalOrigin.CENTER,
            verticalOrigin : VerticalOrigin.CENTER
        });

        var pickedObject = pick(context, frameState, labels, 0, 0);
        expect(pickedObject).toBeUndefined();
    });

    it('throws when calling get without an index', function() {
        expect(function() {
            labels.get();
        }).toThrow();
    });

    it('should reuse canvases for letters, but only if other settings are the same', function() {
        labels.add({
            text : 'a'
        });
        labels.update(context, frameState);
        expect(labels._textureCount).toEqual(1);

        labels.add({
            text : 'a'
        });
        labels.update(context, frameState);
        expect(labels._textureCount).toEqual(1);

        labels.add({
            text : 'abcd'
        });
        labels.update(context, frameState);
        expect(labels._textureCount).toEqual(4);

        labels.add({
            text : 'abc'
        });
        labels.update(context, frameState);
        expect(labels._textureCount).toEqual(4);

        var label = labels.add({
            text : 'de'
        });
        labels.update(context, frameState);
        expect(labels._textureCount).toEqual(5);

        label.setFont('30px arial');
        labels.update(context, frameState);
        expect(labels._textureCount).toEqual(7);

        label.setStyle(LabelStyle.OUTLINE);
        labels.update(context, frameState);
        expect(labels._textureCount).toEqual(9);

        label.setFillColor({
            red : 1.0,
            green : 165.0 / 255.0,
            blue : 0.0,
            alpha : 1.0
        });
        labels.update(context, frameState);
        expect(labels._textureCount).toEqual(11);

        label.setOutlineColor({
            red : 1.0,
            green : 1.0,
            blue : 1.0,
            alpha : 1.0
        });
        labels.update(context, frameState);
        expect(labels._textureCount).toEqual(13);

        // vertical origin only affects glyph positions, not glyphs themselves.
        label.setVerticalOrigin(VerticalOrigin.CENTER);
        labels.update(context, frameState);
        expect(labels._textureCount).toEqual(13);
        label.setVerticalOrigin(VerticalOrigin.TOP);
        labels.update(context, frameState);
        expect(labels._textureCount).toEqual(13);

        //even though we originally started with 30px sans-serif, other properties used to create the id have changed
        label.setFont('30px sans-serif');
        labels.update(context, frameState);
        expect(labels._textureCount).toEqual(15);
    });

    it('should reuse billboards that are not needed any more', function() {
        var label = labels.add({
            text : 'abc'
        });
        labels.update(context, frameState);
        expect(labels._billboardCollection.getLength()).toEqual(3);

        label.setText('a');
        labels.update(context, frameState);
        expect(labels._billboardCollection.getLength()).toEqual(3);

        label.setText('def');
        labels.update(context, frameState);
        expect(labels._billboardCollection.getLength()).toEqual(3);
    });

    it('should compact unused billboards after several frames', function() {
        var label = labels.add({
            text : 'abc'
        });
        labels.update(context, frameState);
        expect(labels._billboardCollection.getLength()).toEqual(3);

        label.setText('a');
        labels.update(context, frameState);
        expect(labels._billboardCollection.getLength()).toEqual(3);

        for ( var i = 0; i < 150; ++i) {
            labels.update(context, frameState);
        }

        expect(labels._billboardCollection.getLength()).toEqual(1);
    });

    it('should remove all glyphs several frames after calling remove', function() {
        var label = labels.add({
            text : 'blah blah'
        });
        labels.update(context, frameState);

        expect(labels._textureCount).toEqual(5);
        expect(labels._billboardCollection.getLength()).toEqual(8);

        labels.remove(label);

        for ( var i = 0; i < 150; ++i) {
            labels.update(context, frameState);
        }

        expect(labels._textureCount).toEqual(0);
        expect(labels._billboardCollection.getLength()).toEqual(0);
    });

    describe('Label', function() {
        it('can set properties after being added', function() {
            var label = labels.add();

            var show = false;
            var position = new Cartesian3(1.0, 2.0, 3.0);
            var text = 'abc';
            var font = '24px Helvetica';
            var fillColor = {
                red : 2.0,
                green : 3.0,
                blue : 4.0,
                alpha : 1.0
            };
            var outlineColor = {
                red : 3.0,
                green : 4.0,
                blue : 2.0,
                alpha : 1.0
            };
            var style = LabelStyle.FILL_AND_OUTLINE;
            var pixelOffset = new Cartesian2(4.0, 5.0);
            var eyeOffset = new Cartesian3(6.0, 7.0, 8.0);
            var horizontalOrigin = HorizontalOrigin.LEFT;
            var verticalOrigin = VerticalOrigin.BOTTOM;
            var scale = 2.0;

            label.setShow(show);
            label.setPosition(position);
            label.setText(text);
            label.setFont(font);
            label.setFillColor(fillColor);
            label.setOutlineColor(outlineColor);
            label.setStyle(style);
            label.setPixelOffset(pixelOffset);
            label.setEyeOffset(eyeOffset);
            label.setHorizontalOrigin(horizontalOrigin);
            label.setVerticalOrigin(verticalOrigin);
            label.setScale(scale);

            expect(label.getShow()).toEqual(show);
            expect(label.getPosition()).toEqual(position);
            expect(label.getText()).toEqual(text);
            expect(label.getFont()).toEqual(font);
            expect(label.getFillColor()).toEqual(fillColor);
            expect(label.getOutlineColor()).toEqual(outlineColor);
            expect(label.getStyle()).toEqual(style);
            expect(label.getPixelOffset()).toEqual(pixelOffset);
            expect(label.getEyeOffset()).toEqual(eyeOffset);
            expect(label.getHorizontalOrigin()).toEqual(horizontalOrigin);
            expect(label.getVerticalOrigin()).toEqual(verticalOrigin);
            expect(label.getScale()).toEqual(scale);
        });

        it('is destroyed after being removed', function() {
            var label = labels.add();

            expect(label.isDestroyed()).toEqual(false);

            labels.remove(label);

            expect(label.isDestroyed()).toEqual(true);
        });

        it('throws after being removed', function() {
            var label = labels.add();
            labels.remove(label);
            expect(function() {
                label.setShow(false);
            }).toThrow();
        });

        it('can compute screen space position (1)', function() {
            var label = labels.add({
                position : {
                    x : 0.0,
                    y : 0.0,
                    z : 0.0
                }
            });

            expect(label.computeScreenSpacePosition(us, frameState).equals(new Cartesian2(0.5, 0.5)));
        });

        it('can compute screen space position (2)', function() {
            var label = labels.add({
                position : {
                    x : 0.0,
                    y : 0.0,
                    z : 0.0
                },
                pixelOffset : {
                    x : 1.0,
                    y : 2.0
                }
            });

            expect(label.computeScreenSpacePosition(us, frameState).equals(new Cartesian2(1.5, 2.5)));
        });

        it('can compute screen space position (3)', function() {
            var label = labels.add({
                position : {
                    x : 0.0,
                    y : 0.0,
                    z : 0.0
                },
                eyeOffset : {
                    x : 5.0,
                    y : 5.0,
                    z : 0.0
                }
            });

            var p = label.computeScreenSpacePosition(us, frameState);
            expect(p.x).toBeGreaterThan(0.5);
            expect(p.y).toBeGreaterThan(0.5);
        });

        it('throws when computing screen space position without uniform state', function() {
            var label = labels.add();

            expect(function() {
                label.computeScreenSpacePosition();
            }).toThrow();
        });

        it('can equal another label', function() {
            var label = labels.add({
                position : {
                    x : 1.0,
                    y : 2.0,
                    z : 3.0
                },
                text : 'equals'
            });
            var otherLabel = labels.add({
                position : {
                    x : 1.0,
                    y : 2.0,
                    z : 3.0
                },
                text : 'equals'
            });

            expect(label).toEqual(otherLabel);
        });

        it('can differ from another label', function() {
            var label = labels.add({
                position : {
                    x : 1.0,
                    y : 2.0,
                    z : 3.0
                }
            });
            var otherLabel = labels.add({
                position : {
                    x : 4.0,
                    y : 5.0,
                    z : 6.0
                }
            });

            expect(label).not.toEqual(otherLabel);
        });

        it('does not equal undefined', function() {
            var label = labels.add();
            expect(label.equals(undefined)).toEqual(false);
        });

        it('should have a number of glyphs equal to the number of characters', function() {
            var label = labels.add({
                text : 'abc'
            });
            labels.update(context, frameState);
            expect(label._glyphs.length).toEqual(3);

            label.setText('abcd');
            labels.update(context, frameState);
            expect(label._glyphs.length).toEqual(4);

            label.setText('');
            labels.update(context, frameState);
            expect(label._glyphs.length).toEqual(0);

            label = labels.add();
            labels.update(context, frameState);
            expect(label._glyphs.length).toEqual(0);
        });

        it('does not create billboards for spaces', function() {
            var label = labels.add({
                text : 'abc'
            });
            labels.update(context, frameState);
            expect(label._glyphs.length).toEqual(3);
            expect(labels._billboardCollection.getLength()).toEqual(3);

            label.setText(' ab c');
            labels.update(context, frameState);
            expect(label._glyphs.length).toEqual(5);
            expect(labels._billboardCollection.getLength()).toEqual(3);
        });

        function getGlyphBillboardPixelOffset(label, index) {
            return Cartesian2.clone(label._glyphs[index].billboard.getPixelOffset());
        }

        it('should set pixelOffsets of billboards correctly when vertical origin is changed', function() {
            var label = labels.add({
                text : 'apl',
                font : '30px arial'
            });
            labels.update(context, frameState);

            var offset0 = getGlyphBillboardPixelOffset(label, 0);
            var offset1 = getGlyphBillboardPixelOffset(label, 1);
            var offset2 = getGlyphBillboardPixelOffset(label, 2);

            label.setVerticalOrigin(VerticalOrigin.TOP);
            labels.update(context, frameState);

            expect(getGlyphBillboardPixelOffset(label, 0).y).toBeLessThan(offset0.y);
            expect(getGlyphBillboardPixelOffset(label, 1).y).toEqual(offset1.y);
            expect(getGlyphBillboardPixelOffset(label, 2).y).toEqual(offset2.y);

            label.setVerticalOrigin(VerticalOrigin.CENTER);
            labels.update(context, frameState);

            expect(getGlyphBillboardPixelOffset(label, 0).y).toBeLessThan(offset0.y);
            expect(getGlyphBillboardPixelOffset(label, 1).y).toEqual(offset1.y);
            expect(getGlyphBillboardPixelOffset(label, 2).y).toEqual(offset2.y);
        });

        it('should set pixelOffsets of billboards correctly when vertical origin and scale are changed', function() {
            var label = labels.add({
                text : 'apl',
                font : '30px arial'
            });
            labels.update(context, frameState);

            var offset0 = getGlyphBillboardPixelOffset(label, 0);
            var offset1 = getGlyphBillboardPixelOffset(label, 1);
            var offset2 = getGlyphBillboardPixelOffset(label, 2);

            label.setScale(2);
            labels.update(context, frameState);

            expect(getGlyphBillboardPixelOffset(label, 0).x).toEqual(offset0.x);
            expect(getGlyphBillboardPixelOffset(label, 0).y).toBeGreaterThan(offset0.y);
            expect(getGlyphBillboardPixelOffset(label, 1).x).toBeGreaterThan(offset1.x);
            expect(getGlyphBillboardPixelOffset(label, 1).y).toBeLessThan(offset1.y);
            expect(getGlyphBillboardPixelOffset(label, 2).x).toBeGreaterThan(offset2.x);
            expect(getGlyphBillboardPixelOffset(label, 2).y).toBeGreaterThan(offset2.y);

            label.setVerticalOrigin(VerticalOrigin.TOP);
            labels.update(context, frameState);

            expect(getGlyphBillboardPixelOffset(label, 0).x).toEqual(offset0.x);
            expect(getGlyphBillboardPixelOffset(label, 0).y).toBeLessThan(offset0.y);
            expect(getGlyphBillboardPixelOffset(label, 1).x).toBeGreaterThan(offset1.x);
            expect(getGlyphBillboardPixelOffset(label, 1).y).toBeLessThan(offset1.y);
            expect(getGlyphBillboardPixelOffset(label, 2).x).toBeGreaterThan(offset2.x);
            expect(getGlyphBillboardPixelOffset(label, 2).y).toBeGreaterThan(offset2.y);

            label.setVerticalOrigin(VerticalOrigin.CENTER);
            labels.update(context, frameState);

            expect(getGlyphBillboardPixelOffset(label, 0).x).toEqual(offset0.x);
            expect(getGlyphBillboardPixelOffset(label, 0).y).toBeLessThan(offset0.y);
            expect(getGlyphBillboardPixelOffset(label, 1).x).toBeGreaterThan(offset1.x);
            expect(getGlyphBillboardPixelOffset(label, 1).y).toBeLessThan(offset1.y);
            expect(getGlyphBillboardPixelOffset(label, 2).x).toBeGreaterThan(offset2.x);
            expect(getGlyphBillboardPixelOffset(label, 2).y).toBeGreaterThan(offset2.y);
        });

        it('should set pixelOffsets of billboards correctly when horizontal origin is changed', function() {
            var label = labels.add({
                text : 'apl',
                font : '30px arial'
            });
            labels.update(context, frameState);

            var offset0 = getGlyphBillboardPixelOffset(label, 0);

            label.setHorizontalOrigin(HorizontalOrigin.CENTER);
            labels.update(context, frameState);

            var center0 = getGlyphBillboardPixelOffset(label, 0);
            var center1 = getGlyphBillboardPixelOffset(label, 1);
            var center2 = getGlyphBillboardPixelOffset(label, 2);
            expect(center0.x).toBeLessThan(offset0.x);
            expect(center1.x).toBeGreaterThan(center0.x);
            expect(center2.x).toBeGreaterThan(center1.x);

            label.setHorizontalOrigin(HorizontalOrigin.RIGHT);
            labels.update(context, frameState);

            expect(getGlyphBillboardPixelOffset(label, 0).x).toBeLessThan(center0.x);
            expect(getGlyphBillboardPixelOffset(label, 1).x).toBeLessThan(center1.x);
            expect(getGlyphBillboardPixelOffset(label, 2).x).toBeLessThan(center2.x);
        });

        it('should set pixelOffsets of billboards correctly when horizontal origin and scale are changed', function() {
            var label = labels.add({
                text : 'apl',
                font : '30px arial'
            });
            labels.update(context, frameState);

            var offset0 = getGlyphBillboardPixelOffset(label, 0);
            var offset1 = getGlyphBillboardPixelOffset(label, 1);
            var offset2 = getGlyphBillboardPixelOffset(label, 2);

            label.setScale(2);
            labels.update(context, frameState);

            expect(getGlyphBillboardPixelOffset(label, 0).x).toEqual(offset0.x);
            expect(getGlyphBillboardPixelOffset(label, 1).x).toBeGreaterThan(offset1.x);
            expect(getGlyphBillboardPixelOffset(label, 2).x).toBeGreaterThan(offset2.x);

            label.setHorizontalOrigin(HorizontalOrigin.CENTER);
            labels.update(context, frameState);

            var centerX0 = getGlyphBillboardPixelOffset(label, 0).x;
            var centerX1 = getGlyphBillboardPixelOffset(label, 1).x;
            var centerX2 = getGlyphBillboardPixelOffset(label, 2).x;
            expect(centerX0).toBeLessThan(offset0.x);
            expect(centerX1).toBeGreaterThan(centerX0);
            expect(centerX2).toBeGreaterThan(centerX1);

            label.setHorizontalOrigin(HorizontalOrigin.RIGHT);
            labels.update(context, frameState);

            expect(getGlyphBillboardPixelOffset(label, 0).x).toBeLessThan(centerX0);
            expect(getGlyphBillboardPixelOffset(label, 1).x).toBeLessThan(centerX1);
            expect(getGlyphBillboardPixelOffset(label, 2).x).toBeLessThan(centerX2);
        });

        it('should set pixelOffsets of billboards correctly when vertical origin, scale and pixel offset are changed', function() {
            var label = labels.add({
                text : 'apl',
                font : '30px arial'
            });
            labels.update(context, frameState);

            var offset0 = getGlyphBillboardPixelOffset(label, 0);
            var offset1 = getGlyphBillboardPixelOffset(label, 1);
            var offset2 = getGlyphBillboardPixelOffset(label, 2);

            label.setPixelOffset({
                x : 10,
                y : 10
            });
            label.setScale(2);
            labels.update(context, frameState);

            expect(getGlyphBillboardPixelOffset(label, 0).x).toBeGreaterThan(offset0.x);
            expect(getGlyphBillboardPixelOffset(label, 0).y).toBeGreaterThan(offset0.y);
            expect(getGlyphBillboardPixelOffset(label, 1).x).toBeGreaterThan(offset1.x);
            expect(getGlyphBillboardPixelOffset(label, 1).y).toBeGreaterThan(offset1.y);
            expect(getGlyphBillboardPixelOffset(label, 2).x).toBeGreaterThan(offset2.x);
            expect(getGlyphBillboardPixelOffset(label, 2).y).toBeGreaterThan(offset2.y);

            label.setVerticalOrigin(VerticalOrigin.TOP);
            labels.update(context, frameState);

            expect(getGlyphBillboardPixelOffset(label, 0).x).toBeGreaterThan(offset0.x);
            expect(getGlyphBillboardPixelOffset(label, 0).y).toBeLessThan(offset0.y);
            expect(getGlyphBillboardPixelOffset(label, 1).x).toBeGreaterThan(offset1.x);
            expect(getGlyphBillboardPixelOffset(label, 1).y).toBeGreaterThan(offset1.y);
            expect(getGlyphBillboardPixelOffset(label, 2).x).toBeGreaterThan(offset2.x);
            expect(getGlyphBillboardPixelOffset(label, 2).y).toBeGreaterThan(offset2.y);

            label.setVerticalOrigin(VerticalOrigin.CENTER);
            labels.update(context, frameState);

            expect(getGlyphBillboardPixelOffset(label, 0).x).toBeGreaterThan(offset0.x);
            expect(getGlyphBillboardPixelOffset(label, 0).y).toBeGreaterThan(offset0.y);
            expect(getGlyphBillboardPixelOffset(label, 1).x).toBeGreaterThan(offset1.x);
            expect(getGlyphBillboardPixelOffset(label, 1).y).toBeGreaterThan(offset1.y);
            expect(getGlyphBillboardPixelOffset(label, 2).x).toBeGreaterThan(offset2.x);
            expect(getGlyphBillboardPixelOffset(label, 2).y).toBeGreaterThan(offset2.y);
        });

        it('should set pixelOffsets of billboards correctly when font size changes', function() {
            var label = labels.add({
                text : 'apl',
                font : '30px arial'
            });
            labels.update(context, frameState);

            var offset0 = getGlyphBillboardPixelOffset(label, 0);
            var offset1 = getGlyphBillboardPixelOffset(label, 1);
            var offset2 = getGlyphBillboardPixelOffset(label, 2);

            label.setFont('20px arial');
            labels.update(context, frameState);

            expect(getGlyphBillboardPixelOffset(label, 0).x).toEqual(offset0.x);
            expect(getGlyphBillboardPixelOffset(label, 0).y).toEqual(offset0.y);
            expect(getGlyphBillboardPixelOffset(label, 1).x).toBeLessThan(offset1.x);
            expect(getGlyphBillboardPixelOffset(label, 1).y).toBeGreaterThan(offset1.y);
            expect(getGlyphBillboardPixelOffset(label, 2).x).toBeLessThan(offset2.x);
            expect(getGlyphBillboardPixelOffset(label, 2).y).toEqual(offset2.y);
        });

        it('should have the same pixelOffsets of billboards whether values are set at construction or afterwards', function() {
            var text = 'apl';
            var scale = 2.0;
            var font = '20px sans-serif';
            var verticalOrigin = VerticalOrigin.CENTER;
            var pixelOffset = {
                x : 10,
                y : 15
            };

            var one = labels.add({
                text : text,
                scale : scale,
                font : font,
                verticalOrigin : verticalOrigin,
                pixelOffset : pixelOffset
            });
            labels.update(context, frameState);

            var two = labels.add();
            two.setText(text);
            two.setScale(scale);
            two.setFont(font);
            two.setVerticalOrigin(verticalOrigin);
            two.setPixelOffset(pixelOffset);

            labels.update(context, frameState);

            expect(getGlyphBillboardPixelOffset(one, 0)).toEqual(getGlyphBillboardPixelOffset(two, 0));
            expect(getGlyphBillboardPixelOffset(one, 1)).toEqual(getGlyphBillboardPixelOffset(two, 1));
            expect(getGlyphBillboardPixelOffset(one, 2)).toEqual(getGlyphBillboardPixelOffset(two, 2));
        });

        it('should not change pixelOffsets of billboards when position changes', function() {
            var label = labels.add({
                text : 'apl'
            });
            labels.update(context, frameState);

            var offset0 = getGlyphBillboardPixelOffset(label, 0);
            var offset1 = getGlyphBillboardPixelOffset(label, 1);
            var offset2 = getGlyphBillboardPixelOffset(label, 2);

            label.setPosition({
                x : 1,
                y : 1,
                z : 1
            });
            labels.update(context, frameState);

            expect(getGlyphBillboardPixelOffset(label, 0)).toEqual(offset0);
            expect(getGlyphBillboardPixelOffset(label, 1)).toEqual(offset1);
            expect(getGlyphBillboardPixelOffset(label, 2)).toEqual(offset2);
        });

        it('should not change pixelOffsets of billboards when eye offset changes', function() {
            var label = labels.add({
                text : 'apl'
            });
            labels.update(context, frameState);

            var offset0 = getGlyphBillboardPixelOffset(label, 0);
            var offset1 = getGlyphBillboardPixelOffset(label, 1);
            var offset2 = getGlyphBillboardPixelOffset(label, 2);

            label.setEyeOffset({
                x : 10.0,
                y : 10.0,
                z : -10.0
            });
            labels.update(context, frameState);

            expect(getGlyphBillboardPixelOffset(label, 0)).toEqual(offset0);
            expect(getGlyphBillboardPixelOffset(label, 1)).toEqual(offset1);
            expect(getGlyphBillboardPixelOffset(label, 2)).toEqual(offset2);
        });

        it('should not change label dimensions when scale changes', function() {
            var label = labels.add({
                text : 'apl'
            });
            labels.update(context, frameState);

            var originalDimensions = label._glyphs[0].dimensions;

            label.setScale(3);
            labels.update(context, frameState);

            var dimensions = label._glyphs[0].dimensions;
            expect(dimensions.width).toEqual(originalDimensions.width);
            expect(dimensions.height).toEqual(originalDimensions.height);
            expect(dimensions.descent).toEqual(originalDimensions.descent);
        });

        it('should change label dimensions when font size changes', function() {
            var label = labels.add({
                text : 'apl',
                font : '30px sans-serif'
            });
            labels.update(context, frameState);

            var originalDimensions = label._glyphs[0].dimensions;

            label.setFont('20px sans-serif');
            labels.update(context, frameState);

            var dimensions = label._glyphs[0].dimensions;
            expect(dimensions.width).toBeLessThan(originalDimensions.width);
            expect(dimensions.height).toBeLessThan(originalDimensions.height);
            expect(dimensions.descent).toEqual(originalDimensions.descent);
        });
    });

    it('computes bounding sphere in 3D', function() {
        var projection = frameState.scene2D.projection;
        var ellipsoid = projection.getEllipsoid();

        var one = labels.add({
            position : ellipsoid.cartographicToCartesian(Cartographic.fromDegrees(-50.0, -50.0, 0.0)),
            text : 'one'
        });
        var two = labels.add({
            position : ellipsoid.cartographicToCartesian(Cartographic.fromDegrees(-50.0, 50.0, 0.0)),
            text : 'two'
        });

        var actual = labels.update(context, frameState)[0].boundingVolume;

        var positions = [one.getPosition(), two.getPosition()];
        var bs = BoundingSphere.fromPoints(positions);
        expect(actual.center).toEqual(bs.center);
        expect(actual.radius > bs.radius).toEqual(true);
    });

    it('computes bounding sphere in Columbus view', function() {
        var projection = frameState.scene2D.projection;
        var ellipsoid = projection.getEllipsoid();

        var one = labels.add({
            position : ellipsoid.cartographicToCartesian(Cartographic.fromDegrees(-50.0, -50.0, 0.0)),
            text : 'one'
        });
        var two = labels.add({
            position : ellipsoid.cartographicToCartesian(Cartographic.fromDegrees(-50.0, 50.0, 0.0)),
            text : 'two'
        });

        var mode = frameState.mode;
        frameState.mode = SceneMode.COLUMBUS_VIEW;
        var actual = labels.update(context, frameState)[0].boundingVolume;
        frameState.mode = mode;

        var projectedPositions = [
            projection.project(ellipsoid.cartesianToCartographic(one.getPosition())),
            projection.project(ellipsoid.cartesianToCartographic(two.getPosition()))
        ];
        var bs = BoundingSphere.fromPoints(projectedPositions);
        bs.center = new Cartesian3(0.0, bs.center.x, bs.center.y);
        expect(actual.center.equalsEpsilon(bs.center, CesiumMath.EPSILON8)).toEqual(true);
        expect(actual.radius > bs.radius).toEqual(true);
    });

    it('computes bounding sphere in 2D', function() {
        var projection = frameState.scene2D.projection;
        var ellipsoid = projection.getEllipsoid();

        var one = labels.add({
            position : ellipsoid.cartographicToCartesian(Cartographic.fromDegrees(-50.0, -50.0, 0.0)),
            text : 'one'
        });
        var two = labels.add({
            position : ellipsoid.cartographicToCartesian(Cartographic.fromDegrees(-50.0, 50.0, 0.0)),
            text : 'two'
        });

        var maxRadii = ellipsoid.getMaximumRadius();
        var orthoFrustum = new OrthographicFrustum();
        orthoFrustum.right = maxRadii * Math.PI;
        orthoFrustum.left = -orthoFrustum.right;
        orthoFrustum.top = orthoFrustum.right;
        orthoFrustum.bottom = -orthoFrustum.top;
        orthoFrustum.near = 0.01 * maxRadii;
        orthoFrustum.far = 60.0 * maxRadii;

        var mode = frameState.mode;
        var camera = frameState.camera;
        var frustum = camera.frustum;
        frameState.mode = SceneMode.SCENE2D;
        camera.frustum = orthoFrustum;

        var actual = labels.update(context, frameState)[0].boundingVolume;

        camera.frustum = frustum;
        frameState.mode = mode;

        var projectedPositions = [
            projection.project(ellipsoid.cartesianToCartographic(one.getPosition())),
            projection.project(ellipsoid.cartesianToCartographic(two.getPosition()))
        ];
        var bs = BoundingSphere.fromPoints(projectedPositions);
        expect(actual.center.equalsEpsilon(bs.center, CesiumMath.EPSILON8)).toEqual(true);
        expect(actual.radius > bs.radius).toEqual(true);
    });
});<|MERGE_RESOLUTION|>--- conflicted
+++ resolved
@@ -5,11 +5,7 @@
          '../Specs/destroyContext',
          '../Specs/frameState',
          '../Specs/pick',
-<<<<<<< HEAD
          '../Specs/render',
-         'Core/BoundingRectangle',
-=======
->>>>>>> b09aef55
          'Core/BoundingSphere',
          'Core/Cartesian2',
          'Core/Cartesian3',
@@ -29,11 +25,7 @@
          destroyContext,
          frameState,
          pick,
-<<<<<<< HEAD
          render,
-         BoundingRectangle,
-=======
->>>>>>> b09aef55
          BoundingSphere,
          Cartesian2,
          Cartesian3,
