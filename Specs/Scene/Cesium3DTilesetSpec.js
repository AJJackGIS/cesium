--- conflicted
+++ resolved
@@ -5205,39 +5205,28 @@
         );
       });
 
-<<<<<<< HEAD
-      it("getPropertyBySemantic gets property values", function () {
-        return Cesium3DTilesTester.loadTileset(scene, tilesetMetadataUrl).then(
-          function (tileset) {
-            expect(tileset.getPropertyBySemantic("NAME")).not.toBeDefined();
-            expect(tileset.getPropertyBySemantic("AUTHOR")).toBe(
-              tilesetProperties.author
-            );
-            expect(tileset.getPropertyBySemantic("DATE_ISO_8601")).toBe(
-              tilesetProperties.date
-            );
-          }
-        );
-      });
-
-      it("getGroup gets group metadata", function () {
+      it("loads group metadata", function () {
         return Cesium3DTilesTester.loadTileset(
           scene,
           tilesetWithGroupMetadataUrl
         ).then(function (tileset) {
-          var metadataGroup = tileset.getGroup("commercialDistrict");
-          expect(metadataGroup).toBeDefined();
-
-          metadataGroup = tileset.getGroup("residentialDistrict");
-          expect(metadataGroup).toBeDefined();
-
-          metadataGroup = tileset.getGroup("port");
-          expect(metadataGroup).not.toBeDefined();
-        });
-      });
-
-=======
->>>>>>> 6e5dc6d7
+          var metadata = tileset.metadata;
+          expect(metadata).toBeDefined();
+
+          var groups = metadata.groups;
+          expect(groups).toBeDefined();
+
+          var group = groups.commercialDistrict;
+          expect(group).toBeDefined();
+
+          group = groups.residentialDistrict;
+          expect(group).toBeDefined();
+
+          group = groups.port;
+          expect(group).not.toBeDefined();
+        });
+      });
+
       it("loads metadata with embedded schema", function () {
         return Cesium3DTilesTester.loadTileset(scene, tilesetMetadataUrl).then(
           function (tileset) {
