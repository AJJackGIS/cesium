--- conflicted
+++ resolved
@@ -117,11 +117,7 @@
     var riggedSimpleQuantizedUrl = './Data/Models/WEB3DQuantizedAttributes/RiggedSimple-Quantized.gltf';
     var CesiumManUrl = './Data/Models/MaterialsCommon/Cesium_Man.gltf';
 
-<<<<<<< HEAD
-    var groundVehicleUrl = './Data/Models/PBR/GroundVehicle/GroundVehicle.glb';
-=======
     var boomBoxUrl = './Data/Models/PBR/BoomBox/BoomBox.gltf';
->>>>>>> b0186b63
     var boxPbrUrl = './Data/Models/PBR/Box/Box.gltf';
     var boxAnimatedPbrUrl = './Data/Models/Pbr/BoxAnimated/BoxAnimated.gltf';
     var riggedSimplePbrUrl = './Data/Models/PBR/RiggedSimple/RiggedSimple.gltf';
