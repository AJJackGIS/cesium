/*global defineSuite*/
defineSuite([
        'Scene/Expression',
        'Scene/ExpressionNodeType',
        'Core/Color'
    ], function(
        Expression,
        ExpressionNodeType,
        Color) {
    'use strict';

    var frameState = {};

    function MockFeature() {
        this._properties = {};
        this._content = {
            _tileset : {
                timeSinceLoad : 0.0
            }
        };
    }

    MockFeature.prototype.addProperty = function(name, value) {
        this._properties[name] = value;
    };

    MockFeature.prototype.getProperty = function(name) {
        return this._properties[name];
    };

    it('parses backslashes', function() {
        var expression = new Expression('"\\he\\\\\\ll\\\\o"');
        expect(expression.evaluate(frameState, undefined)).toEqual('\\he\\\\\\ll\\\\o');
    });

    it('evaluates variable', function() {
        var feature = new MockFeature();
        feature.addProperty('height', 10);
        feature.addProperty('width', 5);
        feature.addProperty('string', 'hello');
        feature.addProperty('boolean', true);
        feature.addProperty('color', Color.RED);
        feature.addProperty('null', null);
        feature.addProperty('undefined', undefined);

        var expression = new Expression('${height}');
        expect(expression.evaluate(frameState, feature)).toEqual(10);

        expression = new Expression('\'${height}\'');
        expect(expression.evaluate(frameState, feature)).toEqual('10');

        expression = new Expression('${height}/${width}');
        expect(expression.evaluate(frameState, feature)).toEqual(2);

        expression = new Expression('${string}');
        expect(expression.evaluate(frameState, feature)).toEqual('hello');

        expression = new Expression('\'replace ${string}\'');
        expect(expression.evaluate(frameState, feature)).toEqual('replace hello');

        expression = new Expression('\'replace ${string} multiple ${height}\'');
        expect(expression.evaluate(frameState, feature)).toEqual('replace hello multiple 10');

        expression = new Expression('"replace ${string}"');
        expect(expression.evaluate(frameState, feature)).toEqual('replace hello');

        expression = new Expression('\'replace ${string\'');
        expect(expression.evaluate(frameState, feature)).toEqual('replace ${string');

        expression = new Expression('${boolean}');
        expect(expression.evaluate(frameState, feature)).toEqual(true);

        expression = new Expression('\'${boolean}\'');
        expect(expression.evaluate(frameState, feature)).toEqual('true');

        expression = new Expression('${color}');
        expect(expression.evaluate(frameState, feature)).toEqual(Color.RED);

        expression = new Expression('\'${color}\'');
        expect(expression.evaluate(frameState, feature)).toEqual(Color.RED.toString());

        expression = new Expression('${null}');
        expect(expression.evaluate(frameState, feature)).toEqual(null);

        expression = new Expression('\'${null}\'');
        expect(expression.evaluate(frameState, feature)).toEqual('');

        expression = new Expression('${undefined}');
        expect(expression.evaluate(frameState, feature)).toEqual(undefined);

        expression = new Expression('\'${undefined}\'');
        expect(expression.evaluate(frameState, feature)).toEqual('');

        expect(function() {
            return new Expression('${height');
        }).toThrowDeveloperError();
    });

    it('gets expressions', function() {
        var expressionString = "(regExp('^Chest').test(${County})) && (${YearBuilt} >= 1970)";
        var expression = new Expression(expressionString);
        expect(expression.expression).toEqual(expressionString);
    });

    it('throws on invalid expressions', function() {
        expect(function() {
            return new Expression(false);
        }).toThrowDeveloperError();

        expect(function() {
            return new Expression('');
        }).toThrowDeveloperError();

        expect(function() {
            return new Expression('this');
        }).toThrowDeveloperError();

        expect(function() {
            return new Expression('2; 3;');
        }).toThrowDeveloperError();
    });

    it('throws on unknown characters', function() {
        expect(function() {
            return new Expression('#');
        }).toThrowDeveloperError();
    });

    it('throws on unmatched parenthesis', function() {
        expect(function() {
            return new Expression('((true)');
        }).toThrowDeveloperError();

        expect(function() {
            return new Expression('(true))');
        }).toThrowDeveloperError();
    });

    it('throws on unknown identifiers', function() {
        expect(function() {
            return new Expression('flse');
        }).toThrowDeveloperError();
    });

    it('throws on unknown function calls', function() {
        expect(function() {
            return new Expression('unknown()');
        }).toThrowDeveloperError();
    });

    it('throws on unknown member function calls', function() {
        expect(function() {
            return new Expression('regExp().unknown()');
        }).toThrowDeveloperError();
    });

    it('throws with unsupported operators', function() {
        expect(function() {
            return new Expression('~1');
        }).toThrowDeveloperError();

        expect(function() {
            return new Expression('2 | 3');
        }).toThrowDeveloperError();

        expect(function() {
            return new Expression('2 & 3');
        }).toThrowDeveloperError();

        expect(function() {
            return new Expression('2 << 3');
        }).toThrowDeveloperError();

        expect(function() {
            return new Expression('2 >> 3');
        }).toThrowDeveloperError();

        expect(function() {
            return new Expression('2 >>> 3');
        }).toThrowDeveloperError();
    });

    it('evaluates literal null', function() {
        var expression = new Expression('null');
        expect(expression.evaluate(frameState, undefined)).toEqual(null);
    });

    it('evaluates literal undefined', function() {
        var expression = new Expression('undefined');
        expect(expression.evaluate(frameState, undefined)).toEqual(undefined);
    });

    it('evaluates literal boolean', function() {
        var expression = new Expression('true');
        expect(expression.evaluate(frameState, undefined)).toEqual(true);

        expression = new Expression('false');
        expect(expression.evaluate(frameState, undefined)).toEqual(false);
    });

    it('converts to literal boolean', function() {
        var expression = new Expression('Boolean()');
        expect(expression.evaluate(frameState, undefined)).toEqual(false);

        expression = new Expression('Boolean(1)');
        expect(expression.evaluate(frameState, undefined)).toEqual(true);

        expression = new Expression('Boolean("true")');
        expect(expression.evaluate(frameState, undefined)).toEqual(true);
    });

    it('evaluates literal number', function() {
        var expression = new Expression('1');
        expect(expression.evaluate(frameState, undefined)).toEqual(1);

        expression = new Expression('0');
        expect(expression.evaluate(frameState, undefined)).toEqual(0);

        expression = new Expression('NaN');
        expect(expression.evaluate(frameState, undefined)).toEqual(NaN);

        expression = new Expression('Infinity');
        expect(expression.evaluate(frameState, undefined)).toEqual(Infinity);

        expression = new Expression('PI');
        expect(expression.evaluate(frameState, undefined)).toEqual(Math.PI);

        expression = new Expression('E');
        expect(expression.evaluate(frameState, undefined)).toEqual(Math.E);
    });

    it('converts to literal number', function() {
        var expression = new Expression('Number()');
        expect(expression.evaluate(frameState, undefined)).toEqual(0);

        expression = new Expression('Number("1")');
        expect(expression.evaluate(frameState, undefined)).toEqual(1);

        expression = new Expression('Number(true)');
        expect(expression.evaluate(frameState, undefined)).toEqual(1);
    });

    it('evaluates literal string', function() {
        var expression = new Expression('\'hello\'');
        expect(expression.evaluate(frameState, undefined)).toEqual('hello');

        expression = new Expression('\'Cesium\'');
        expect(expression.evaluate(frameState, undefined)).toEqual('Cesium');

        expression = new Expression('"Cesium"');
        expect(expression.evaluate(frameState, undefined)).toEqual('Cesium');
    });

    it('converts to literal string', function() {
        var expression = new Expression('String()');
        expect(expression.evaluate(frameState, undefined)).toEqual('');

        expression = new Expression('String(1)');
        expect(expression.evaluate(frameState, undefined)).toEqual('1');

        expression = new Expression('String(true)');
        expect(expression.evaluate(frameState, undefined)).toEqual('true');
    });

    it('evaluates literal color', function() {
        var expression = new Expression('color(\'#ffffff\')');
        expect(expression.evaluate(frameState, undefined)).toEqual(Color.WHITE);

        expression = new Expression('color(\'#00FFFF\')');
        expect(expression.evaluate(frameState, undefined)).toEqual(Color.CYAN);

        expression = new Expression('color(\'#fff\')');
        expect(expression.evaluate(frameState, undefined)).toEqual(Color.WHITE);

        expression = new Expression('color(\'#0FF\')');
        expect(expression.evaluate(frameState, undefined)).toEqual(Color.CYAN);

        expression = new Expression('color(\'white\')');
        expect(expression.evaluate(frameState, undefined)).toEqual(Color.WHITE);

        expression = new Expression('color(\'cyan\')');
        expect(expression.evaluate(frameState, undefined)).toEqual(Color.CYAN);

        expression = new Expression('color(\'white\', 0.5)');
        expect(expression.evaluate(frameState, undefined)).toEqual(new Color(1.0, 1.0, 1.0, 0.5));

        expression = new Expression('rgb(255, 255, 255)');
        expect(expression.evaluate(frameState, undefined)).toEqual(Color.WHITE);

        expression = new Expression('rgb(100, 255, 190)');
        expect(expression.evaluate(frameState, undefined)).toEqual(Color.fromBytes(100, 255, 190));

        expression = new Expression('hsl(0, 0, 1)');
        expect(expression.evaluate(frameState, undefined)).toEqual(Color.WHITE);

        expression = new Expression('hsl(1.0, 0.6, 0.7)');
        expect(expression.evaluate(frameState, undefined)).toEqual(Color.fromHsl(1.0, 0.6, 0.7));

        expression = new Expression('rgba(255, 255, 255, 0.5)');
        expect(expression.evaluate(frameState, undefined)).toEqual(new Color(1.0, 1.0, 1.0, 0.5));

        expression = new Expression('rgba(100, 255, 190, 0.25)');
        expect(expression.evaluate(frameState, undefined)).toEqual(Color.fromBytes(100, 255, 190, 0.25 * 255));

        expression = new Expression('hsla(0, 0, 1, 0.5)');
        expect(expression.evaluate(frameState, undefined)).toEqual(new Color(1.0, 1.0, 1.0, 0.5));

        expression = new Expression('hsla(1.0, 0.6, 0.7, 0.75)');
        expect(expression.evaluate(frameState, undefined)).toEqual(Color.fromHsl(1.0, 0.6, 0.7, 0.75));

        expression = new Expression('color()');
        expect(expression.evaluate(frameState, undefined)).toEqual(Color.WHITE);
    });

    it('evaluates literal color with result parameter', function() {
        var color = new Color();

        var expression = new Expression('color(\'#0000ff\')');
        expect(expression.evaluateColor(frameState, undefined, color)).toEqual(Color.BLUE);
        expect(color).toEqual(Color.BLUE);

        expression = new Expression('color(\'#f00\')');
        expect(expression.evaluateColor(frameState, undefined, color)).toEqual(Color.RED);
        expect(color).toEqual(Color.RED);

        expression = new Expression('color(\'cyan\')');
        expect(expression.evaluateColor(frameState, undefined, color)).toEqual(Color.CYAN);
        expect(color).toEqual(Color.CYAN);

        expression = new Expression('color(\'white\', 0.5)');
        expect(expression.evaluateColor(frameState, undefined, color)).toEqual(new Color(1.0, 1.0, 1.0, 0.5));
        expect(color).toEqual(new Color(1.0, 1.0, 1.0, 0.5));

        expression = new Expression('rgb(0, 0, 0)');
        expect(expression.evaluateColor(frameState, undefined, color)).toEqual(Color.BLACK);
        expect(color).toEqual(Color.BLACK);

        expression = new Expression('hsl(0, 0, 1)');
        expect(expression.evaluateColor(frameState, undefined, color)).toEqual(Color.WHITE);
        expect(color).toEqual(Color.WHITE);

        expression = new Expression('rgba(255, 0, 255, 0.5)');
        expect(expression.evaluateColor(frameState, undefined, color)).toEqual(new Color(1.0, 0, 1.0, 0.5));
        expect(color).toEqual(new Color(1.0, 0, 1.0, 0.5));

        expression = new Expression('hsla(0, 0, 1, 0.5)');
        expect(expression.evaluateColor(frameState, undefined, color)).toEqual(new Color(1.0, 1.0, 1.0, 0.5));
        expect(color).toEqual(new Color(1.0, 1.0, 1.0, 0.5));

        expression = new Expression('color()');
        expect(expression.evaluateColor(frameState, undefined, color)).toEqual(Color.WHITE);
        expect(color).toEqual(Color.WHITE);
    });

    it('evaluates color with expressions as arguments', function() {
        var feature = new MockFeature();
        feature.addProperty('hex6', '#ffffff');
        feature.addProperty('hex3', '#fff');
        feature.addProperty('keyword', 'white');
        feature.addProperty('alpha', 0.2);

        var expression = new Expression('color(${hex6})');
        expect(expression.evaluate(frameState, feature)).toEqual(Color.WHITE);

        expression = new Expression('color(${hex3})');
        expect(expression.evaluate(frameState, feature)).toEqual(Color.WHITE);

        expression = new Expression('color(${keyword})');
        expect(expression.evaluate(frameState, feature)).toEqual(Color.WHITE);

        expression = new Expression('color(${keyword}, ${alpha} + 0.6)');
        expect(expression.evaluate(frameState, feature).red).toEqual(1.0);
        expect(expression.evaluate(frameState, feature).green).toEqual(1.0);
        expect(expression.evaluate(frameState, feature).blue).toEqual(1.0);
        expect(expression.evaluate(frameState, feature).alpha).toEqual(0.8);
    });

    it('evaluates rgb with expressions as arguments', function() {
        var feature = new MockFeature();
        feature.addProperty('red', 100);
        feature.addProperty('green', 200);
        feature.addProperty('blue', 255);

        var expression = new Expression('rgb(${red}, ${green}, ${blue})');
        expect(expression.evaluate(frameState, feature)).toEqual(Color.fromBytes(100, 200, 255));

        expression = new Expression('rgb(${red}/2, ${green}/2, ${blue})');
        expect(expression.evaluate(frameState, feature)).toEqual(Color.fromBytes(50, 100, 255));
    });

    it('evaluates hsl with expressions as arguments', function() {
        var feature = new MockFeature();
        feature.addProperty('h', 0.0);
        feature.addProperty('s', 0.0);
        feature.addProperty('l', 1.0);

        var expression = new Expression('hsl(${h}, ${s}, ${l})');
        expect(expression.evaluate(frameState, feature)).toEqual(Color.WHITE);

        expression = new Expression('hsl(${h} + 0.2, ${s} + 1.0, ${l} - 0.5)');
        expect(expression.evaluate(frameState, feature)).toEqual(Color.fromHsl(0.2, 1.0, 0.5));
    });

    it('evaluates rgba with expressions as arguments', function() {
        var feature = new MockFeature();
        feature.addProperty('red', 100);
        feature.addProperty('green', 200);
        feature.addProperty('blue', 255);
        feature.addProperty('a', 0.3);

        var expression = new Expression('rgba(${red}, ${green}, ${blue}, ${a})');
        expect(expression.evaluate(frameState, feature)).toEqual(Color.fromBytes(100, 200, 255, 0.3*255));

        expression = new Expression('rgba(${red}/2, ${green}/2, ${blue}, ${a} * 2)');
        expect(expression.evaluate(frameState, feature)).toEqual(Color.fromBytes(50, 100, 255, 0.6*255));
    });

    it('evaluates hsla with expressions as arguments', function() {
        var feature = new MockFeature();
        feature.addProperty('h', 0.0);
        feature.addProperty('s', 0.0);
        feature.addProperty('l', 1.0);
        feature.addProperty('a', 1.0);

        var expression = new Expression('hsla(${h}, ${s}, ${l}, ${a})');
        expect(expression.evaluate(frameState, feature)).toEqual(Color.WHITE);

        expression = new Expression('hsla(${h} + 0.2, ${s} + 1.0, ${l} - 0.5, ${a} / 4)');
        expect(expression.evaluate(frameState, feature)).toEqual(Color.fromHsl(0.2, 1.0, 0.5, 0.25));
    });

    it('evaluates rgba with expressions as arguments', function() {
        var feature = new MockFeature();
        feature.addProperty('red', 100);
        feature.addProperty('green', 200);
        feature.addProperty('blue', 255);
        feature.addProperty('alpha', 0.5);

        var expression = new Expression('rgba(${red}, ${green}, ${blue}, ${alpha})');
        expect(expression.evaluate(frameState, feature)).toEqual(Color.fromBytes(100, 200, 255, 0.5 * 255));

        expression = new Expression('rgba(${red}/2, ${green}/2, ${blue}, ${alpha} + 0.1)');
        expect(expression.evaluate(frameState, feature)).toEqual(Color.fromBytes(50, 100, 255, 0.6 * 255));
    });

    it('color constructors throw with wrong number of arguments', function() {
        expect(function() {
            return new Expression('rgb(255, 255)');
        }).toThrowDeveloperError();

        expect(function() {
            return new Expression('hsl(1, 1)');
        }).toThrowDeveloperError();

        expect(function() {
            return new Expression('rgba(255, 255, 255)');
        }).toThrowDeveloperError();

        expect(function() {
            return new Expression('hsla(1, 1, 1)');
        }).toThrowDeveloperError();
    });

    it('evaluates color properties', function() {
        var expression = new Expression('color(\'#ffffff\').red');
        expect(expression.evaluate(frameState, undefined)).toEqual(1);

        expression = new Expression('rgb(255, 255, 0).green');
        expect(expression.evaluate(frameState, undefined)).toEqual(1);

        expression = new Expression('color("cyan").blue');
        expect(expression.evaluate(frameState, undefined)).toEqual(1);

        expression = new Expression('rgba(255, 255, 0, 0.5).alpha');
        expect(expression.evaluate(frameState, undefined)).toEqual(0.5);
    });

    it('evaluates unary not', function() {
        var expression = new Expression('!true');
        expect(expression.evaluate(frameState, undefined)).toEqual(false);

        expression = new Expression('!!true');
        expect(expression.evaluate(frameState, undefined)).toEqual(true);
    });

    it('evaluates unary negative', function() {
        var expression = new Expression('-5');
        expect(expression.evaluate(frameState, undefined)).toEqual(-5);

        expression = new Expression('-(-5)');
        expect(expression.evaluate(frameState, undefined)).toEqual(5);
    });

    it('evaluates unary positive', function() {
        var expression = new Expression('+5');
        expect(expression.evaluate(frameState, undefined)).toEqual(5);

        expression = new Expression('+"5"');
        expect(expression.evaluate(frameState, undefined)).toEqual(5);

        expression = new Expression('+true');
        expect(expression.evaluate(frameState, undefined)).toEqual(1);

        expression = new Expression('+null');
        expect(expression.evaluate(frameState, undefined)).toEqual(0);
    });

    it('evaluates binary addition', function() {
        var expression = new Expression('1 + 2');
        expect(expression.evaluate(frameState, undefined)).toEqual(3);

        expression = new Expression('1 + 2 + 3 + 4');
        expect(expression.evaluate(frameState, undefined)).toEqual(10);
    });

    it('evaluates binary subtraction', function() {
        var expression = new Expression('2 - 1');
        expect(expression.evaluate(frameState, undefined)).toEqual(1);

        expression = new Expression('4 - 3 - 2 - 1');
        expect(expression.evaluate(frameState, undefined)).toEqual(-2);
    });

    it('evaluates binary multiplication', function() {
        var expression = new Expression('1 * 2');
        expect(expression.evaluate(frameState, undefined)).toEqual(2);

        expression = new Expression('1 * 2 * 3 * 4');
        expect(expression.evaluate(frameState, undefined)).toEqual(24);
    });

    it('evaluates binary division', function() {
        var expression = new Expression('2 / 1');
        expect(expression.evaluate(frameState, undefined)).toEqual(2);

        expression = new Expression('1/2');
        expect(expression.evaluate(frameState, undefined)).toEqual(0.5);

        expression = new Expression('24 / -4 / 2');
        expect(expression.evaluate(frameState, undefined)).toEqual(-3);
    });

    it('evaluates binary modulus', function() {
        var expression = new Expression('2 % 1');
        expect(expression.evaluate(frameState, undefined)).toEqual(0);

        expression = new Expression('6 % 4 % 3');
        expect(expression.evaluate(frameState, undefined)).toEqual(2);
    });

    it('evaluates binary equals strict', function() {
        var expression = new Expression('\'hello\' === \'hello\'');
        expect(expression.evaluate(frameState, undefined)).toEqual(true);

        expression = new Expression('1 === 2');
        expect(expression.evaluate(frameState, undefined)).toEqual(false);

        expression = new Expression('false === true === false');
        expect(expression.evaluate(frameState, undefined)).toEqual(true);

        expression = new Expression('1 === "1"');
        expect(expression.evaluate(frameState, undefined)).toEqual(false);
    });

    it('evaluates binary equals', function() {
        var expression = new Expression('\'hello\' == \'hello\'');
        expect(expression.evaluate(frameState, undefined)).toEqual(true);

        expression = new Expression('1 == 2');
        expect(expression.evaluate(frameState, undefined)).toEqual(false);

        expression = new Expression('false == true == false');
        expect(expression.evaluate(frameState, undefined)).toEqual(true);

        expression = new Expression('1 == "1"');
        expect(expression.evaluate(frameState, undefined)).toEqual(true);
    });

    it('evaluates binary not equals strict', function() {
        var expression = new Expression('\'hello\' !== \'hello\'');
        expect(expression.evaluate(frameState, undefined)).toEqual(false);

        expression = new Expression('1 !== 2');
        expect(expression.evaluate(frameState, undefined)).toEqual(true);

        expression = new Expression('false !== true !== false');
        expect(expression.evaluate(frameState, undefined)).toEqual(true);

        expression = new Expression('1 !== "1"');
        expect(expression.evaluate(frameState, undefined)).toEqual(true);
    });

    it('evaluates binary not equals', function() {
        var expression = new Expression('\'hello\' != \'hello\'');
        expect(expression.evaluate(frameState, undefined)).toEqual(false);

        expression = new Expression('1 != 2');
        expect(expression.evaluate(frameState, undefined)).toEqual(true);

        expression = new Expression('false != true != false');
        expect(expression.evaluate(frameState, undefined)).toEqual(true);

        expression = new Expression('1 != "1"');
        expect(expression.evaluate(frameState, undefined)).toEqual(false);
    });

    it('evaluates binary less than', function() {
        var expression = new Expression('2 < 3');
        expect(expression.evaluate(frameState, undefined)).toEqual(true);

        expression = new Expression('2 < 2');
        expect(expression.evaluate(frameState, undefined)).toEqual(false);

        expression = new Expression('3 < 2');
        expect(expression.evaluate(frameState, undefined)).toEqual(false);

        expression = new Expression('true < false');
        expect(expression.evaluate(frameState, undefined)).toEqual(false);

        expression = new Expression('color(\'blue\') < 10');
        expect(expression.evaluate(frameState, undefined)).toEqual(false);
    });

    it('evaluates binary less than or equals', function() {
        var expression = new Expression('2 <= 3');
        expect(expression.evaluate(frameState, undefined)).toEqual(true);

        expression = new Expression('2 <= 2');
        expect(expression.evaluate(frameState, undefined)).toEqual(true);

        expression = new Expression('3 <= 2');
        expect(expression.evaluate(frameState, undefined)).toEqual(false);

        expression = new Expression('true <= false');
        expect(expression.evaluate(frameState, undefined)).toEqual(false);

        expression = new Expression('color(\'blue\') <= 10');
        expect(expression.evaluate(frameState, undefined)).toEqual(false);
    });

    it('evaluates binary greater than', function() {
        var expression = new Expression('2 > 3');
        expect(expression.evaluate(frameState, undefined)).toEqual(false);

        expression = new Expression('2 > 2');
        expect(expression.evaluate(frameState, undefined)).toEqual(false);

        expression = new Expression('3 > 2');
        expect(expression.evaluate(frameState, undefined)).toEqual(true);

        expression = new Expression('true > false');
        expect(expression.evaluate(frameState, undefined)).toEqual(true);

        expression = new Expression('color(\'blue\') > 10');
        expect(expression.evaluate(frameState, undefined)).toEqual(false);
    });

    it('evaluates binary greater than or equals', function() {
        var expression = new Expression('2 >= 3');
        expect(expression.evaluate(frameState, undefined)).toEqual(false);

        expression = new Expression('2 >= 2');
        expect(expression.evaluate(frameState, undefined)).toEqual(true);

        expression = new Expression('3 >= 2');
        expect(expression.evaluate(frameState, undefined)).toEqual(true);

        expression = new Expression('true >= false');
        expect(expression.evaluate(frameState, undefined)).toEqual(true);

        expression = new Expression('color(\'blue\') >= 10');
        expect(expression.evaluate(frameState, undefined)).toEqual(false);
    });

    it('evaluates logical and', function() {
        var expression = new Expression('false && false');
        expect(expression.evaluate(frameState, undefined)).toEqual(false);

        expression = new Expression('false && true');
        expect(expression.evaluate(frameState, undefined)).toEqual(false);

        expression = new Expression('true && true');
        expect(expression.evaluate(frameState, undefined)).toEqual(true);

        expression = new Expression('2 && color(\'red\')');
        expect(function() {
            expression.evaluate(frameState, undefined);
        }).toThrowDeveloperError();
    });

    it('throws with invalid and operands', function() {
        var expression = new Expression('2 && true');
        expect(function() {
            expression.evaluate(frameState, undefined);
        }).toThrowDeveloperError();

        expression = new Expression('true && color(\'red\')');
        expect(function() {
            expression.evaluate(frameState, undefined);
        }).toThrowDeveloperError();
    });

    it('evaluates logical or', function() {
        var expression = new Expression('false || false');
        expect(expression.evaluate(frameState, undefined)).toEqual(false);

        expression = new Expression('false || true');
        expect(expression.evaluate(frameState, undefined)).toEqual(true);

        expression = new Expression('true || true');
        expect(expression.evaluate(frameState, undefined)).toEqual(true);
    });

    it('throws with invalid or operands', function() {
        var expression = new Expression('2 || false');
        expect(function() {
            expression.evaluate(frameState, undefined);
        }).toThrowDeveloperError();

        expression = new Expression('false || color(\'red\')');
        expect(function() {
            expression.evaluate(frameState, undefined);
        }).toThrowDeveloperError();
    });

    it('evaluates color operations', function() {
        var expression = new Expression('rgba(255, 0, 0, 0.5) + rgba(0, 0, 255, 0.5)');
        expect(expression.evaluate(frameState, undefined)).toEqual(Color.MAGENTA);

        expression = new Expression('rgba(0, 255, 255, 1.0) - rgba(0, 255, 0, 0)');
        expect(expression.evaluate(frameState, undefined)).toEqual(Color.BLUE);

        expression = new Expression('rgba(255, 255, 255, 1.0) * rgba(255, 0, 0, 1.0)');
        expect(expression.evaluate(frameState, undefined)).toEqual(Color.RED);

        expression = new Expression('rgba(255, 255, 0, 1.0) * 1.0');
        expect(expression.evaluate(frameState, undefined)).toEqual(Color.YELLOW);

        expression = new Expression('1 * rgba(255, 255, 0, 1.0)');
        expect(expression.evaluate(frameState, undefined)).toEqual(Color.YELLOW);

        expression = new Expression('rgba(255, 255, 255, 1.0) / rgba(255, 255, 255, 1.0)');
        expect(expression.evaluate(frameState, undefined)).toEqual(Color.WHITE);

        expression = new Expression('rgba(255, 255, 255, 1.0) / 2');
        expect(expression.evaluate(frameState, undefined)).toEqual(new Color(0.5, 0.5, 0.5, 0.5));

        expression = new Expression('rgba(255, 255, 255, 1.0) % rgba(255, 255, 255, 1.0)');
        expect(expression.evaluate(frameState, undefined)).toEqual(new Color(0, 0, 0, 0));

        expression = new Expression('color(\'green\') == color(\'green\')');
        expect(expression.evaluate(frameState, undefined)).toEqual(true);

        expression = new Expression('color() == color()');
        expect(expression.evaluate(frameState, undefined)).toEqual(true);

        expression = new Expression('!!color() == true');
        expect(expression.evaluate(frameState, undefined)).toEqual(true);

        expression = new Expression('color(\'green\') != color(\'green\')');
        expect(expression.evaluate(frameState, undefined)).toEqual(false);
    });

    it('evaluates color toString function', function() {
        var feature = new MockFeature();
        feature.addProperty('property', Color.BLUE);

        var expression = new Expression('color("red").toString()');
        expect(expression.evaluate(frameState, undefined)).toEqual('(1, 0, 0, 1)');

        expression = new Expression('rgba(0, 0, 255, 0.5).toString()');
        expect(expression.evaluate(frameState, undefined)).toEqual('(0, 0, 1, 0.5)');

        expression = new Expression('${property}.toString()');
        expect(expression.evaluate(frameState, feature)).toEqual('(0, 0, 1, 1)');
    });

    it('evaluates isNaN function', function() {
        var expression = new Expression('isNaN()');
        expect(expression.evaluate(frameState, undefined)).toEqual(true);

        expression = new Expression('isNaN(NaN)');
        expect(expression.evaluate(frameState, undefined)).toEqual(true);

        expression = new Expression('isNaN(1)');
        expect(expression.evaluate(frameState, undefined)).toEqual(false);

        expression = new Expression('isNaN(Infinity)');
        expect(expression.evaluate(frameState, undefined)).toEqual(false);

        expression = new Expression('isNaN(null)');
        expect(expression.evaluate(frameState, undefined)).toEqual(false);

        expression = new Expression('isNaN(true)');
        expect(expression.evaluate(frameState, undefined)).toEqual(false);

        expression = new Expression('isNaN("hello")');
        expect(expression.evaluate(frameState, undefined)).toEqual(true);

        expression = new Expression('isNaN(color("white"))');
        expect(expression.evaluate(frameState, undefined)).toEqual(true);
    });

    it('evaluates isFinite function', function() {
        var expression = new Expression('isFinite()');
        expect(expression.evaluate(frameState, undefined)).toEqual(false);

        expression = new Expression('isFinite(NaN)');
        expect(expression.evaluate(frameState, undefined)).toEqual(false);

        expression = new Expression('isFinite(1)');
        expect(expression.evaluate(frameState, undefined)).toEqual(true);

        expression = new Expression('isFinite(Infinity)');
        expect(expression.evaluate(frameState, undefined)).toEqual(false);

        expression = new Expression('isFinite(null)');
        expect(expression.evaluate(frameState, undefined)).toEqual(true);

        expression = new Expression('isFinite(true)');
        expect(expression.evaluate(frameState, undefined)).toEqual(true);

        expression = new Expression('isFinite("hello")');
        expect(expression.evaluate(frameState, undefined)).toEqual(false);

        expression = new Expression('isFinite(color("white"))');
        expect(expression.evaluate(frameState, undefined)).toEqual(false);
    });

    it('evaluates abs function', function() {
        var expression = new Expression('abs(-1)');
        expect(expression.evaluate(frameState, undefined)).toEqual(1);

        expression = new Expression('abs(1)');
        expect(expression.evaluate(frameState, undefined)).toEqual(1);
    });

    it('throws if abs function takes an invalid number of arguments', function() {
        expect(function() {
            return new Expression('abs()');
        }).toThrowDeveloperError();

        expect(function() {
            return new Expression('abs(1, 2)');
        }).toThrowDeveloperError();
    });

    it('evaluates cos function', function() {
        var expression = new Expression('cos(0)');
        expect(expression.evaluate(frameState, undefined)).toEqual(1);
    });

    it('throws if cos function takes an invalid number of arguments', function() {
        expect(function() {
            return new Expression('cos()');
        }).toThrowDeveloperError();

        expect(function() {
            return new Expression('cos(1, 2)');
        }).toThrowDeveloperError();
    });

<<<<<<< HEAD
    it('evaluates sin function', function() {
        var expression = new Expression('sin(0)');
        expect(expression.evaluate(undefined)).toEqual(0);
    });

    it('throws if sin function takes an invalid number of arguments', function() {
        expect(function() {
            return new Expression('sin()');
        }).toThrowDeveloperError();

        expect(function() {
            return new Expression('sin(1, 2)');
        }).toThrowDeveloperError();
    });

    it('evaluates tan function', function() {
        var expression = new Expression('tan(0)');
        expect(expression.evaluate(undefined)).toEqual(0);
    });

    it('throws if tan function takes an invalid number of arguments', function() {
        expect(function() {
            return new Expression('tan()');
        }).toThrowDeveloperError();

        expect(function() {
            return new Expression('tan(1, 2)');
        }).toThrowDeveloperError();
    });

    it('evaluates acos function', function() {
        var expression = new Expression('acos(1)');
        expect(expression.evaluate(undefined)).toEqual(0);
    });

    it('throws if acos function takes an invalid number of arguments', function() {
        expect(function() {
            return new Expression('acos()');
        }).toThrowDeveloperError();

        expect(function() {
            return new Expression('acos(1, 2)');
        }).toThrowDeveloperError();
    });

    it('evaluates asin function', function() {
        var expression = new Expression('asin(0)');
        expect(expression.evaluate(undefined)).toEqual(0);
    });

    it('throws if asin function takes an invalid number of arguments', function() {
        expect(function() {
            return new Expression('asin()');
        }).toThrowDeveloperError();

        expect(function() {
            return new Expression('asin(1, 2)');
        }).toThrowDeveloperError();
    });

    t('evaluates atan function', function() {
        var expression = new Expression('atan(0)');
        expect(expression.evaluate(undefined)).toEqual(0);
    });

    it('throws if atan function takes an invalid number of arguments', function() {
        expect(function() {
            return new Expression('atan()');
        }).toThrowDeveloperError();

        expect(function() {
            return new Expression('atan(1, 2)');
        }).toThrowDeveloperError();
    });

    it('evaluates radians function', function() {
        var expression = new Expression('radians(0)');
        expect(expression.evaluate(undefined)).toEqual(0);
    });

    it('throws if radians function takes an invalid number of arguments', function() {
        expect(function() {
            return new Expression('radians()');
        }).toThrowDeveloperError();

        expect(function() {
            return new Expression('radians(1, 2)');
        }).toThrowDeveloperError();
    });

    it('evaluates degrees function', function() {
        var expression = new Expression('degrees(0)');
        expect(expression.evaluate(undefined)).toEqual(0);
    });

    it('throws if degrees function takes an invalid number of arguments', function() {
        expect(function() {
            return new Expression('degrees()');
        }).toThrowDeveloperError();

        expect(function() {
            return new Expression('degrees(1, 2)');
=======
    it('evaluates sqrt function', function() {
        var expression = new Expression('sqrt(1.0)');
        expect(expression.evaluate(frameState, undefined)).toEqual(1.0);

        expression = new Expression('sqrt(4.0)');
        expect(expression.evaluate(frameState, undefined)).toEqual(2.0);

        expression = new Expression('sqrt(-1.0)');
        expect(expression.evaluate(frameState, undefined)).toEqual(NaN);
    });

    it('throws if sqrt function takes an invalid number of arguments', function() {
        expect(function() {
            return new Expression('sqrt()');
        }).toThrowDeveloperError();

        expect(function() {
            return new Expression('sqrt(1, 2)');
>>>>>>> 22eebfea
        }).toThrowDeveloperError();
    });

    it('evaluates ternary conditional', function() {
        var expression = new Expression('true ? "first" : "second"');
        expect(expression.evaluate(frameState, undefined)).toEqual('first');

        expression = new Expression('false ? "first" : "second"');
        expect(expression.evaluate(frameState, undefined)).toEqual('second');

        expression = new Expression('(!(1 + 2 > 3)) ? (2 > 1 ? 1 + 1 : 0) : (2 > 1 ? -1 + -1 : 0)');
        expect(expression.evaluate(frameState, undefined)).toEqual(2);
    });

    it('evaluates member expression with dot', function() {
        var feature = new MockFeature();
        feature.addProperty('height', 10);
        feature.addProperty('width', 5);
        feature.addProperty('string', 'hello');
        feature.addProperty('boolean', true);
        feature.addProperty('color', Color.RED);
        feature.addProperty('color.red', 'something else');
        feature.addProperty('feature.color', Color.GREEN);
        feature.addProperty('feature', {
            color : Color.BLUE
        });
        feature.addProperty('null', null);
        feature.addProperty('undefined', undefined);
        feature.addProperty('address', {
            "street" : "Example Street",
            "city" : "Example City"
        });

        var expression = new Expression('${color.red}');
        expect(expression.evaluate(frameState, feature)).toEqual(1.0);

        expression = new Expression('${color.blue}');
        expect(expression.evaluate(frameState, feature)).toEqual(0.0);

        expression = new Expression('${height.blue}');
        expect(expression.evaluate(frameState, feature)).toEqual(undefined);

        expression = new Expression('${undefined.blue}');
        expect(expression.evaluate(frameState, feature)).toEqual(undefined);

        expression = new Expression('${feature}');
        expect(expression.evaluate(frameState, feature)).toEqual({
            color : Color.BLUE
        });

        expression = new Expression('${feature.color}');
        expect(expression.evaluate(frameState, feature)).toEqual(Color.RED);

        expression = new Expression('${feature.feature.color}');
        expect(expression.evaluate(frameState, feature)).toEqual(Color.BLUE);

        expression = new Expression('${feature.color.red}');
        expect(expression.evaluate(frameState, feature)).toEqual(1.0);

        expression = new Expression('${address.street}');
        expect(expression.evaluate(frameState, feature)).toEqual("Example Street");

        expression = new Expression('${address.city}');
        expect(expression.evaluate(frameState, feature)).toEqual("Example City");
    });

    it('evaluates member expression with brackets', function() {
        var feature = new MockFeature();
        feature.addProperty('height', 10);
        feature.addProperty('width', 5);
        feature.addProperty('string', 'hello');
        feature.addProperty('boolean', true);
        feature.addProperty('color', Color.RED);
        feature.addProperty('color.red', 'something else');
        feature.addProperty('feature.color', Color.GREEN);
        feature.addProperty('feature', {
            color : Color.BLUE
        });
        feature.addProperty('null', null);
        feature.addProperty('undefined', undefined);
        feature.addProperty('address.street', "Other Street");
        feature.addProperty('address', {
            "street" : "Example Street",
            "city" : "Example City"
        });

        var expression = new Expression('${color["red"]}');
        expect(expression.evaluate(frameState, feature)).toEqual(1.0);

        expression = new Expression('${color["blue"]}');
        expect(expression.evaluate(frameState, feature)).toEqual(0.0);

        expression = new Expression('${height["blue"]}');
        expect(expression.evaluate(frameState, feature)).toEqual(undefined);

        expression = new Expression('${undefined["blue"]}');
        expect(expression.evaluate(frameState, feature)).toEqual(undefined);

        expression = new Expression('${feature["color"]}');
        expect(expression.evaluate(frameState, feature)).toEqual(Color.RED);

        expression = new Expression('${feature.color["red"]}');
        expect(expression.evaluate(frameState, feature)).toEqual(1.0);

        expression = new Expression('${feature["color"].red}');
        expect(expression.evaluate(frameState, feature)).toEqual(1.0);

        expression = new Expression('${feature["color.red"]}');
        expect(expression.evaluate(frameState, feature)).toEqual('something else');

        expression = new Expression('${feature.feature["color"]}');
        expect(expression.evaluate(frameState, feature)).toEqual(Color.BLUE);

        expression = new Expression('${feature["feature.color"]}');
        expect(expression.evaluate(frameState, feature)).toEqual(Color.GREEN);

        expression = new Expression('${address.street}');
        expect(expression.evaluate(frameState, feature)).toEqual("Example Street");

        expression = new Expression('${feature.address.street}');
        expect(expression.evaluate(frameState, feature)).toEqual("Example Street");

        expression = new Expression('${feature["address"].street}');
        expect(expression.evaluate(frameState, feature)).toEqual("Example Street");

        expression = new Expression('${feature["address.street"]}');
        expect(expression.evaluate(frameState, feature)).toEqual("Other Street");

        expression = new Expression('${address["street"]}');
        expect(expression.evaluate(frameState, feature)).toEqual("Example Street");

        expression = new Expression('${address["city"]}');
        expect(expression.evaluate(frameState, feature)).toEqual("Example City");
    });

    it('member expressions throw without variable notation', function() {
        expect(function() {
            return new Expression('color.red');
        }).toThrowDeveloperError();

        expect(function() {
            return new Expression('color["red"]');
        }).toThrowDeveloperError();
    });

    it('member expression throws with variable property', function() {
        var feature = new MockFeature();
        feature.addProperty('color', Color.RED);
        feature.addProperty('colorName', 'red');

        expect(function() {
            return new Expression('${color[${colorName}]}');
        }).toThrowDeveloperError();
    });

    it('evaluates feature property', function() {
        var feature = new MockFeature();
        feature.addProperty('feature', {
            color : Color.BLUE
        });

        var expression = new Expression('${feature}');
        expect(expression.evaluate(frameState, feature)).toEqual({
            color : Color.BLUE
        });

        expression = new Expression('${feature} == ${feature.feature}');
        expect(expression.evaluate(frameState, feature)).toEqual(true);
    });

    it('constructs regex', function() {
        var feature = new MockFeature();
        feature.addProperty('pattern', "[abc]");

        var expression = new Expression('regExp("a")');
        expect(expression.evaluate(frameState, undefined)).toEqual(/a/);
        expect(expression._runtimeAst._type).toEqual(ExpressionNodeType.LITERAL_REGEX);

        expression = new Expression('regExp("\\w")');
        expect(expression.evaluate(frameState, undefined)).toEqual(/\w/);
        expect(expression._runtimeAst._type).toEqual(ExpressionNodeType.LITERAL_REGEX);

        expression = new Expression('regExp(1 + 1)');
        expect(expression.evaluate(frameState, undefined)).toEqual(/2/);
        expect(expression._runtimeAst._type).toEqual(ExpressionNodeType.REGEX);

        expression = new Expression('regExp(true)');
        expect(expression.evaluate(frameState, undefined)).toEqual(/true/);
        expect(expression._runtimeAst._type).toEqual(ExpressionNodeType.LITERAL_REGEX);

        expression = new Expression('regExp()');
        expect(expression.evaluate(frameState, undefined)).toEqual(/(?:)/);
        expect(expression._runtimeAst._type).toEqual(ExpressionNodeType.LITERAL_REGEX);

        expression = new Expression('regExp(${pattern})');
        expect(expression.evaluate(frameState, feature)).toEqual(/[abc]/);
        expect(expression._runtimeAst._type).toEqual(ExpressionNodeType.REGEX);
    });

    it ('constructs regex with flags', function() {
        var expression = new Expression('regExp("a", "i")');
        expect(expression.evaluate(frameState, undefined)).toEqual(/a/i);
        expect(expression._runtimeAst._type).toEqual(ExpressionNodeType.LITERAL_REGEX);

        expression = new Expression('regExp("a", "m" + "g")');
        expect(expression.evaluate(frameState, undefined)).toEqual(/a/mg);
        expect(expression._runtimeAst._type).toEqual(ExpressionNodeType.REGEX);
    });

    it('throws if regex constructor has invalid pattern', function() {
        var expression = new Expression('regExp("(?<=\\s)" + ".")');
        expect(function() {
            expression.evaluate(frameState, undefined);
        }).toThrowDeveloperError();

        expect(function() {
            return new Expression('regExp("(?<=\\s)")');
        }).toThrowDeveloperError();
    });

    it('throws if regex constructor has invalid flags', function() {
        var expression = new Expression('regExp("a" + "b", "q")');
        expect(function() {
            expression.evaluate(frameState, undefined);
        }).toThrowDeveloperError();

        expect(function() {
            return new Expression('regExp("a", "q")');
        }).toThrowDeveloperError();
    });

    it('evaluates regex test function', function() {
        var feature = new MockFeature();
        feature.addProperty('property', 'abc');

        var expression = new Expression('regExp("a").test("abc")');
        expect(expression.evaluate(frameState, undefined)).toEqual(true);

        expression = new Expression('regExp("a").test("bcd")');
        expect(expression.evaluate(frameState, undefined)).toEqual(false);

        expression = new Expression('regExp("quick\\s(brown).+?(jumps)", "ig").test("The Quick Brown Fox Jumps Over The Lazy Dog")');
        expect(expression.evaluate(frameState, undefined)).toEqual(true);

        expression = new Expression('regExp("a").test()');
        expect(expression.evaluate(frameState, undefined)).toEqual(false);

        expression = new Expression('regExp(${property}).test(${property})');
        expect(expression.evaluate(frameState, feature)).toEqual(true);
    });

    it('evaluates regex exec function', function() {
        var feature = new MockFeature();
        feature.addProperty('property', 'abc');
        feature.addProperty('Name', 'Building 1');

        var expression = new Expression('regExp("a(.)", "i").exec("Abc")');
        expect(expression.evaluate(frameState, undefined)).toEqual('b');

        expression = new Expression('regExp("a(.)").exec("qbc")');
        expect(expression.evaluate(frameState, undefined)).toEqual(null);

        expression = new Expression('regExp("a(.)").exec()');
        expect(expression.evaluate(frameState, undefined)).toEqual(null);

        expression = new Expression('regExp("quick\\s(b.*n).+?(jumps)", "ig").exec("The Quick Brown Fox Jumps Over The Lazy Dog")');
        expect(expression.evaluate(frameState, undefined)).toEqual('Brown');

        expression = new Expression('regExp("(" + ${property} + ")").exec(${property})');
        expect(expression.evaluate(frameState, feature)).toEqual('abc');

        expression = new Expression('regExp("Building\\s(\\d)").exec(${Name})');
        expect(expression.evaluate(frameState, feature)).toEqual('1');
    });

    it('evaluates regex match operator', function() {
        var feature = new MockFeature();
        feature.addProperty('property', 'abc');

        var expression = new Expression('regExp("a") =~ "abc"');
        expect(expression.evaluate(frameState, undefined)).toEqual(true);

        expression = new Expression('"abc" =~ regExp("a")');
        expect(expression.evaluate(frameState, undefined)).toEqual(true);

        expression = new Expression('regExp("a") =~ "bcd"');
        expect(expression.evaluate(frameState, undefined)).toEqual(false);

        expression = new Expression('"bcd" =~ regExp("a")');
        expect(expression.evaluate(frameState, undefined)).toEqual(false);

        expression = new Expression('regExp("quick\\s(brown).+?(jumps)", "ig") =~ "The Quick Brown Fox Jumps Over The Lazy Dog"');
        expect(expression.evaluate(frameState, undefined)).toEqual(true);

        expression = new Expression('regExp("a") =~ 1');
        expect(expression.evaluate(frameState, undefined)).toEqual(false);

        expression = new Expression('1 =~ regExp("a")');
        expect(expression.evaluate(frameState, undefined)).toEqual(false);

        expression = new Expression('1 =~ 1');
        expect(expression.evaluate(frameState, undefined)).toEqual(false);

        expression = new Expression('regExp(${property}) =~ ${property}');
        expect(expression.evaluate(frameState, feature)).toEqual(true);
    });

    it('evaluates regex not match operator', function() {
        var feature = new MockFeature();
        feature.addProperty('property', 'abc');

        var expression = new Expression('regExp("a") !~ "abc"');
        expect(expression.evaluate(frameState, undefined)).toEqual(false);

        expression = new Expression('"abc" !~ regExp("a")');
        expect(expression.evaluate(frameState, undefined)).toEqual(false);

        expression = new Expression('regExp("a") !~ "bcd"');
        expect(expression.evaluate(frameState, undefined)).toEqual(true);

        expression = new Expression('"bcd" !~ regExp("a")');
        expect(expression.evaluate(frameState, undefined)).toEqual(true);

        expression = new Expression('regExp("quick\\s(brown).+?(jumps)", "ig") !~ "The Quick Brown Fox Jumps Over The Lazy Dog"');
        expect(expression.evaluate(frameState, undefined)).toEqual(false);

        expression = new Expression('regExp("a") !~ 1');
        expect(expression.evaluate(frameState, undefined)).toEqual(true);

        expression = new Expression('1 !~ regExp("a")');
        expect(expression.evaluate(frameState, undefined)).toEqual(true);

        expression = new Expression('1 !~ 1');
        expect(expression.evaluate(frameState, undefined)).toEqual(false);

        expression = new Expression('regExp(${property}) !~ ${property}');
        expect(expression.evaluate(frameState, feature)).toEqual(false);
    });

    it('throws if test is not call with a RegExp', function() {
        expect(function() {
            return new Expression('color("blue").test()');
        }).toThrowDeveloperError();

        expect(function() {
            return new Expression('"blue".test()');
        }).toThrowDeveloperError();
    });

    it('evaluates regExp toString function', function() {
        var feature = new MockFeature();
        feature.addProperty('property', 'abc');

        var expression = new Expression('regExp().toString()');
        expect(expression.evaluate(frameState, undefined)).toEqual('/(?:)/');

        expression = new Expression('regExp("\\d\\s\\d", "ig").toString()');
        expect(expression.evaluate(frameState, undefined)).toEqual('/\\d\\s\\d/gi');

        expression = new Expression('regExp(${property}).toString()');
        expect(expression.evaluate(frameState, feature)).toEqual('/abc/');
    });

    it('throws when using toString on other type', function() {
        var feature = new MockFeature();
        feature.addProperty('property', 'abc');

        var expression = new Expression('${property}.toString()');
        expect(function() {
            return expression.evaluate(frameState, feature);
        }).toThrowDeveloperError();
    });

    it('evaluates array expression', function() {
        var feature = new MockFeature();
        feature.addProperty('property', 'value');
        feature.addProperty('array', [Color.GREEN, Color.PURPLE, Color.YELLOW]);
        feature.addProperty('complicatedArray', [{
            'subproperty' : Color.ORANGE,
            'anotherproperty' : Color.RED
         }, {
            'subproperty' : Color.BLUE,
            'anotherproperty' : Color.WHITE
        }]);
        feature.addProperty('temperatures', {
            "scale" : "fahrenheit",
            "values" : [70, 80, 90]
        });

        var expression = new Expression('[1, 2, 3]');
        expect(expression.evaluate(frameState, undefined)).toEqual([1, 2, 3]);

        expression = new Expression('[1+2, "hello", 2 < 3, color("blue"), ${property}]');
        expect(expression.evaluate(frameState, feature)).toEqual([3, 'hello', true, Color.BLUE, 'value']);

        expression = new Expression('[1, 2, 3] * 4');
        expect(expression.evaluate(frameState, undefined)).toEqual(NaN);

        expression = new Expression('-[1, 2, 3]');
        expect(expression.evaluate(frameState, undefined)).toEqual(NaN);

        expression = new Expression('${array[1]}');
        expect(expression.evaluate(frameState, feature)).toEqual(Color.PURPLE);

        expression = new Expression('${complicatedArray[1].subproperty}');
        expect(expression.evaluate(frameState, feature)).toEqual(Color.BLUE);

        expression = new Expression('${complicatedArray[0]["anotherproperty"]}');
        expect(expression.evaluate(frameState, feature)).toEqual(Color.RED);

        expression = new Expression('${temperatures["scale"]}');
        expect(expression.evaluate(frameState, feature)).toEqual('fahrenheit');

        expression = new Expression('${temperatures.values[0]}');
        expect(expression.evaluate(frameState, feature)).toEqual(70);

        expression = new Expression('${temperatures["values"][0]}');
        expect(expression.evaluate(frameState, feature)).toEqual(70);
    });

    it('evaluates TILES3D_TILESET_TIME expression', function() {
        var feature = new MockFeature();
        var expression = new Expression('TILES3D_TILESET_TIME');
        expect(expression.evaluate(frameState, feature)).toEqual(0.0);
        feature._content._tileset.timeSinceLoad = 1.0;
        expect(expression.evaluate(frameState, feature)).toEqual(1.0);
    });

    it('gets shader function', function() {
        var expression = new Expression('true');
        var shaderFunction = expression.getShaderFunction('getShow', '', {}, 'bool');
        var expected = 'bool getShow() \n' +
                       '{ \n' +
                       '    return true; \n' +
                       '} \n';
        expect(shaderFunction).toEqual(expected);
    });

    it('gets shader expression for variable', function() {
        var expression = new Expression('${property}');
        var shaderExpression = expression.getShaderExpression('prefix_', {});
        var expected = 'prefix_property';
        expect(shaderExpression).toEqual(expected);
    });

    it('gets shader expression for unary not', function() {
        var expression = new Expression('!true');
        var shaderExpression = expression.getShaderExpression('', {});
        var expected = '!true';
        expect(shaderExpression).toEqual(expected);
    });

    it('gets shader expression for unary negative', function() {
        var expression = new Expression('-5.0');
        var shaderExpression = expression.getShaderExpression('', {});
        var expected = '-5.0';
        expect(shaderExpression).toEqual(expected);
    });

    it('gets shader expression for unary positive', function() {
        var expression = new Expression('+5.0');
        var shaderExpression = expression.getShaderExpression('', {});
        var expected = '+5.0';
        expect(shaderExpression).toEqual(expected);
    });

    it('gets shader expression for converting to literal boolean', function() {
        var expression = new Expression('Boolean(1.0)');
        var shaderExpression = expression.getShaderExpression('', {});
        var expected = 'bool(1.0)';
        expect(shaderExpression).toEqual(expected);
    });

    it('gets shader expression for converting to literal number', function() {
        var expression = new Expression('Number(true)');
        var shaderExpression = expression.getShaderExpression('', {});
        var expected = 'float(true)';
        expect(shaderExpression).toEqual(expected);
    });

    it('gets shader expression for binary addition', function() {
        var expression = new Expression('1.0 + 2.0');
        var shaderExpression = expression.getShaderExpression('', {});
        var expected = '(1.0 + 2.0)';
        expect(shaderExpression).toEqual(expected);
    });

    it('gets shader expression for binary subtraction', function() {
        var expression = new Expression('1.0 - 2.0');
        var shaderExpression = expression.getShaderExpression('', {});
        var expected = '(1.0 - 2.0)';
        expect(shaderExpression).toEqual(expected);
    });

    it('gets shader expression for binary multiplication', function() {
        var expression = new Expression('1.0 * 2.0');
        var shaderExpression = expression.getShaderExpression('', {});
        var expected = '(1.0 * 2.0)';
        expect(shaderExpression).toEqual(expected);
    });

    it('gets shader expression for binary division', function() {
        var expression = new Expression('1.0 / 2.0');
        var shaderExpression = expression.getShaderExpression('', {});
        var expected = '(1.0 / 2.0)';
        expect(shaderExpression).toEqual(expected);
    });

    it('gets shader expression for binary modulus', function() {
        var expression = new Expression('1.0 % 2.0');
        var shaderExpression = expression.getShaderExpression('', {});
        var expected = 'mod(1.0, 2.0)';
        expect(shaderExpression).toEqual(expected);
    });

    it('gets shader expression for binary equals strict', function() {
        var expression = new Expression('1.0 === 2.0');
        var shaderExpression = expression.getShaderExpression('', {});
        var expected = '(1.0 == 2.0)';
        expect(shaderExpression).toEqual(expected);
    });

    it('gets shader expression for binary equals', function() {
        var expression = new Expression('1.0 == 2.0');
        var shaderExpression = expression.getShaderExpression('', {});
        var expected = '(1.0 == 2.0)';
        expect(shaderExpression).toEqual(expected);
    });

    it('gets shader expression for binary not equals strict', function() {
        var expression = new Expression('1.0 !== 2.0');
        var shaderExpression = expression.getShaderExpression('', {});
        var expected = '(1.0 != 2.0)';
        expect(shaderExpression).toEqual(expected);
    });

    it('gets shader expression for binary not equals', function() {
        var expression = new Expression('1.0 != 2.0');
        var shaderExpression = expression.getShaderExpression('', {});
        var expected = '(1.0 != 2.0)';
        expect(shaderExpression).toEqual(expected);
    });

    it('gets shader expression for binary less than', function() {
        var expression = new Expression('1.0 < 2.0');
        var shaderExpression = expression.getShaderExpression('', {});
        var expected = '(1.0 < 2.0)';
        expect(shaderExpression).toEqual(expected);
    });

    it('gets shader expression for binary less than or equals', function() {
        var expression = new Expression('1.0 <= 2.0');
        var shaderExpression = expression.getShaderExpression('', {});
        var expected = '(1.0 <= 2.0)';
        expect(shaderExpression).toEqual(expected);
    });

    it('gets shader expression for binary greater than', function() {
        var expression = new Expression('1.0 > 2.0');
        var shaderExpression = expression.getShaderExpression('', {});
        var expected = '(1.0 > 2.0)';
        expect(shaderExpression).toEqual(expected);
    });

    it('gets shader expression for binary greater than or equals', function() {
        var expression = new Expression('1.0 >= 2.0');
        var shaderExpression = expression.getShaderExpression('', {});
        var expected = '(1.0 >= 2.0)';
        expect(shaderExpression).toEqual(expected);
    });

    it('gets shader expression for logical and', function() {
        var expression = new Expression('true && false');
        var shaderExpression = expression.getShaderExpression('', {});
        var expected = '(true && false)';
        expect(shaderExpression).toEqual(expected);
    });

    it('gets shader expression for logical or', function() {
        var expression = new Expression('true || false');
        var shaderExpression = expression.getShaderExpression('', {});
        var expected = '(true || false)';
        expect(shaderExpression).toEqual(expected);
    });

    it('gets shader expression for ternary conditional', function() {
        var expression = new Expression('true ? 1.0 : 2.0');
        var shaderExpression = expression.getShaderExpression('', {});
        var expected = '(true ? 1.0 : 2.0)';
        expect(shaderExpression).toEqual(expected);
    });

    it('gets shader expression for array indexing', function() {
        var expression = new Expression('${property[0]}');
        var shaderExpression = expression.getShaderExpression('', {});
        var expected = 'property[int(0.0)]';
        expect(shaderExpression).toEqual(expected);

        expression = new Expression('rgb(0,0,0)[1]');
        shaderExpression = expression.getShaderExpression('', {});
        expected = 'vec4(0.0, 0.0, 0.0, 1.0)[int(1.0)]';
        expect(shaderExpression).toEqual(expected);
    });

    it('gets shader expression for array', function() {
        var expression = new Expression('[1.0, 2.0]');
        var shaderExpression = expression.getShaderExpression('', {});
        var expected = 'vec2(1.0, 2.0)';
        expect(shaderExpression).toEqual(expected);

        expression = new Expression('[1.0, 2.0, 3.0]');
        shaderExpression = expression.getShaderExpression('', {});
        expected = 'vec3(1.0, 2.0, 3.0)';
        expect(shaderExpression).toEqual(expected);

        expression = new Expression('[1.0, 2.0, 3.0, 4.0]');
        shaderExpression = expression.getShaderExpression('', {});
        expected = 'vec4(1.0, 2.0, 3.0, 4.0)';
        expect(shaderExpression).toEqual(expected);
    });

    it('throws when getting shader expression for array of invalid length', function() {
        var expression = new Expression('[]');
        expect(function() {
            return expression.getShaderExpression('', {});
        }).toThrowDeveloperError();

        expression = new Expression('[1.0]');
        expect(function() {
            return expression.getShaderExpression('', {});
        }).toThrowDeveloperError();

        expression = new Expression('[1.0, 2.0, 3.0, 4.0, 5.0]');
        expect(function() {
            return expression.getShaderExpression('', {});
        }).toThrowDeveloperError();
    });

    it('gets shader expression for boolean', function() {
        var expression = new Expression('true || false');
        var shaderExpression = expression.getShaderExpression('', {});
        var expected = '(true || false)';
        expect(shaderExpression).toEqual(expected);
    });

    it('gets shader expression for integer', function() {
        var expression = new Expression('1');
        var shaderExpression = expression.getShaderExpression('', {});
        var expected = '1.0';
        expect(shaderExpression).toEqual(expected);
    });

    it('gets shader expression for float', function() {
        var expression = new Expression('1.02');
        var shaderExpression = expression.getShaderExpression('', {});
        var expected = '1.02';
        expect(shaderExpression).toEqual(expected);
    });

    it('gets shader expression for color', function() {
        var shaderState = {translucent : false};
        var expression = new Expression('color()');
        var shaderExpression = expression.getShaderExpression('', shaderState);
        var expected = 'vec4(1.0)';
        expect(shaderExpression).toEqual(expected);
        expect(shaderState.translucent).toBe(false);

        shaderState = {translucent : false};
        expression = new Expression('color("red")');
        shaderExpression = expression.getShaderExpression('', shaderState);
        expected = 'vec4(vec3(1.0, 0.0, 0.0), 1.0)';
        expect(shaderExpression).toEqual(expected);
        expect(shaderState.translucent).toBe(false);

        shaderState = {translucent : false};
        expression = new Expression('color("#FFF")');
        shaderExpression = expression.getShaderExpression('', shaderState);
        expected = 'vec4(vec3(1.0, 1.0, 1.0), 1.0)';
        expect(shaderExpression).toEqual(expected);
        expect(shaderState.translucent).toBe(false);

        shaderState = {translucent : false};
        expression = new Expression('color("#FF0000")');
        shaderExpression = expression.getShaderExpression('', shaderState);
        expected = 'vec4(vec3(1.0, 0.0, 0.0), 1.0)';
        expect(shaderExpression).toEqual(expected);
        expect(shaderState.translucent).toBe(false);

        shaderState = {translucent : false};
        expression = new Expression('color("rgb(255, 0, 0)")');
        shaderExpression = expression.getShaderExpression('', shaderState);
        expected = 'vec4(vec3(1.0, 0.0, 0.0), 1.0)';
        expect(shaderExpression).toEqual(expected);
        expect(shaderState.translucent).toBe(false);

        shaderState = {translucent : false};
        expression = new Expression('color("red", 0.5)');
        shaderExpression = expression.getShaderExpression('', shaderState);
        expected = 'vec4(vec3(1.0, 0.0, 0.0), 0.5)';
        expect(shaderExpression).toEqual(expected);
        expect(shaderState.translucent).toBe(true);

        shaderState = {translucent : false};
        expression = new Expression('rgb(255, 0, 0)');
        shaderExpression = expression.getShaderExpression('', shaderState);
        expected = 'vec4(1.0, 0.0, 0.0, 1.0)';
        expect(shaderExpression).toEqual(expected);
        expect(shaderState.translucent).toBe(false);

        shaderState = {translucent : false};
        expression = new Expression('rgb(255, ${property}, 0)');
        shaderExpression = expression.getShaderExpression('', shaderState);
        expected = 'vec4(255.0 / 255.0, property / 255.0, 0.0 / 255.0, 1.0)';
        expect(shaderExpression).toEqual(expected);
        expect(shaderState.translucent).toBe(false);

        shaderState = {translucent : false};
        expression = new Expression('rgba(255, 0, 0, 0.5)');
        shaderExpression = expression.getShaderExpression('', shaderState);
        expected = 'vec4(1.0, 0.0, 0.0, 0.5)';
        expect(shaderExpression).toEqual(expected);
        expect(shaderState.translucent).toBe(true);

        shaderState = {translucent : false};
        expression = new Expression('rgba(255, ${property}, 0, 0.5)');
        shaderExpression = expression.getShaderExpression('', shaderState);
        expected = 'vec4(255.0 / 255.0, property / 255.0, 0.0 / 255.0, 0.5)';
        expect(shaderExpression).toEqual(expected);
        expect(shaderState.translucent).toBe(true);

        shaderState = {translucent : false};
        expression = new Expression('hsl(1.0, 0.5, 0.5)');
        shaderExpression = expression.getShaderExpression('', shaderState);
        expected = 'vec4(0.75, 0.25, 0.25, 1.0)';
        expect(shaderExpression).toEqual(expected);
        expect(shaderState.translucent).toBe(false);

        shaderState = {translucent : false};
        expression = new Expression('hsla(1.0, 0.5, 0.5, 0.5)');
        shaderExpression = expression.getShaderExpression('', shaderState);
        expected = 'vec4(0.75, 0.25, 0.25, 0.5)';
        expect(shaderExpression).toEqual(expected);
        expect(shaderState.translucent).toBe(true);

        shaderState = {translucent : false};
        expression = new Expression('hsl(1.0, ${property}, 0.5)');
        shaderExpression = expression.getShaderExpression('', shaderState);
        expected = 'vec4(czm_HSLToRGB(vec3(1.0, property, 0.5)), 1.0)';
        expect(shaderExpression).toEqual(expected);
        expect(shaderState.translucent).toBe(false);

        shaderState = {translucent : false};
        expression = new Expression('hsla(1.0, ${property}, 0.5, 0.5)');
        shaderExpression = expression.getShaderExpression('', shaderState);
        expected = 'vec4(czm_HSLToRGB(vec3(1.0, property, 0.5)), 0.5)';
        expect(shaderExpression).toEqual(expected);
        expect(shaderState.translucent).toBe(true);
    });

    it('gets shader expression for TILES3D_TILESET_TIME', function() {
        var expression = new Expression('TILES3D_TILESET_TIME');
        var shaderExpression = expression.getShaderExpression('', {});
        var expected = 'u_tilesetTime';
        expect(shaderExpression).toEqual(expected);
    });

    it('gets shader expression for abs', function() {
        var expression = new Expression('abs(-1.0)');
        var shaderExpression = expression.getShaderExpression('', {});
        var expected = 'abs(-1.0)';
        expect(shaderExpression).toEqual(expected);
    });

    it('gets shader expression for cos', function() {
        var expression = new Expression('cos(0.0)');
        var shaderExpression = expression.getShaderExpression('', {});
        var expected = 'cos(0.0)';
        expect(shaderExpression).toEqual(expected);
    });

<<<<<<< HEAD
    it('gets shader expression for sin', function() {
        var expression = new Expression('sin(0.0)');
        var shaderExpression = expression.getShaderExpression('', {});
        var expected = 'sin(0.0)';
        expect(shaderExpression).toEqual(expected);
    });

    it('gets shader expression for tan', function() {
        var expression = new Expression('tan(0.0)');
        var shaderExpression = expression.getShaderExpression('', {});
        var expected = 'tan(0.0)';
        expect(shaderExpression).toEqual(expected);
    });

    it('gets shader expression for acos', function() {
        var expression = new Expression('acos(0.0)');
        var shaderExpression = expression.getShaderExpression('', {});
        var expected = 'acos(0.0)';
        expect(shaderExpression).toEqual(expected);
    });

    it('gets shader expression for asin', function() {
        var expression = new Expression('asin(0.0)');
        var shaderExpression = expression.getShaderExpression('', {});
        var expected = 'asin(0.0)';
        expect(shaderExpression).toEqual(expected);
    });

    it('gets shader expression for atan', function() {
        var expression = new Expression('atan(0.0)');
        var shaderExpression = expression.getShaderExpression('', {});
        var expected = 'atan(0.0)';
=======
    it('gets shader expression for sqrt', function() {
        var expression = new Expression('sqrt(1.0)');
        var shaderExpression = expression.getShaderExpression('', {});
        var expected = 'sqrt(1.0)';
>>>>>>> 22eebfea
        expect(shaderExpression).toEqual(expected);
    });

    it('throws when getting shader expression for regex', function() {
        var expression = new Expression('regExp("a").test("abc")');
        expect(function() {
            return expression.getShaderExpression('', {});
        }).toThrowDeveloperError();

        expression = new Expression('regExp("a(.)", "i").exec("Abc")');
        expect(function() {
            return expression.getShaderExpression('', {});
        }).toThrowDeveloperError();

        expression = new Expression('regExp("a") =~ "abc"');
        expect(function() {
            return expression.getShaderExpression('', {});
        }).toThrowDeveloperError();

        expression = new Expression('regExp("a") !~ "abc"');
        expect(function() {
            return expression.getShaderExpression('', {});
        }).toThrowDeveloperError();
    });

    it('throws when getting shader expression for member expression with dot', function() {
        var expression = new Expression('${property.name}');
        expect(function() {
            return expression.getShaderExpression('', {});
        }).toThrowDeveloperError();
    });

    it('throws when getting shader expression for string member expression with brackets', function() {
        var expression = new Expression('${property["name"]}');
        expect(function() {
            return expression.getShaderExpression('', {});
        }).toThrowDeveloperError();
    });

    it('throws when getting shader expression for String', function() {
        var expression = new Expression('String(1.0)');
        expect(function() {
            return expression.getShaderExpression('', {});
        }).toThrowDeveloperError();
    });

    it('throws when getting shader expression for toString', function() {
        var expression = new Expression('color("red").toString()');
        expect(function() {
            return expression.getShaderExpression('', {});
        }).toThrowDeveloperError();
    });

    it('throws when getting shader expression for literal string', function() {
        var expression = new Expression('"name"');
        expect(function() {
            return expression.getShaderExpression('', {});
        }).toThrowDeveloperError();
    });

    it('throws when getting shader expression for variable in string', function() {
        var expression = new Expression('"${property}"');
        expect(function() {
            return expression.getShaderExpression('', {});
        }).toThrowDeveloperError();
    });

    it('throws when getting shader expression for literal undefined', function() {
        var expression = new Expression('undefined');
        expect(function() {
            return expression.getShaderExpression('', {});
        }).toThrowDeveloperError();
    });

    it('throws when getting shader expression for literal null', function() {
        var expression = new Expression('null');
        expect(function() {
            return expression.getShaderExpression('', {});
        }).toThrowDeveloperError();
    });

    it('throws when getting shader expression for isNaN', function() {
        var expression = new Expression('isNaN(1.0)');
        expect(function() {
            return expression.getShaderExpression('', {});
        }).toThrowDeveloperError();
    });

    it('throws when getting shader expression for isFinite', function() {
        var expression = new Expression('isFinite(1.0)');
        expect(function() {
            return expression.getShaderExpression('', {});
        }).toThrowDeveloperError();
    });
});<|MERGE_RESOLUTION|>--- conflicted
+++ resolved
@@ -860,7 +860,6 @@
         }).toThrowDeveloperError();
     });
 
-<<<<<<< HEAD
     it('evaluates sin function', function() {
         var expression = new Expression('sin(0)');
         expect(expression.evaluate(undefined)).toEqual(0);
@@ -921,7 +920,7 @@
         }).toThrowDeveloperError();
     });
 
-    t('evaluates atan function', function() {
+    it('evaluates atan function', function() {
         var expression = new Expression('atan(0)');
         expect(expression.evaluate(undefined)).toEqual(0);
     });
@@ -963,7 +962,9 @@
 
         expect(function() {
             return new Expression('degrees(1, 2)');
-=======
+        });
+    });
+
     it('evaluates sqrt function', function() {
         var expression = new Expression('sqrt(1.0)');
         expect(expression.evaluate(frameState, undefined)).toEqual(1.0);
@@ -982,7 +983,6 @@
 
         expect(function() {
             return new Expression('sqrt(1, 2)');
->>>>>>> 22eebfea
         }).toThrowDeveloperError();
     });
 
@@ -1763,8 +1763,7 @@
         expect(shaderExpression).toEqual(expected);
     });
 
-<<<<<<< HEAD
-    it('gets shader expression for sin', function() {
+     it('gets shader expression for sin', function() {
         var expression = new Expression('sin(0.0)');
         var shaderExpression = expression.getShaderExpression('', {});
         var expected = 'sin(0.0)';
@@ -1796,12 +1795,13 @@
         var expression = new Expression('atan(0.0)');
         var shaderExpression = expression.getShaderExpression('', {});
         var expected = 'atan(0.0)';
-=======
+        expect(shaderExpression).toEqual(expected);
+    });
+
     it('gets shader expression for sqrt', function() {
         var expression = new Expression('sqrt(1.0)');
         var shaderExpression = expression.getShaderExpression('', {});
         var expected = 'sqrt(1.0)';
->>>>>>> 22eebfea
         expect(shaderExpression).toEqual(expected);
     });
 
