--- conflicted
+++ resolved
@@ -220,17 +220,13 @@
         expect(expression.evaluate(frameState, undefined)).toEqual(NaN);
 
         expression = new Expression('Infinity');
-<<<<<<< HEAD
-        expect(expression.evaluate(undefined)).toEqual(Infinity);
+        expect(expression.evaluate(frameState, undefined)).toEqual(Infinity);
 
         expression = new Expression('PI');
-        expect(expression.evaluate(undefined)).toEqual(Math.PI);
+        expect(expression.evaluate(frameState, undefined)).toEqual(Math.PI);
 
         expression = new Expression('E');
-        expect(expression.evaluate(undefined)).toEqual(Math.E);
-=======
-        expect(expression.evaluate(frameState, undefined)).toEqual(Infinity);
->>>>>>> c5aa673c
+        expect(expression.evaluate(frameState, undefined)).toEqual(Math.E);
     });
 
     it('converts to literal number', function() {
