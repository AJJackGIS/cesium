--- conflicted
+++ resolved
@@ -30,21 +30,12 @@
         var tile000Image;
 
         runs(function() {
-<<<<<<< HEAD
             expect(provider.tileWidth).toEqual(256);
             expect(provider.tileHeight).toEqual(256);
             expect(provider.maximumLevel).toBeUndefined();
             expect(provider.tilingScheme).toBeInstanceOf(GeographicTilingScheme);
             expect(provider.tileDiscardPolicy).toBeUndefined();
-            expect(provider.extent).toEqual(new GeographicTilingScheme().getExtent());
-=======
-            expect(provider.getTileWidth()).toEqual(256);
-            expect(provider.getTileHeight()).toEqual(256);
-            expect(provider.getMaximumLevel()).toBeUndefined();
-            expect(provider.getTilingScheme()).toBeInstanceOf(GeographicTilingScheme);
-            expect(provider.getTileDiscardPolicy()).toBeUndefined();
-            expect(provider.getExtent()).toEqual(new GeographicTilingScheme().extent);
->>>>>>> 98a414a2
+            expect(provider.extent).toEqual(new GeographicTilingScheme().extent);
 
             when(provider.requestImage(0, 0, 0), function(image) {
                 tile000Image = image;
